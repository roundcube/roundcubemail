--- conflicted
+++ resolved
@@ -2,11 +2,7 @@
 /*
  +-------------------------------------------------------------------------+
  | Roundcube Webmail IMAP Client                                           |
-<<<<<<< HEAD
- | Version 1.1-git                                                         |
-=======
  | Version 1.0.3                                                           |
->>>>>>> 34d179a6
  |                                                                         |
  | Copyright (C) 2005-2014, The Roundcube Dev Team                         |
  |                                                                         |
@@ -48,7 +44,6 @@
 
 // Make the whole PHP output non-cacheable (#1487797)
 $RCMAIL->output->nocacheing_headers();
-$RCMAIL->output->common_headers();
 
 // turn on output buffering
 ob_start();
@@ -151,7 +146,7 @@
             $error_code = RCMAIL::ERROR_INVALID_REQUEST;
         }
         else {
-            $error_code = is_numeric($auth['error']) ? $auth['error'] : $RCMAIL->login_error();
+            $error_code = $auth['error'] ? $auth['error'] : $RCMAIL->login_error();
         }
 
         $error_labels = array(
@@ -161,7 +156,7 @@
             RCMAIL::ERROR_INVALID_HOST     => 'invalidhost',
         );
 
-        $error_message = !empty($auth['error']) && !is_numeric($auth['error']) ? $auth['error'] : ($error_labels[$error_code] ?: 'loginfailed');
+        $error_message = $error_labels[$error_code] ? $error_labels[$error_code] : 'loginfailed';
 
         $OUTPUT->show_message($error_message, 'warning');
 
@@ -193,7 +188,7 @@
 }
 
 // check session and auth cookie
-else if ($RCMAIL->task != 'login' && $_SESSION['user_id']) {
+else if ($RCMAIL->task != 'login' && $_SESSION['user_id'] && $RCMAIL->action != 'send') {
     if (!$RCMAIL->session->check_auth()) {
         $RCMAIL->kill_session();
         $session_error = true;
@@ -264,14 +259,6 @@
                 'message' => "Referer check failed"), true, true);
         }
     }
-
-    // check access to disabled actions
-    $disabled_actions = (array) $RCMAIL->config->get('disabled_actions');
-    if (in_array($RCMAIL->task . '.' . ($RCMAIL->action ?: 'index'), $disabled_actions)) {
-        rcube::raise_error(array(
-            'code' => 403, 'type' => 'php',
-            'message' => "Action disabled"), true, true);
-    }
 }
 
 // we're ready, user is authenticated and the request is safe
@@ -299,14 +286,13 @@
 $redirects = 0; $incstep = null;
 while ($redirects < 5) {
     // execute a plugin action
-    if (preg_match('/^plugin\./', $RCMAIL->action)) {
-        $RCMAIL->plugins->exec_action($RCMAIL->action);
-        break;
-    }
-    // execute action registered to a plugin task
-    else if ($RCMAIL->plugins->is_plugin_task($RCMAIL->task)) {
+    if ($RCMAIL->plugins->is_plugin_task($RCMAIL->task)) {
         if (!$RCMAIL->action) $RCMAIL->action = 'index';
         $RCMAIL->plugins->exec_action($RCMAIL->task.'.'.$RCMAIL->action);
+        break;
+    }
+    else if (preg_match('/^plugin\./', $RCMAIL->action)) {
+        $RCMAIL->plugins->exec_action($RCMAIL->action);
         break;
     }
     // try to include the step file
