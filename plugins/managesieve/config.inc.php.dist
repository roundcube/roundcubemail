<?php

$config = [];

// Managesieve server host (and optional port). Default: localhost.
// Replacement variables supported in host name:
// %h - user's IMAP hostname
// %n - http hostname ($_SERVER['SERVER_NAME'])
// %d - domain (http hostname without the first part)
// For example %n = mail.domain.tld, %d = domain.tld
// If port is omitted it will be determined automatically using getservbyname()
// function, with 4190 as a fallback.
<<<<<<< HEAD
// Note: Add tls:// prefix to enable explicit STARTTLS
// or add ssl:// prefix to enable implicit SSL.
// To specify different sieve servers for different hosts, provide an array
// of a hostname (no prefix or port) and sieve server e.g.:
// ['example.com' => 'sieve.example.net']
=======
// Note: Add tls:// prefix to enable explicit STARTTLS or ssl:// for implicit SSL.
>>>>>>> 8b11a984
$config['managesieve_host'] = 'localhost';

// authentication method. Can be CRAM-MD5, DIGEST-MD5, PLAIN, LOGIN, EXTERNAL
// or none. Optional, defaults to best method supported by server.
$config['managesieve_auth_type'] = null;

// Optional managesieve authentication identifier to be used as authorization proxy.
// Authenticate as a different user but act on behalf of the logged in user.
// Works with PLAIN and DIGEST-MD5 auth.
$config['managesieve_auth_cid'] = null;

// Optional managesieve authentication password to be used for imap_auth_cid
$config['managesieve_auth_pw'] = null;

// Connection socket context options
// See http://php.net/manual/en/context.ssl.php
// The example below enables server certificate validation
// $config['managesieve_conn_options'] = [
//  'ssl'         => [
//     'verify_peer'  => true,
//     'verify_depth' => 3,
//     'cafile'       => '/etc/openssl/certs/ca.crt',
//   ],
// ];
// Note: These can be also specified as an array of options indexed by hostname
$config['managesieve_conn_options'] = null;

// A file with default script content (e.g. spam filter)
$config['managesieve_default'] = '/etc/dovecot/sieve/global';

// The name of the script which will be used when there's no user script
$config['managesieve_script_name'] = 'managesieve';

// Sieve RFC says that we should use UTF-8 encoding for mailbox names,
// but some implementations work with UTF7-IMAP encoding only.
// Defaults to UTF7-IMAP
$config['managesieve_mbox_encoding'] = 'UTF-8';

// I need this because my dovecot (with listescape plugin) uses
// ':' delimiter, but creates folders with dot delimiter
$config['managesieve_replace_delimiter'] = '';

// disabled sieve extensions (body, copy, date, editheader, encoded-character,
// envelope, environment, ereject, fileinto, ihave, imap4flags, index,
// mailbox, mboxmetadata, regex, reject, relational, servermetadata,
// spamtest, spamtestplus, subaddress, vacation, variables, virustest, etc.
// Note: not all extensions are implemented
$config['managesieve_disabled_extensions'] = [];

// Enables debugging of conversation with sieve server. Logs it into <log_dir>/sieve
$config['managesieve_debug'] = false;

// Enables features described in http://wiki.kolab.org/KEP:14
$config['managesieve_kolab_master'] = false;

// Script name extension used for scripts including. Dovecot uses '.sieve',
// Cyrus uses '.siv'. Doesn't matter if you have managesieve_kolab_master disabled.
$config['managesieve_filename_extension'] = '.sieve';

// List of reserved script names (without extension).
// Scripts listed here will be not presented to the user.
$config['managesieve_filename_exceptions'] = [];

// List of domains limiting destination emails in redirect action
// If not empty, user will need to select domain from a list
$config['managesieve_domains'] = [];

// Default list of entries in header selector
$config['managesieve_default_headers'] = ['Subject', 'From', 'To'];

// Enables separate management interface for vacation responses (out-of-office)
// 0 - no separate section (default),
// 1 - add Vacation section,
// 2 - add Vacation section, but hide Filters section
$config['managesieve_vacation'] = 0;

// Enables separate management interface for setting forwards (redirect to and copy to)
// 0 - no separate section (default),
// 1 - add Forward section,
// 2 - add Forward section, but hide Filters section
$config['managesieve_forward'] = 0;

// Default vacation interval (in days).
// Note: If server supports vacation-seconds extension it is possible
// to define interval in seconds here (as a string), e.g. "3600s".
$config['managesieve_vacation_interval'] = 0;

// Some servers require vacation :addresses to be filled with all
// user addresses (aliases). This option enables automatic filling
// of these on initial vacation form creation.
$config['managesieve_vacation_addresses_init'] = false;

// Sometimes you want to always reply with mail email address
// This option enables automatic filling of :from field on initial vacation form creation.
$config['managesieve_vacation_from_init'] = false;

// Supported methods of notify extension. Default: 'mailto'
$config['managesieve_notify_methods'] = ['mailto'];

// Enables scripts RAW editor feature
$config['managesieve_raw_editor'] = true;

// Disabled actions. Prevents user from performing specific actions by disabling
// the UI elements:
// - list_sets,
//   Note: disabling list_sets removes the Filter sets widget from the UI and means
//   the set defined in managesieve_script_name will always be used (and activated)
// - enable_disable_set,
// - delete_set,
// - new_set,
// - download_set,
// - new_filter,
// - delete_filter,
// - redirect: This one will remove 'redirect' option from the filter actions selector
//   Note: This will not remove it for redirect actions already existing in the script.
//   Note: This has no impact on the Forwarding UI
$config['managesieve_disabled_actions'] = [];

// List of hosts that support managesieve.
// Activate managesieve for selected hosts only. If this is not set all hosts are allowed.
// Example: $config['managesieve_allowed_hosts'] = ['host1.mydomain.com', 'host2.mydomain.com'];
$config['managesieve_allowed_hosts'] = null;<|MERGE_RESOLUTION|>--- conflicted
+++ resolved
@@ -10,15 +10,10 @@
 // For example %n = mail.domain.tld, %d = domain.tld
 // If port is omitted it will be determined automatically using getservbyname()
 // function, with 4190 as a fallback.
-<<<<<<< HEAD
-// Note: Add tls:// prefix to enable explicit STARTTLS
-// or add ssl:// prefix to enable implicit SSL.
+// Note: Add tls:// prefix to enable explicit STARTTLS or ssl:// for implicit SSL.
 // To specify different sieve servers for different hosts, provide an array
 // of a hostname (no prefix or port) and sieve server e.g.:
 // ['example.com' => 'sieve.example.net']
-=======
-// Note: Add tls:// prefix to enable explicit STARTTLS or ssl:// for implicit SSL.
->>>>>>> 8b11a984
 $config['managesieve_host'] = 'localhost';
 
 // authentication method. Can be CRAM-MD5, DIGEST-MD5, PLAIN, LOGIN, EXTERNAL
