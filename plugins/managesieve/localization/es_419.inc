<?php

/*
 +-----------------------------------------------------------------------+
 | plugins/managesieve/localization/<lang>.inc                           |
 |                                                                       |
 | Localization file of the Roundcube Webmail Managesieve plugin         |
 | Copyright (C) 2012-2013, The Roundcube Dev Team                       |
 |                                                                       |
 | Licensed under the GNU General Public License version 3 or            |
 | any later version with exceptions for skins & plugins.                |
 | See the README file for a full license statement.                     |
 |                                                                       |
 +-----------------------------------------------------------------------+

 For translation see https://www.transifex.com/projects/p/roundcube-webmail/resource/plugin-managesieve/
*/
$labels['filters'] = 'Filtros';
$labels['managefilters'] = 'Administrar filtros de correos entrantes';
$labels['filtername'] = 'Nombre del filtro';
$labels['newfilter'] = 'Filtro nuevo';
$labels['filteradd'] = 'Agregar filtro';
$labels['filterdel'] = 'Eliminar filtro';
$labels['moveup'] = 'Mover hacia arriba';
$labels['movedown'] = 'Mover hacia abajo';
$labels['filterallof'] = 'coincide con todas las reglas siguientes';
$labels['filteranyof'] = 'coincide con cualquiera de las reglas siguientes';
$labels['filterany'] = 'todos los mensajes';
$labels['filtercontains'] = 'contiene';
$labels['filternotcontains'] = 'no contiene';
$labels['filteris'] = 'es igual a';
$labels['filterisnot'] = 'no es igual a';
$labels['filterexists'] = 'existe';
$labels['filternotexists'] = 'no existe';
$labels['filtermatches'] = 'coincide con la expresión';
$labels['filternotmatches'] = 'no coincide con la expresión';
$labels['filterregex'] = 'coincide con la expresión regular';
$labels['filternotregex'] = 'no coincide con la expresión regular';
$labels['filterunder'] = 'bajo';
$labels['filterover'] = 'sobre';
$labels['addrule'] = 'Agregar regla';
$labels['delrule'] = 'Eliminar regla';
$labels['messagemoveto'] = 'Mover mensaje a';
$labels['messageredirect'] = 'Redireccionar mensaje a';
$labels['messagecopyto'] = 'Copiar mensaje a';
$labels['messagesendcopy'] = 'Enviar una copia del mensaje a ';
$labels['messagereply'] = 'Responder con el mensaje';
$labels['messagedelete'] = 'Eliminar mensaje';
$labels['messagediscard'] = 'Descartar el mensaje';
$labels['messagekeep'] = 'Mantener mensaje en la bandeja de entrada';
$labels['messagesrules'] = 'Para correo entrante:';
$labels['messagesactions'] = '... ejecutar las siguientes acciones:';
$labels['add'] = 'Agregar';
$labels['del'] = 'Eliminar';
$labels['sender'] = 'Remitente';
$labels['recipient'] = 'Destinatario';
<<<<<<< HEAD
$labels['vacationaddr'] = 'Mis direccion(es) adiconal(es):';
$labels['vacationdays'] = 'Cuan a menudo enviar mensajes (en días):';
$labels['vacationinterval'] = '¿Con qué frecuencia enviar mensajes?:';
$labels['vacationreason'] = 'Cuerpo del mensaje (motivo de las vacaciones):';
$labels['vacationsubject'] = 'Asunto del mensaje:';
=======
$labels['vacationdays'] = '¿Cada cuánto enviar mensajes (en días)?';
$labels['vacationinterval'] = '¿Con que frecuencia enviar mensajes?';
$labels['vacationreason'] = 'Cuerpo del mensaje (motivo de las vacaciones):';
$labels['vacationsubject'] = 'Título del mensaje:';
>>>>>>> 34d179a6
$labels['days'] = 'días';
$labels['seconds'] = 'segundos';
$labels['rulestop'] = 'Detener la evaluación de reglas';
$labels['enable'] = 'Habilitar/Deshabilitar';
$labels['filterset'] = 'Set de filtros';
$labels['filtersets'] = 'Filtro acciona';
$labels['filtersetadd'] = 'Agregar set de filtros';
$labels['filtersetdel'] = 'Eliminar set de filtros actual';
$labels['filtersetact'] = 'Activar set de filtros actual';
$labels['filtersetdeact'] = 'Desactivar set de filtros actual';
$labels['filterdef'] = 'Definición del filtro';
$labels['filtersetname'] = 'Nombre del set de filtros';
$labels['newfilterset'] = 'Nuevo set de filtros';
$labels['active'] = 'activo';
$labels['none'] = 'ninguno';
$labels['fromset'] = 'desde set';
$labels['fromfile'] = 'desde archivo';
$labels['filterdisabled'] = 'filtro deshabilitado';
$labels['countisgreaterthan'] = 'la cuenta es mayor a';
$labels['countisgreaterthanequal'] = 'la cuenta es mayor o igual a ';
$labels['countislessthan'] = 'la cuenta es menor que';
$labels['countislessthanequal'] = 'la cuenta es menor o igual que';
$labels['countequals'] = 'la cuenta es igual a ';
$labels['countnotequals'] = 'la cuenta no es menor a';
$labels['valueisgreaterthan'] = 'el valor es mayor que';
$labels['valueisgreaterthanequal'] = 'el balor es mayor o igual que ';
$labels['valueislessthan'] = 'el valor es menor que ';
$labels['valueislessthanequal'] = 'el valor es menor o igual que ';
$labels['valueequals'] = 'el valor es igual a ';
$labels['valuenotequals'] = 'el valor no es igual a';
$labels['setflags'] = 'Colocar etiquetas al mensaje';
$labels['addflags'] = 'Agrega etiquetas al mensaje';
$labels['removeflags'] = 'Eliminar etiquetas al mensaje';
$labels['flagread'] = 'Leido';
$labels['flagdeleted'] = 'Eliminado';
$labels['flaganswered'] = 'Respondido';
$labels['flagflagged'] = 'Etiquetado';
$labels['flagdraft'] = 'Borrador';
$labels['setvariable'] = 'Establecer variable';
$labels['setvarname'] = 'Nombre de la variable:';
$labels['setvarvalue'] = 'Valor de la variable:';
$labels['setvarmodifiers'] = 'Modificadores:';
$labels['varlower'] = 'minúscula';
$labels['varupper'] = 'mayúscula';
$labels['varlowerfirst'] = 'primer carácter en minúscula';
$labels['varupperfirst'] = 'primer carácter en mayúscula';
$labels['varquotewildcard'] = 'citar carácteres especiales';
$labels['varlength'] = 'largo';
$labels['notify'] = 'Enviar notificación';
$labels['notifytarget'] = 'Destinatario de la notificación:';
$labels['notifymessage'] = 'Mensaje de notificación (opcional):';
$labels['notifyoptions'] = 'Opciones de notificación (opcional):';
$labels['notifyfrom'] = 'Remitente de la notificación (opcional):';
$labels['notifyimportance'] = 'Importancia:';
$labels['notifyimportancelow'] = 'baja';
$labels['notifyimportancenormal'] = 'normal';
$labels['notifyimportancehigh'] = 'alta';
$labels['notifymethodmailto'] = 'Correo electrónico';
$labels['notifymethodtel'] = 'Teléfono';
$labels['notifymethodsms'] = 'Mensaje de texto';
$labels['filtercreate'] = 'Crear filtro';
$labels['usedata'] = 'Usar los datos siguientes en el filtro:';
$labels['nextstep'] = 'Paso siguiente';
$labels['...'] = '...';
$labels['currdate'] = 'Fecha actual';
$labels['datetest'] = 'Fecha';
$labels['dateheader'] = 'encabezado:';
$labels['year'] = 'año';
$labels['month'] = 'mes';
$labels['day'] = 'día';
$labels['date'] = 'fecha(aaaa-mm-dd)';
$labels['julian'] = 'fecha (julian)';
$labels['hour'] = 'hora';
$labels['minute'] = 'minuto';
$labels['second'] = 'segundo';
$labels['time'] = 'hora (hh:mm:ss)';
$labels['iso8601'] = 'fecha (ISO8601)';
$labels['std11'] = 'fecha (RFC2822)';
$labels['zone'] = 'zona horaria';
$labels['weekday'] = 'día de la semana (0-6)';
$labels['advancedopts'] = 'Opciones avanzadas';
$labels['body'] = 'Cuerpo';
$labels['address'] = 'dirección';
$labels['envelope'] = 'sobre';
$labels['modifier'] = 'modificador:';
$labels['text'] = 'texto';
$labels['undecoded'] = 'decodificado (crudo)';
$labels['contenttype'] = 'tipo de contenido';
$labels['modtype'] = 'tipo:';
$labels['allparts'] = 'todo';
$labels['domain'] = 'dominio';
$labels['localpart'] = 'parte local';
$labels['user'] = 'usuario';
$labels['detail'] = 'detalle';
$labels['comparator'] = 'comparador:';
$labels['default'] = 'predeterminado';
$labels['octet'] = 'estricto (octeto)';
$labels['asciicasemap'] = 'no sensible a mayúsculas y minúsculas (mapero-ascii)';
$labels['asciinumeric'] = 'numérico (ascii-numérico)';
$labels['index'] = 'índice:';
$labels['indexlast'] = 'hacia atrás';
$labels['vacation'] = 'Vacaciones';
$labels['vacation.reply'] = 'Responder mensaje';
$labels['vacation.advanced'] = 'Opciones avanzadas';
$labels['vacation.subject'] = 'Asunto';
$labels['vacation.body'] = 'Cuerpo';
$labels['vacation.dates'] = 'Horario de vacaciones';
$labels['vacation.from'] = 'De:';
$labels['vacation.to'] = 'Para:';
$labels['vacation.status'] = 'Estado';
$labels['vacation.on'] = 'Encendido';
$labels['vacation.off'] = 'Apagado';
$labels['vacation.addresses'] = 'Mis direcciones adicionales';
$labels['vacation.interval'] = 'Intervalo de respuesta';
$labels['vacation.after'] = 'Colocar regla de vacaciones luego';
$labels['vacation.saving'] = 'Guardando información...';
$labels['vacation.action'] = 'Acción para mensaje entrante';
$labels['vacation.keep'] = 'Mantener';
$labels['vacation.discard'] = 'Descartar';
$labels['vacation.redirect'] = 'Redireccionar a';
$labels['vacation.copy'] = 'Enviar una copia a';
$labels['arialabelfiltersetactions'] = 'Acciones del set de filtros';
$labels['arialabelfilteractions'] = 'Acciones de filtros';
$labels['arialabelfilterform'] = 'Propiedades de filtros';
$labels['ariasummaryfilterslist'] = 'Lista de filtros';
$labels['ariasummaryfiltersetslist'] = 'Lista de set de filtros';
$labels['filterstitle'] = 'Administrar filtros de correos entrantes';
$labels['vacationtitle'] = 'Editar regla de fuera de oficina';
$messages['filterunknownerror'] = 'Error de servidor desconocido.';
$messages['filterconnerror'] = 'No se puede conectar al servidor.';
$messages['filterdeleteerror'] = 'No se puede eliminar el filtro. Ocurrió un error de servidor.';
$messages['filterdeleted'] = 'Filtro eliminado exitosamente.';
$messages['filtersaved'] = 'Filtro guardado exitosamente.';
$messages['filtersaveerror'] = 'No es posible guardar el filtro. Ha ocurrido un error de servidor.';
$messages['filterdeleteconfirm'] = '¿Estás seguro que quieres eliminar el filtro seleccionado?';
$messages['ruledeleteconfirm'] = '¿Estás seguro que quieres eliminar la regla seleccionada?';
$messages['actiondeleteconfirm'] = '¿Estás seguro que queires eliminar la acción seleccionada?';
$messages['forbiddenchars'] = 'Carácteres ilegales en el campo.';
$messages['cannotbeempty'] = 'El campo no puede estar vacio.';
$messages['ruleexist'] = 'Ya existe un filtro con el nombre especificado.';
$messages['setactivateerror'] = 'No es posible activar el set de filtros seleccionado. Ha ocurrido un error de servidor.';
$messages['setdeactivateerror'] = 'No es posible desactivar el set de filtros selecciona. Ha ocurrido un error de servidor.';
$messages['setdeleteerror'] = 'No es posible eliminar el set de filtros seleccionado. Ha ocurrido un error de servidor.';
$messages['setactivated'] = 'Set de filtros activado exitosamente.';
$messages['setdeactivated'] = 'Set de filtros desactivado exitosamente.';
$messages['setdeleted'] = 'Set de filtroseliminado exitosamente.';
$messages['setdeleteconfirm'] = '¿Estas seguro que deseas eliminar el set de filtros seleccionado?';
$messages['setcreateerror'] = 'No es posible crear el set de filtros. Ha ocurrido un error de servidor.';
$messages['setcreated'] = 'Set de filtros creado exitosamente.';
$messages['activateerror'] = 'No es posible habilitar los filtros seleccionados. Ha ocurrido un error de servidor.';
$messages['deactivateerror'] = 'No es posible deshabilitar los filtros seleccionados. Ha ocurrido un error de servidor.';
$messages['deactivated'] = 'Filtro(s) deshabilitado(s) exitosamente.';
$messages['activated'] = 'Filtro(s) habilitado(s) exitosamente.';
$messages['moved'] = 'Filtro movido exitosamente.';
$messages['moveerror'] = 'No es posible mover los filtros seleccionados. Ha ocurrido un error de servidor.';
$messages['nametoolong'] = 'Nombre demasiado largo.';
$messages['namereserved'] = 'Nombre reservado.';
$messages['setexist'] = 'Set ya existe.';
$messages['nodata'] = 'Debes seleccionar al menos una posición.';
$messages['invaliddateformat'] = 'Fecha o parte del formato no válido';
$messages['saveerror'] = 'No es posible guardar la información. Ha ocurrido un error de servidor.';
$messages['vacationsaved'] = 'Información de vacaciones guardada exitosamente.';
$messages['emptyvacationbody'] = 'Cuerpo del mensaje de vacaciones es requerido!';
?><|MERGE_RESOLUTION|>--- conflicted
+++ resolved
@@ -54,34 +54,17 @@
 $labels['del'] = 'Eliminar';
 $labels['sender'] = 'Remitente';
 $labels['recipient'] = 'Destinatario';
-<<<<<<< HEAD
-$labels['vacationaddr'] = 'Mis direccion(es) adiconal(es):';
-$labels['vacationdays'] = 'Cuan a menudo enviar mensajes (en días):';
-$labels['vacationinterval'] = '¿Con qué frecuencia enviar mensajes?:';
-$labels['vacationreason'] = 'Cuerpo del mensaje (motivo de las vacaciones):';
-$labels['vacationsubject'] = 'Asunto del mensaje:';
-=======
 $labels['vacationdays'] = '¿Cada cuánto enviar mensajes (en días)?';
 $labels['vacationinterval'] = '¿Con que frecuencia enviar mensajes?';
 $labels['vacationreason'] = 'Cuerpo del mensaje (motivo de las vacaciones):';
 $labels['vacationsubject'] = 'Título del mensaje:';
->>>>>>> 34d179a6
 $labels['days'] = 'días';
 $labels['seconds'] = 'segundos';
 $labels['rulestop'] = 'Detener la evaluación de reglas';
 $labels['enable'] = 'Habilitar/Deshabilitar';
-$labels['filterset'] = 'Set de filtros';
-$labels['filtersets'] = 'Filtro acciona';
-$labels['filtersetadd'] = 'Agregar set de filtros';
-$labels['filtersetdel'] = 'Eliminar set de filtros actual';
-$labels['filtersetact'] = 'Activar set de filtros actual';
-$labels['filtersetdeact'] = 'Desactivar set de filtros actual';
 $labels['filterdef'] = 'Definición del filtro';
-$labels['filtersetname'] = 'Nombre del set de filtros';
-$labels['newfilterset'] = 'Nuevo set de filtros';
 $labels['active'] = 'activo';
 $labels['none'] = 'ninguno';
-$labels['fromset'] = 'desde set';
 $labels['fromfile'] = 'desde archivo';
 $labels['filterdisabled'] = 'filtro deshabilitado';
 $labels['countisgreaterthan'] = 'la cuenta es mayor a';
@@ -89,22 +72,15 @@
 $labels['countislessthan'] = 'la cuenta es menor que';
 $labels['countislessthanequal'] = 'la cuenta es menor o igual que';
 $labels['countequals'] = 'la cuenta es igual a ';
-$labels['countnotequals'] = 'la cuenta no es menor a';
 $labels['valueisgreaterthan'] = 'el valor es mayor que';
 $labels['valueisgreaterthanequal'] = 'el balor es mayor o igual que ';
 $labels['valueislessthan'] = 'el valor es menor que ';
 $labels['valueislessthanequal'] = 'el valor es menor o igual que ';
 $labels['valueequals'] = 'el valor es igual a ';
-$labels['valuenotequals'] = 'el valor no es igual a';
-$labels['setflags'] = 'Colocar etiquetas al mensaje';
-$labels['addflags'] = 'Agrega etiquetas al mensaje';
-$labels['removeflags'] = 'Eliminar etiquetas al mensaje';
 $labels['flagread'] = 'Leido';
 $labels['flagdeleted'] = 'Eliminado';
 $labels['flaganswered'] = 'Respondido';
-$labels['flagflagged'] = 'Etiquetado';
 $labels['flagdraft'] = 'Borrador';
-$labels['setvariable'] = 'Establecer variable';
 $labels['setvarname'] = 'Nombre de la variable:';
 $labels['setvarvalue'] = 'Valor de la variable:';
 $labels['setvarmodifiers'] = 'Modificadores:';
@@ -115,36 +91,30 @@
 $labels['varquotewildcard'] = 'citar carácteres especiales';
 $labels['varlength'] = 'largo';
 $labels['notify'] = 'Enviar notificación';
-$labels['notifytarget'] = 'Destinatario de la notificación:';
-$labels['notifymessage'] = 'Mensaje de notificación (opcional):';
-$labels['notifyoptions'] = 'Opciones de notificación (opcional):';
-$labels['notifyfrom'] = 'Remitente de la notificación (opcional):';
-$labels['notifyimportance'] = 'Importancia:';
+$labels['notifyaddress'] = 'A la direccion de correo:';
+$labels['notifybody'] = 'Cuerpo de la notificación:';
+$labels['notifysubject'] = 'Tema de la notificación:';
+$labels['notifyfrom'] = 'Remitente de la notificación: ';
+$labels['notifyimportance'] = 'Importantcia:';
 $labels['notifyimportancelow'] = 'baja';
 $labels['notifyimportancenormal'] = 'normal';
 $labels['notifyimportancehigh'] = 'alta';
-$labels['notifymethodmailto'] = 'Correo electrónico';
-$labels['notifymethodtel'] = 'Teléfono';
-$labels['notifymethodsms'] = 'Mensaje de texto';
 $labels['filtercreate'] = 'Crear filtro';
 $labels['usedata'] = 'Usar los datos siguientes en el filtro:';
 $labels['nextstep'] = 'Paso siguiente';
 $labels['...'] = '...';
 $labels['currdate'] = 'Fecha actual';
 $labels['datetest'] = 'Fecha';
-$labels['dateheader'] = 'encabezado:';
-$labels['year'] = 'año';
+$labels['year'] = 'Año';
 $labels['month'] = 'mes';
 $labels['day'] = 'día';
 $labels['date'] = 'fecha(aaaa-mm-dd)';
-$labels['julian'] = 'fecha (julian)';
 $labels['hour'] = 'hora';
 $labels['minute'] = 'minuto';
 $labels['second'] = 'segundo';
 $labels['time'] = 'hora (hh:mm:ss)';
 $labels['iso8601'] = 'fecha (ISO8601)';
 $labels['std11'] = 'fecha (RFC2822)';
-$labels['zone'] = 'zona horaria';
 $labels['weekday'] = 'día de la semana (0-6)';
 $labels['advancedopts'] = 'Opciones avanzadas';
 $labels['body'] = 'Cuerpo';
@@ -162,71 +132,22 @@
 $labels['detail'] = 'detalle';
 $labels['comparator'] = 'comparador:';
 $labels['default'] = 'predeterminado';
-$labels['octet'] = 'estricto (octeto)';
-$labels['asciicasemap'] = 'no sensible a mayúsculas y minúsculas (mapero-ascii)';
-$labels['asciinumeric'] = 'numérico (ascii-numérico)';
-$labels['index'] = 'índice:';
-$labels['indexlast'] = 'hacia atrás';
-$labels['vacation'] = 'Vacaciones';
-$labels['vacation.reply'] = 'Responder mensaje';
-$labels['vacation.advanced'] = 'Opciones avanzadas';
-$labels['vacation.subject'] = 'Asunto';
-$labels['vacation.body'] = 'Cuerpo';
-$labels['vacation.dates'] = 'Horario de vacaciones';
-$labels['vacation.from'] = 'De:';
-$labels['vacation.to'] = 'Para:';
-$labels['vacation.status'] = 'Estado';
-$labels['vacation.on'] = 'Encendido';
-$labels['vacation.off'] = 'Apagado';
-$labels['vacation.addresses'] = 'Mis direcciones adicionales';
-$labels['vacation.interval'] = 'Intervalo de respuesta';
-$labels['vacation.after'] = 'Colocar regla de vacaciones luego';
-$labels['vacation.saving'] = 'Guardando información...';
-$labels['vacation.action'] = 'Acción para mensaje entrante';
-$labels['vacation.keep'] = 'Mantener';
-$labels['vacation.discard'] = 'Descartar';
-$labels['vacation.redirect'] = 'Redireccionar a';
-$labels['vacation.copy'] = 'Enviar una copia a';
-$labels['arialabelfiltersetactions'] = 'Acciones del set de filtros';
-$labels['arialabelfilteractions'] = 'Acciones de filtros';
-$labels['arialabelfilterform'] = 'Propiedades de filtros';
-$labels['ariasummaryfilterslist'] = 'Lista de filtros';
-$labels['ariasummaryfiltersetslist'] = 'Lista de set de filtros';
-$labels['filterstitle'] = 'Administrar filtros de correos entrantes';
-$labels['vacationtitle'] = 'Editar regla de fuera de oficina';
-$messages['filterunknownerror'] = 'Error de servidor desconocido.';
-$messages['filterconnerror'] = 'No se puede conectar al servidor.';
-$messages['filterdeleteerror'] = 'No se puede eliminar el filtro. Ocurrió un error de servidor.';
+$labels['octet'] = 'estricto';
+$labels['asciinumeric'] = 'numérico (ascii-numeric)';
+$messages['filterunknownerror'] = 'Error del servidor desconocido.';
+$messages['filterconnerror'] = 'Incapaz de conectarse al servidor.';
 $messages['filterdeleted'] = 'Filtro eliminado exitosamente.';
 $messages['filtersaved'] = 'Filtro guardado exitosamente.';
-$messages['filtersaveerror'] = 'No es posible guardar el filtro. Ha ocurrido un error de servidor.';
 $messages['filterdeleteconfirm'] = '¿Estás seguro que quieres eliminar el filtro seleccionado?';
 $messages['ruledeleteconfirm'] = '¿Estás seguro que quieres eliminar la regla seleccionada?';
 $messages['actiondeleteconfirm'] = '¿Estás seguro que queires eliminar la acción seleccionada?';
 $messages['forbiddenchars'] = 'Carácteres ilegales en el campo.';
 $messages['cannotbeempty'] = 'El campo no puede estar vacio.';
 $messages['ruleexist'] = 'Ya existe un filtro con el nombre especificado.';
-$messages['setactivateerror'] = 'No es posible activar el set de filtros seleccionado. Ha ocurrido un error de servidor.';
-$messages['setdeactivateerror'] = 'No es posible desactivar el set de filtros selecciona. Ha ocurrido un error de servidor.';
-$messages['setdeleteerror'] = 'No es posible eliminar el set de filtros seleccionado. Ha ocurrido un error de servidor.';
-$messages['setactivated'] = 'Set de filtros activado exitosamente.';
-$messages['setdeactivated'] = 'Set de filtros desactivado exitosamente.';
-$messages['setdeleted'] = 'Set de filtroseliminado exitosamente.';
-$messages['setdeleteconfirm'] = '¿Estas seguro que deseas eliminar el set de filtros seleccionado?';
-$messages['setcreateerror'] = 'No es posible crear el set de filtros. Ha ocurrido un error de servidor.';
-$messages['setcreated'] = 'Set de filtros creado exitosamente.';
-$messages['activateerror'] = 'No es posible habilitar los filtros seleccionados. Ha ocurrido un error de servidor.';
-$messages['deactivateerror'] = 'No es posible deshabilitar los filtros seleccionados. Ha ocurrido un error de servidor.';
 $messages['deactivated'] = 'Filtro(s) deshabilitado(s) exitosamente.';
 $messages['activated'] = 'Filtro(s) habilitado(s) exitosamente.';
 $messages['moved'] = 'Filtro movido exitosamente.';
-$messages['moveerror'] = 'No es posible mover los filtros seleccionados. Ha ocurrido un error de servidor.';
 $messages['nametoolong'] = 'Nombre demasiado largo.';
 $messages['namereserved'] = 'Nombre reservado.';
-$messages['setexist'] = 'Set ya existe.';
 $messages['nodata'] = 'Debes seleccionar al menos una posición.';
-$messages['invaliddateformat'] = 'Fecha o parte del formato no válido';
-$messages['saveerror'] = 'No es posible guardar la información. Ha ocurrido un error de servidor.';
-$messages['vacationsaved'] = 'Información de vacaciones guardada exitosamente.';
-$messages['emptyvacationbody'] = 'Cuerpo del mensaje de vacaciones es requerido!';
 ?>