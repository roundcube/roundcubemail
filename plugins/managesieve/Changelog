- Added option managesieve_default_headers
<<<<<<< HEAD
- Support filter action with custom IMAP flags (#6011)
=======
- Added option managesieve_forward to enable settings dialog for simple forwarding (#6021)
>>>>>>> 23fd173d

* version 9.0 [2017-10-02]
-----------------------------------------------------------
- Fix parsing dot-staffed lines in multiline text (#5838)
- Fix AM/PM suffix in vacation time selectors
- Fix bug where 'exists' operator was reset to 'contains' (#5899)
- Add ability to disable filter sets and other actions (#5496, #5898)

* version 8.9 [2017-05-22]
-----------------------------------------------------------
- Fix handling of scripts with nested rules (#5540)
- Fix possible defect in handling \r\n in scripts (#5685)
- Performance: Skip redundant LISTSCRIPTS command

* version 8.8 [2016-11-27]
-----------------------------------------------------------
- Fix parsing of vacation date-time with non-default date_format (#5372)
- Fix regression where js error is thrown if server does not support 'duplicate' extension
- Add option to automatically set vacation :from address (#5428)
- Support per-host managesieve_conn_options (#5136)
- Added (optional) RAW script editor (#5414)

* version 8.7 [2016-07-19]
-----------------------------------------------------------
- Support 'string' test from variables extension [RFC 5229] (#5248)
- Support 'duplicate' extension [RFC 7352]
- Unhide advanced rule controls if there are inputs with errors
- Display warning message when filter form contains errors

* version 8.6 [2016-04-06]
-----------------------------------------------------------
- Refactored script parser to be 100x faster (on big scripts)

* version 8.5 [2015-11-15]
-----------------------------------------------------------
- Add support for :from parameter in vacation action (patch from Michele Locati)

* version 8.4 [2015-04-20]
-----------------------------------------------------------
- Add option to prepopulate vacation addresses on form init (#1490030)
- Add option to define default vacation interval
- Fix missing position indicator in Larry skin when dragging a filter
- Fix incorrect filter data after filter delete (#1490356)

* version 8.3 [2015-03-12]
-----------------------------------------------------------
- Fix PHP fatal error when visiting Vacation interface and there's no sieve script yet
- Fix handling of header test with one-element array as header name
- Fix missing host:port in connection error message

* version 8.2 [2015-01-14]
-----------------------------------------------------------
- Fix bug where actions without if/elseif/else in sieve scripts were skipped
- Support "not allof" test as a negation of all sub-tests
- Fix bug where vacation rule was saved to wrong script if managesieve_kolab_master=true
- Improve procedure of script selection to write a vacation rule

* version 8.1 [2014-12-09]
-----------------------------------------------------------
- Added simple API to manage vacation rule
- Fix missing css/js scripts in filter form in mail task
- Fix default vacation status (#1490019)
- Make possible to set vacation start/end date and time
- Fix compatibility with contextmenu plugin

* version 8.0 [2014-07-16]
-----------------------------------------------------------
- Fix bug where non-existing (or unsubscribed) folder wasn't listed in folder selector (#1489956)
- Added optional separate interface for out-of-office management (#1488266)
- Fix disabled "create filter" action
- Fix enotify/notify extension handling
- Improved UI accessibility
- Added option to specify connection socket parameters - managesieve_conn_options
- Support vacation date rules without date extension (#1489978)

* version 7.2 [2014-02-14]
-----------------------------------------------------------
- Nicely handle server-side modification of script names (#1489412)
- Add Filters tab/section using plugin API hook
- Fix issue where folder selector wasn't visible on new filter form
- Fix issue where multi-select fields were not visible in new filter action rows (#1489600)
- Fix issue in displaying filter form when managesieve_kolab_master=true
  and sieve variables extension is supported by the server (#1489599)
- Fix wrong action folder selection if managesieve_domains is not empty (#1489617)
- Fix filter creation from an email when preview frame is disabled (#1489647)

* version 7.1 [2013-11-22]
-----------------------------------------------------------
- lib/Net_Sieve.php moved to Roundcube /lib directory
- Added managesieve_domains option to limit redirect destinations
- Fix bug where at least one additional address of vacation message was required (#1489345)
- Fix so i;ascii-numeric comparator is not forced as default for :count and :value operators
- Fix date/currentdate related form issues and comparators handling (#1489346)
- Fix a bug where deleted filter was not removed from the list

* version 7.0 [2013-09-09]
-----------------------------------------------------------
- Add vacation-seconds extension support (RFC 6131)
- Several script parser code improvements
- Support string list arguments in filter form (#1489018)
- Support date, currendate and index tests - RFC5260 (#1488120)
- Split plugin file into two files
- Fix handling of &, <, > characters in scripts/filter names (#1489208)
- Support 'keep' action (#1489226)
- Add common headers to header selector (#1489271)

* version 6.2 [2013-02-17]
-----------------------------------------------------------
- Support tls:// prefix in managesieve_host option
- Removed depracated functions usage
- Don't trim whitespace in folder names (#1488955)

* version 6.1 [2012-12-21]
-----------------------------------------------------------
- Fixed filter activation/deactivation confirmation message (#1488765)
- Moved rcube_* classes to <plugin>/lib/Roundcube for compat. with Roundcube Framework autoloader
- Fixed filter selection after filter deletion (#1488832)
- Fixed compatibility with jQueryUI-1.9
- Don't force 'stop' action on last rule in a script

* version 6.0 [2012-10-03]
-----------------------------------------------------------
- Fixed issue with DBMail bug [http://pear.php.net/bugs/bug.php?id=19077] (#1488594)
- Added support for enotify/notify (RFC5435, RFC5436, draft-ietf-sieve-notify-00)
- Change default port to 4190 (IANA-allocated), add port auto-detection (#1488713)
- Added request size limits detection and script corruption prevention (#1488648)
- Fix so scripts listed in managesieve_filename_exceptions aren't displayed on the list (#1488724)

* version 5.2 [2012-07-24]
-----------------------------------------------------------
- Added GUI for variables setting - RFC5229 (patch from Paweł Słowik)
- Fixed scrollbars in Larry's iframes
- Fix performance issue in message_headers_output hook handling

* version 5.1 [2012-06-21]
-----------------------------------------------------------
- Fixed filter popup width (for non-english localizations)
- Fixed tokenizer infinite loop on invalid script content
- Larry skin support
- Fixed custom header name validity check, made RFC2822-compliant

* version 5.0 [2012-01-05]
-----------------------------------------------------------
- Fixed setting test type to :is when none is specified
- Fixed javascript error in IE8
- Fixed possible ID duplication when adding filter rules very fast (#1488288)
- Fixed bug where drag layer wasn't removed when dragging was ended over sets list

* version 5.0-rc1 [2011-11-17]
-----------------------------------------------------------
- Fixed sorting of scripts, scripts including aware of the sort order
- Fixed import of rules with unsupported tests
- Added 'address' and 'envelope' tests support
- Added 'body' extension support (RFC5173)
- Added 'subaddress' extension support (RFC5233)
- Added comparators support
- Changed Sender/Recipient labels to From/To
- Fixed importing rule names from Ingo
- Fixed handling of extensions disabled in config

* version 5.0-beta [2011-10-17]
-----------------------------------------------------------
- Added possibility to create a filter based on selected message "in-place"
- Fixed import from Horde-INGO (#1488064)
- Add managesieve_script_name option for default name of the script (#1487956)
- Fixed handling of enabled magic_quotes_gpc setting
- Fixed PHP warning on connection error when submitting filter form
- Fixed bug where new action row with flags wasn't handled properly
- Added managesieve_connect hook for plugins
- Fixed doubled Filter tab on page refresh
- Added filters set selector in filter form when invoked in mail task
- Improved script parser, added support for include and variables extensions
- Added Kolab's KEP:14 support (http://wiki.kolab.org/User:Greve/Drafts/KEP:14)
- Use smaller action/rule buttons
- UI redesign: added possibility to move filter to any place using drag&drop
  (instead of up/down buttons), added filter sets list object, added more
  'loading' messages
- Added option to hide some scripts (managesieve_filename_exceptions)

* version 4.3 [2011-07-28]
-----------------------------------------------------------
- Fixed handling of error in Net_Sieve::listScripts()
- Fixed handling of REFERRAL responses (http://pear.php.net/bugs/bug.php?id=17107)
- Fixed bug where wrong folders hierarchy was displayed on folders listing

* version 4.2 [2011-05-24]
-----------------------------------------------------------
- Moved elsif replacement code to handle only imports from other formats
- Fixed mod_mailbox() usage for newer Roundcube versions
- Fixed regex extension (error: regex require missing)

* version 4.1 [2011-03-07]
-----------------------------------------------------------
- Fix fileinto target is always INBOX (#1487776)
- Fix escaping of backslash character in quoted strings (#1487780)
- Fix handling of non-safe characters (double-quote, backslash)
  or UTF-8 characters (dovecot's implementation bug workaround)
  in script names
- Fix saving of a script using flags extension on servers with imap4flags support (#1487825)

* version 4.0 [2011-02-10]
-----------------------------------------------------------
- Fix STARTTLS for timsieved < 2.3.10
- Added :regex and :matches support (#1487746)
- Added setflag/addflag/removeflag support (#1487449)
- Added support for vacation :subject field (#1487120)
- rcube_sieve_script class moved to separate file
- Moved javascript code from skin templates into managesieve.js file

* version 3.0 [2011-02-01]
-----------------------------------------------------------
- Added support for SASL proxy authentication (#1486691)
- Fixed parsing of scripts with \r\n line separator
- Apply forgotten changes for form errors handling
- Fix multi-line strings parsing (#1487685)
- Added tests for script parser
- Rewritten script parser
- Fix double request when clicking on Filters tab using Firefox

* version 2.10 [2010-10-10]
-----------------------------------------------------------
- Fixed import from Avelsieve
- Use localized size units (#1486976)
- Added support for relational operators and i;ascii-numeric comparator
- Added popups with form errors

* version 2.9 [2010-08-02]
-----------------------------------------------------------
- Fixed vacation parameters parsing (#1486883)

* version 2.8 [2010-07-08]
-----------------------------------------------------------
- Added managesieve_auth_type option (#1486731)

* version 2.7 [2010-07-06]
-----------------------------------------------------------
- Update Net_Sieve to version 1.3.0 (fixes LOGIN athentication)
- Added support for copying and copy sending of messages (COPY extension)

* version 2.6 [2010-06-03]
-----------------------------------------------------------
- Support %n and %d variables in managesieve_host option

* version 2.5 [2010-05-04]
-----------------------------------------------------------
- Fix filters set label after activation
- Fix filters set activation, add possibility to deactivate sets (#1486699)
- Fix download button state when sets list is empty
- Fix errors when sets list is empty

* version 2.4 [2010-04-01]
-----------------------------------------------------------
- Fixed bug in DIGEST-MD5 authentication (http://pear.php.net/bugs/bug.php?id=17285)
- Fixed disabling rules with many tests
- Small css unification with core
- Scripts import/export

* version 2.3 [2010-03-18]
-----------------------------------------------------------
- Added import from Horde-INGO
- Support for more than one match using if+stop instead of if+elsif structures (#1486078)
- Support for selectively disabling rules within a single sieve script (#1485882)
- Added vertical splitter

* version 2.2 [2010-02-06]
-----------------------------------------------------------
- Fix handling of "<>" characters in filter names (#1486477)

* version 2.1 [2010-01-12]
-----------------------------------------------------------
- Fix "require" structure generation when many modules are used
- Fix problem with '<' and '>' characters in header tests

* version 2.0 [2009-11-02]
-----------------------------------------------------------
- Added 'managesieve_debug' option
- Added multi-script support
- Small css improvements + sprite image buttons
- PEAR::NetSieve 1.2.0b1

* version 1.7 [2009-09-20]
-----------------------------------------------------------
- Support multiple managesieve hosts using %h variable
  in managesieve_host option
- Fix first rule deleting (#1486140) 

* version 1.6 [2009-09-08]
-----------------------------------------------------------
- Fix warning when importing squirrelmail rules
- Fix handling of "true" as "anyof (true)" test

* version 1.5 [2009-09-04]
-----------------------------------------------------------
- Added es_ES, ua_UA localizations
- Added 'managesieve_mbox_encoding' option

* version 1.4 [2009-07-29]
-----------------------------------------------------------
- Updated PEAR::Net_Sieve to 1.1.7

* version 1.3 [2009-07-24]
-----------------------------------------------------------
- support more languages
- support config.inc.php file

* version 1.2 [2009-06-28]
-----------------------------------------------------------
- Support IMAP namespaces in fileinto (#1485943)
- Added it_IT localization

* version 1.1 [2009-05-27]
-----------------------------------------------------------
- Added new icons
- Added support for headers lists (coma-separated) in rules
- Added de_CH localization

* version 1.0 [2009-05-21]
-----------------------------------------------------------
- Rewritten using plugin API
- Added hu_HU localization (Tamas Tevesz)

* version beta7 (svn-r2300) [2009-03-01]
-----------------------------------------------------------
- Added SquirrelMail script auto-import (Jonathan Ernst)
- Added 'vacation' support (Jonathan Ernst & alec)
- Added 'stop' support (Jonathan Ernst)
- Added option for extensions disabling (Jonathan Ernst & alec)
- Added fi_FI, nl_NL, bg_BG localization
- Small style fixes

* version 0.2-stable1 (svn-r2205) [2009-01-03]
-----------------------------------------------------------
- Fix moving down filter row
- Fixes for compressed js files in stable release package
- Created patch for svn version r2205

* version 0.2-stable [2008-12-31]
-----------------------------------------------------------
- Added ru_RU, fr_FR, zh_CN translation
- Fixes for Roundcube 0.2-stable

* version 0.2-beta [2008-09-21]
-----------------------------------------------------------
- Small css fixes for IE
- Fixes for Roundcube 0.2-beta

* version beta6 [2008-08-08]
-----------------------------------------------------------
- Added de_DE translation
- Fix for Roundcube r1634

* version beta5 [2008-06-10]
-----------------------------------------------------------
- Fixed 'exists' operators
- Fixed 'not*' operators for custom headers
- Fixed filters deleting

* version beta4 [2008-06-09]
-----------------------------------------------------------
- Fix for Roundcube r1490

* version beta3 [2008-05-22]
-----------------------------------------------------------
- Fixed textarea error class setting
- Added pagetitle setting
- Added option 'managesieve_replace_delimiter'
- Fixed errors on IE (still need some css fixes)

* version beta2 [2008-05-20]
-----------------------------------------------------------
- Use 'if' only for first filter and 'elsif' for the rest

* version beta1 [2008-05-15]
-----------------------------------------------------------
- Initial version for Roundcube r1388.<|MERGE_RESOLUTION|>--- conflicted
+++ resolved
@@ -1,9 +1,6 @@
 - Added option managesieve_default_headers
-<<<<<<< HEAD
+- Added option managesieve_forward to enable settings dialog for simple forwarding (#6021)
 - Support filter action with custom IMAP flags (#6011)
-=======
-- Added option managesieve_forward to enable settings dialog for simple forwarding (#6021)
->>>>>>> 23fd173d
 
 * version 9.0 [2017-10-02]
 -----------------------------------------------------------
