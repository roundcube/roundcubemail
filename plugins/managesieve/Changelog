--- conflicted
+++ resolved
@@ -1,26 +1,9 @@
-<<<<<<< HEAD
-- Added simple API to manage vacation rule
 - Fix missing css/js scripts in filter form in mail task
 - Fix default vacation status (#1490019)
-- Make possible to set vacation start/end date and time
-- Fix compatibility with contextmenu plugin
-
-* version 8.0 [2014-07-16]
------------------------------------------------------------
-=======
-- Fix missing css/js scripts in filter form in mail task
-- Fix default vacation status (#1490019)
->>>>>>> 34d179a6
 - Fix bug where non-existing (or unsubscribed) folder wasn't listed in folder selector (#1489956)
 - Added optional separate interface for out-of-office management (#1488266)
 - Fix disabled "create filter" action
 - Fix enotify/notify extension handling
-<<<<<<< HEAD
-- Improved UI accessibility
-- Added option to specify connection socket parameters - managesieve_conn_options
-- Support vacation date rules without date extension (#1489978)
-=======
->>>>>>> 34d179a6
 
 * version 7.2 [2014-02-14]
 -----------------------------------------------------------
