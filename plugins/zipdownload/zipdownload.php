<?php

/**
 * ZipDownload
 *
 * Plugin to allow the download of all message attachments in one zip file
 * and also download of many messages in one go.
 *
 * @requires php_zip extension (including ZipArchive class)
 *
 * @author Philip Weir
 * @author Thomas Bruderli
 * @author Aleksander Machniak
 */
class zipdownload extends rcube_plugin
{
    public $task = 'mail';

    private $charset = 'ASCII';

<<<<<<< HEAD
    private $names = [];
=======
    // RFC4155: mbox date format
    const MBOX_DATE_FORMAT = 'D M d H:i:s Y';
>>>>>>> fe2f5536

    /**
     * Plugin initialization
     */
    public function init()
    {
        // check requirements first
        if (!class_exists('ZipArchive', false)) {
            rcmail::raise_error(array(
                'code'    => 520,
                'file'    => __FILE__,
                'line'    => __LINE__,
                'message' => "php_zip extension is required for the zipdownload plugin"), true, false);
            return;
        }

        $rcmail = rcmail::get_instance();

        $this->load_config();
        $this->charset = $rcmail->config->get('zipdownload_charset', RCUBE_CHARSET);
        $this->add_texts('localization');

        if ($rcmail->config->get('zipdownload_attachments', 1) > -1 && ($rcmail->action == 'show' || $rcmail->action == 'preview')) {
            $this->add_hook('template_object_messageattachments', array($this, 'attachment_ziplink'));
        }

        $this->register_action('plugin.zipdownload.attachments', array($this, 'download_attachments'));
        $this->register_action('plugin.zipdownload.messages', array($this, 'download_messages'));

        if (!$rcmail->action && $rcmail->config->get('zipdownload_selection')) {
            $this->download_menu();
        }
    }

    /**
     * Place a link/button after attachments listing to trigger download
     */
    public function attachment_ziplink($p)
    {
        $rcmail = rcmail::get_instance();

        // only show the link if there is more than the configured number of attachments
        if (substr_count($p['content'], '<li') > $rcmail->config->get('zipdownload_attachments', 1)) {
            $href = $rcmail->url(array(
                '_action' => 'plugin.zipdownload.attachments',
                '_mbox'   => $rcmail->output->env['mailbox'],
                '_uid'    => $rcmail->output->env['uid'],
            ), false, false, true);

            $link = html::a(array('href' => $href, 'class' => 'button zipdownload'),
                rcube::Q($this->gettext('downloadall'))
            );

            // append link to attachments list, slightly different in some skins
            switch (rcmail::get_instance()->config->get('skin')) {
                case 'classic':
                    $p['content'] = str_replace('</ul>', html::tag('li', array('class' => 'zipdownload'), $link) . '</ul>', $p['content']);
                    break;

                default:
                    $p['content'] .= $link;
                    break;
            }

            $this->include_stylesheet($this->local_skin_path() . '/zipdownload.css');
        }

        return $p;
    }

    /**
     * Adds download options menu to the page
     */
    public function download_menu()
    {
        $this->include_script('zipdownload.js');
        $this->add_label('download');

        $rcmail  = rcmail::get_instance();
        $menu    = array();
        $ul_attr = array('role' => 'menu', 'aria-labelledby' => 'aria-label-zipdownloadmenu');
        if ($rcmail->config->get('skin') != 'classic') {
            $ul_attr['class'] = 'toolbarmenu';
        }

        foreach (array('eml', 'mbox', 'maildir') as $type) {
            $menu[] = html::tag('li', null, $rcmail->output->button(array(
                    'command'  => "download-$type",
                    'label'    => "zipdownload.download$type",
                    'classact' => 'active',
            )));
        }

        $rcmail->output->add_footer(html::div(array('id' => 'zipdownload-menu', 'class' => 'popupmenu', 'aria-hidden' => 'true'),
            html::tag('h2', array('class' => 'voice', 'id' => 'aria-label-zipdownloadmenu'), "Message Download Options Menu") .
            html::tag('ul', $ul_attr, implode('', $menu))));
    }

    /**
     * Handler for attachment download action
     */
    public function download_attachments()
    {
        $rcmail = rcmail::get_instance();

        // require CSRF protected request
        $rcmail->request_security_check(rcube_utils::INPUT_GET);

        $imap      = $rcmail->get_storage();
        $temp_dir  = $rcmail->config->get('temp_dir');
        $tmpfname  = tempnam($temp_dir, 'zipdownload');
        $tempfiles = array($tmpfname);
        $message   = new rcube_message(rcube_utils::get_input_value('_uid', rcube_utils::INPUT_GET));

        // open zip file
        $zip = new ZipArchive();
        $zip->open($tmpfname, ZIPARCHIVE::OVERWRITE);

        foreach ($message->attachments as $part) {
            $pid      = $part->mime_id;
            $part     = $message->mime_parts[$pid];
            $disp_name = $this->_create_displayname($part->filename);

            $tmpfn       = tempnam($temp_dir, 'zipattach');
            $tmpfp       = fopen($tmpfn, 'w');
            $tempfiles[] = $tmpfn;

            $message->get_part_body($part->mime_id, false, 0, $tmpfp);
            $zip->addFile($tmpfn, $disp_name);
            fclose($tmpfp);
        }

        $zip->close();

        $filename = ($this->_filename_from_subject($message->subject) ?: 'attachments') . '.zip';

        $this->_deliver_zipfile($tmpfname, $filename);

        // delete temporary files from disk
        foreach ($tempfiles as $tmpfn) {
            unlink($tmpfn);
        }

        exit;
    }

    /**
     * Handler for message download action
     */
    public function download_messages()
    {
        $rcmail = rcmail::get_instance();

        if ($rcmail->config->get('zipdownload_selection') && !empty($_POST['_uid'])) {
            $messageset = rcmail::get_uids();
            if (count($messageset)) {
                $this->_download_messages($messageset);
            }
        }
    }
    
    
    /**
     * Create and get display name of attachment part to add on zip file
     *
     * @param $part stdClass Part of attachment on message
     * @param $pid string Part Id of attachment
     *
     * @return string Display name of attachment part
     */
    private function _create_displayname($part, $pid)
    {
        $rcmail    = rcmail::get_instance();
        $filename = $part->filename;

        if ($filename === null || $filename === '') {
            $ext      = (array) rcube_mime::get_mime_extensions($part->mimetype);
            $ext      = array_shift($ext);
            $filename = $rcmail->gettext('messagepart') . ' ' . $pid;
            if ($ext) {
                $filename .= '.' . $ext;
            }
        }

        $displayname   = $this->_convert_filename($filename);
        /**
         * Adding a number before dot of extension on a name of file with same name on zip
         * Ext: attach(1).txt on attach filename that has a attach.txt filename on same zip
         */
        if (in_array($displayname, $this->names)) {
            $attachNumber = 1;
            list($filename, $ext) = preg_split("/\.(?=[^\.]*$)/", $displayname);
            foreach ($this->names as $name) {
                if (preg_match("/{$filename}\[(\d+)\]\.{$ext}/", $name, $match)) {
                    $attachNumber =  ((int) $match[1]) + 1;
                }
            }
            $displayname = $filename . '(' .$attachNumber . ').' . $ext;
        }
        $this->names[] = $displayname;

        return $displayname;
    }

    /**
     * Helper method to packs all the given messages into a zip archive
     *
     * @param array List of message UIDs to download
     */
    private function _download_messages($messageset)
    {
        $rcmail    = rcmail::get_instance();
        $imap      = $rcmail->get_storage();
        $mode      = rcube_utils::get_input_value('_mode', rcube_utils::INPUT_POST);
        $temp_dir  = $rcmail->config->get('temp_dir');
        $tmpfname  = tempnam($temp_dir, 'zipdownload');
        $tempfiles = array($tmpfname);
        $folders   = count($messageset) > 1;

        // @TODO: file size limit

        // open zip file
        $zip = new ZipArchive();
        $zip->open($tmpfname, ZIPARCHIVE::OVERWRITE);

        if ($mode == 'mbox') {
            $tmpfp = fopen($tmpfname . '.mbox', 'w');
        }

        foreach ($messageset as $mbox => $uids) {
            $imap->set_folder($mbox);
            $path = $folders ? str_replace($imap->get_hierarchy_delimiter(), '/', $mbox) . '/' : '';

            if ($uids === '*') {
                $index = $imap->index($mbox, null, null, true);
                $uids  = $index->get();
            }

            foreach ($uids as $uid) {
                $headers = $imap->get_message_headers($uid);

                if ($mode == 'mbox') {
                    // Sender address
                    $from = rcube_mime::decode_address_list($headers->from, null, true, $headers->charset, true);
                    $from = array_shift($from);
                    $from = preg_replace('/\s/', '-', $from);

                    // Received (internal) date
                    $date = rcube_utils::anytodatetime($headers->internaldate);
                    if ($date) {
                        $date->setTimezone(new DateTimeZone('UTC'));
                        $date = $date->format(self::MBOX_DATE_FORMAT);
                    }

                    // Mbox format header (RFC4155)
                    $header = sprintf("From %s %s\r\n",
                        $from ?: 'MAILER-DAEMON',
                        $date ?: ''
                    );

                    fwrite($tmpfp, $header);

                    // Use stream filter to quote "From " in the message body
                    stream_filter_register('mbox_filter', 'zipdownload_mbox_filter');
                    $filter = stream_filter_append($tmpfp, 'mbox_filter');
                    $imap->get_raw_body($uid, $tmpfp);
                    stream_filter_remove($filter);
                    fwrite($tmpfp, "\r\n");
                }
                else { // maildir
                    $subject = rcube_mime::decode_header($headers->subject, $headers->charset);
                    $subject = $this->_filename_from_subject(mb_substr($subject, 0, 16));
                    $subject = $this->_convert_filename($subject);

                    $disp_name = $path . $uid . ($subject ? " $subject" : '') . '.eml';

                    $tmpfn = tempnam($temp_dir, 'zipmessage');
                    $tmpfp = fopen($tmpfn, 'w');
                    $imap->get_raw_body($uid, $tmpfp);
                    $tempfiles[] = $tmpfn;
                    fclose($tmpfp);
                    $zip->addFile($tmpfn, $disp_name);
                }
            }
        }

        $filename = $folders ? 'messages' : $imap->get_folder();

        if ($mode == 'mbox') {
            $tempfiles[] = $tmpfname . '.mbox';
            fclose($tmpfp);
            $zip->addFile($tmpfname . '.mbox', $filename . '.mbox');
        }

        $zip->close();

        $this->_deliver_zipfile($tmpfname, $filename . '.zip');

        // delete temporary files from disk
        foreach ($tempfiles as $tmpfn) {
            unlink($tmpfn);
        }

        exit;
    }

    /**
     * Helper method to send the zip archive to the browser
     */
    private function _deliver_zipfile($tmpfname, $filename)
    {
        $browser = new rcube_browser;
        $rcmail  = rcmail::get_instance();

        $rcmail->output->nocacheing_headers();

        if ($browser->ie)
            $filename = rawurlencode($filename);
        else
            $filename = addcslashes($filename, '"');

        // send download headers
        header("Content-Type: application/octet-stream");
        if ($browser->ie) {
            header("Content-Type: application/force-download");
        }

        // don't kill the connection if download takes more than 30 sec.
        @set_time_limit(0);
        header("Content-Disposition: attachment; filename=\"". $filename ."\"");
        header("Content-length: " . filesize($tmpfname));
        readfile($tmpfname);
    }

    /**
     * Helper function to convert filenames to the configured charset
     */
    private function _convert_filename($str)
    {
        $str = strtr($str, array(':' => '', '/' => '-'));

        return rcube_charset::convert($str, RCUBE_CHARSET, $this->charset);
    }

    /**
     * Helper function to convert message subject into filename
     */
    private function _filename_from_subject($str)
    {
        $str = preg_replace('/[\t\n\r\0\x0B]+\s*/', ' ', $str);

        return trim($str, " ./_");
    }
}

class zipdownload_mbox_filter extends php_user_filter
{
    function filter($in, $out, &$consumed, $closing)
    {
        while ($bucket = stream_bucket_make_writeable($in)) {
            // messages are read line by line
            if (preg_match('/^>*From /', $bucket->data)) {
                $bucket->data     = '>' . $bucket->data;
                $bucket->datalen += 1;
            }

            $consumed += $bucket->datalen;
            stream_bucket_append($out, $bucket);
        }

        return PSFS_PASS_ON;
    }
}<|MERGE_RESOLUTION|>--- conflicted
+++ resolved
@@ -18,12 +18,10 @@
 
     private $charset = 'ASCII';
 
-<<<<<<< HEAD
     private $names = [];
-=======
+
     // RFC4155: mbox date format
     const MBOX_DATE_FORMAT = 'D M d H:i:s Y';
->>>>>>> fe2f5536
 
     /**
      * Plugin initialization
