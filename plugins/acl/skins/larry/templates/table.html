--- conflicted
+++ resolved
@@ -1,34 +1,23 @@
 <div id="aclcontainer" class="uibox listbox">
 <div id="acllist-content" class="scroller withfooter">
-    <h2 class="voice" id="aria-label-acltable"><roundcube:label name="acl.ariasummaryacltable" /></h2>
-    <roundcube:object name="acltable" id="acltable" class="records-table" aria-labelledby="aria-label-acltable" role="listbox" />
+    <roundcube:object name="acltable" id="acltable" class="records-table" />
 </div>
 <div id="acllist-footer" class="boxfooter">
-    <roundcube:button command="acl-create" id="aclcreatelink" type="link" title="acl.newuser" class="listbutton add disabled" classAct="listbutton add" innerClass="inner" content="+" /><roundcube:button name="aclmenulink" id="aclmenulink" type="link" title="acl.actions" class="listbutton groupactions" onclick="return UI.toggle_popup('aclmenu', event)" innerClass="inner" content="&#9881;" aria-haspopup="true" aria-expanded="false" aria-owns="aclmenu-menu" />
+    <roundcube:button command="acl-create" id="aclcreatelink" type="link" title="acl.newuser" class="listbutton add disabled" classAct="listbutton add" innerClass="inner" content="+" /><roundcube:button name="aclmenulink" id="aclmenulink" type="link" title="acl.actions" class="listbutton groupactions"onclick="UI.show_popup('aclmenu', undefined, {above:1});return false" innerClass="inner" content="&#9881;" />
 </div>
 </div>
 
-<div id="aclmenu" class="popupmenu" aria-hidden="true" data-align="bottom">
-    <h3 id="aria-label-aclactions" class="voice"><roundcube:label name="acl.arialabelaclactions" /></h3>
-    <ul id="aclmenu-menu" class="toolbarmenu selectable iconized" role="menu" aria-labelledby="aria-label-aclactions">
-        <li role="menuitem"><roundcube:button command="acl-edit" label="edit" class="icon" classAct="icon active" innerclass="icon edit" /></li>
-        <li role="menuitem"><roundcube:button command="acl-delete" label="delete" class="icon" classAct="icon active" innerclass="icon delete" /></li>
+<div id="aclmenu" class="popupmenu">
+    <ul class="toolbarmenu selectable iconized">
+        <li><roundcube:button command="acl-edit" label="edit" class="icon" classAct="icon active" innerclass="icon edit" /></li>
+        <li><roundcube:button command="acl-delete" label="delete" class="icon" classAct="icon active" innerclass="icon delete" /></li>
         <roundcube:if condition="!in_array('acl_advanced_mode', (array)config:dont_override)" />
-<<<<<<< HEAD
-            <li role="menuitem"><roundcube:button name="acl-switch" id="acl-switch" label="acl.advanced" onclick="rcmail.command('acl-mode-switch');return false" class="active" /></li>
-=======
             <li><roundcube:button name="acl-switch" id="acl-switch" label="acl.advanced" onclick="rcmail.command('acl-mode-switch');return false" class="active" /></li>
->>>>>>> 34d179a6
         <roundcube:endif />
     </ul>
 </div>
 
-<<<<<<< HEAD
-<div id="aclform" class="propform" style="position:absolute; width:480px; top:0; left:0; padding:8px" aria-labelledby="aria-label-aclform" aria-hidden="true" role="dialog">
-    <h3 id="aria-label-aclform" class="voice"><roundcube:label name="acl.arialabelaclform" /></h3>
-=======
 <div id="aclform" class="propform" style="position:absolute; width:480px; top:0; left:0; padding:8px">
->>>>>>> 34d179a6
     <fieldset class="thinbordered"><legend><roundcube:label name="acl.identifier" /></legend>
         <roundcube:object name="acluser" id="acluser" size="35" class="proplist" />
     </fieldset>
