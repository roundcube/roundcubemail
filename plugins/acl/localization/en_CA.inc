<?php

/*
 +-----------------------------------------------------------------------+
 | plugins/acl/localization/<lang>.inc                                   |
 |                                                                       |
 | Localization file of the Roundcube Webmail ACL plugin                 |
 | Copyright (C) 2012-2013, The Roundcube Dev Team                       |
 |                                                                       |
 | Licensed under the GNU General Public License version 3 or            |
 | any later version with exceptions for skins & plugins.                |
 | See the README file for a full license statement.                     |
 |                                                                       |
 +-----------------------------------------------------------------------+

 For translation see https://www.transifex.com/projects/p/roundcube-webmail/resource/plugin-acl/
*/
$labels['sharing'] = 'Sharing';
$labels['myrights'] = 'Access Rights';
$labels['username'] = 'User:';
<<<<<<< HEAD
$labels['advanced'] = 'Advanced mode';
=======
>>>>>>> 34d179a6
$labels['newuser'] = 'Add entry';
$labels['editperms'] = 'Edit permissions';
$labels['actions'] = 'Access right actions...';
$labels['anyone'] = 'All users (anyone)';
$labels['anonymous'] = 'Guests (anonymous)';
$labels['identifier'] = 'Identifier';
$labels['acll'] = 'Lookup';
$labels['aclr'] = 'Read messages';
$labels['acls'] = 'Keep Seen state';
$labels['aclw'] = 'Write flags';
$labels['acli'] = 'Insert (Copy into)';
$labels['aclp'] = 'Post';
$labels['aclc'] = 'Create subfolders';
$labels['aclk'] = 'Create subfolders';
$labels['acld'] = 'Delete messages';
$labels['aclt'] = 'Delete messages';
$labels['acle'] = 'Expunge';
$labels['aclx'] = 'Delete folder';
$labels['acla'] = 'Administer';
$labels['acln'] = 'Annotate messages';
$labels['aclfull'] = 'Full control';
$labels['aclother'] = 'Other';
$labels['aclread'] = 'Read';
$labels['aclwrite'] = 'Write';
$labels['acldelete'] = 'Delete';
$labels['shortacll'] = 'Lookup';
$labels['shortaclr'] = 'Read';
$labels['shortacls'] = 'Keep';
$labels['shortaclw'] = 'Write';
$labels['shortacli'] = 'Insert';
$labels['shortaclp'] = 'Post';
$labels['shortaclc'] = 'Create';
$labels['shortaclk'] = 'Create';
$labels['shortacld'] = 'Delete';
$labels['shortaclt'] = 'Delete';
$labels['shortacle'] = 'Expunge';
$labels['shortaclx'] = 'Folder delete';
$labels['shortacla'] = 'Administer';
$labels['shortacln'] = 'Annotate';
$labels['shortaclother'] = 'Other';
$labels['shortaclread'] = 'Read';
$labels['shortaclwrite'] = 'Write';
$labels['shortacldelete'] = 'Delete';
$labels['longacll'] = 'The folder is visible on lists and can be subscribed to';
$labels['longaclr'] = 'The folder can be opened for reading';
$labels['longacls'] = 'Messages Seen flag can be changed';
$labels['longaclw'] = 'Messages flags and keywords can be changed, except Seen and Deleted';
$labels['longacli'] = 'Messages can be written or copied to the folder';
$labels['longaclp'] = 'Messages can be posted to this folder';
$labels['longaclc'] = 'Folders can be created (or renamed) directly under this folder';
$labels['longaclk'] = 'Folders can be created (or renamed) directly under this folder';
$labels['longacld'] = 'Messages Delete flag can be changed';
$labels['longaclt'] = 'Messages Delete flag can be changed';
$labels['longacle'] = 'Messages can be expunged';
$labels['longaclx'] = 'The folder can be deleted or renamed';
$labels['longacla'] = 'The folder access rights can be changed';
$labels['longacln'] = 'Messages shared metadata (annotations) can be changed';
$labels['longaclfull'] = 'Full control including folder administration';
$labels['longaclread'] = 'The folder can be opened for reading';
$labels['longaclwrite'] = 'Messages can be marked, written or copied to the folder';
$labels['longacldelete'] = 'Messages can be deleted';
$messages['deleting'] = 'Deleting access rights...';
$messages['saving'] = 'Saving access rights...';
$messages['updatesuccess'] = 'Successfully changed access rights';
$messages['deletesuccess'] = 'Successfully deleted access rights';
$messages['createsuccess'] = 'Successfully added access rights';
$messages['updateerror'] = 'Unable to update access rights';
$messages['deleteerror'] = 'Unable to delete access rights';
$messages['createerror'] = 'Unable to add access rights';
$messages['deleteconfirm'] = 'Are you sure, you want to remove access rights of selected user(s)?';
$messages['norights'] = 'No rights has been specified!';
$messages['nouser'] = 'No username has been specified!';
?><|MERGE_RESOLUTION|>--- conflicted
+++ resolved
@@ -18,12 +18,7 @@
 $labels['sharing'] = 'Sharing';
 $labels['myrights'] = 'Access Rights';
 $labels['username'] = 'User:';
-<<<<<<< HEAD
-$labels['advanced'] = 'Advanced mode';
-=======
->>>>>>> 34d179a6
 $labels['newuser'] = 'Add entry';
-$labels['editperms'] = 'Edit permissions';
 $labels['actions'] = 'Access right actions...';
 $labels['anyone'] = 'All users (anyone)';
 $labels['anonymous'] = 'Guests (anonymous)';
@@ -41,7 +36,6 @@
 $labels['acle'] = 'Expunge';
 $labels['aclx'] = 'Delete folder';
 $labels['acla'] = 'Administer';
-$labels['acln'] = 'Annotate messages';
 $labels['aclfull'] = 'Full control';
 $labels['aclother'] = 'Other';
 $labels['aclread'] = 'Read';
@@ -60,7 +54,6 @@
 $labels['shortacle'] = 'Expunge';
 $labels['shortaclx'] = 'Folder delete';
 $labels['shortacla'] = 'Administer';
-$labels['shortacln'] = 'Annotate';
 $labels['shortaclother'] = 'Other';
 $labels['shortaclread'] = 'Read';
 $labels['shortaclwrite'] = 'Write';
@@ -78,7 +71,6 @@
 $labels['longacle'] = 'Messages can be expunged';
 $labels['longaclx'] = 'The folder can be deleted or renamed';
 $labels['longacla'] = 'The folder access rights can be changed';
-$labels['longacln'] = 'Messages shared metadata (annotations) can be changed';
 $labels['longaclfull'] = 'Full control including folder administration';
 $labels['longaclread'] = 'The folder can be opened for reading';
 $labels['longaclwrite'] = 'Messages can be marked, written or copied to the folder';
