--- conflicted
+++ resolved
@@ -80,13 +80,6 @@
 $labels['longaclread'] = 'A pasta pode ser aberta para leitura';
 $labels['longaclwrite'] = 'As mensagens podem ser marcadas, guardadas ou copiadas para a pasta';
 $labels['longacldelete'] = 'As mensagens podem ser eliminadas';
-<<<<<<< HEAD
-$labels['longaclother'] = 'Outros direitos de acesso';
-$labels['ariasummaryacltable'] = 'Lista de direitos de acesso';
-$labels['arialabelaclactions'] = 'Lista de acções';
-$labels['arialabelaclform'] = 'Formulário de direitos de acesso';
-=======
->>>>>>> 34d179a6
 $messages['deleting'] = 'A eliminar permissões de acesso...';
 $messages['saving'] = 'A guardar permissões de acesso...';
 $messages['updatesuccess'] = 'Permissões de acesso alteradas com sucesso';
