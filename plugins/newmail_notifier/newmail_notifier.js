/**
 * New Mail Notifier plugin script
 *
 * @version @package_version@
 * @author Aleksander Machniak <alec@alec.pl>
 */

if (window.rcmail && rcmail.env.task == 'mail') {
    rcmail.addEventListener('plugin.newmail_notifier', newmail_notifier_run);

    rcmail.addEventListener('actionbefore', newmail_notifier_stop);

    rcmail.addEventListener('init', function () {
        // bind to messages list select event, so favicon will be reverted on message preview too
        if (rcmail.message_list) {
            rcmail.message_list.addEventListener('select', newmail_notifier_stop);
        }
    });
}

// Executes notification methods
function newmail_notifier_run(prop)
{
    if (prop.basic) newmail_notifier_basic();

    if (prop.sound) newmail_notifier_sound();

    if (prop.desktop) newmail_notifier_desktop(rcmail.gettext('body', 'newmail_notifier'));
}

// Stops notification
function newmail_notifier_stop(prop)
{
    // revert original favicon
<<<<<<< HEAD
    if (rcmail.env.favicon_href && (!prop || prop.action != 'check-recent')) {
        $('<link rel="shortcut icon" href="' + rcmail.env.favicon_href + '"/>').replaceAll('link[rel="shortcut icon"]');
        rcmail.env.favicon_href = null;
=======
    if (rcmail.env.favicon_href && rcmail.env.favicon_changed && (!prop || prop.action != 'check-recent')) {
        $('<link rel="shortcut icon" href="'+rcmail.env.favicon_href+'"/>').replaceAll('link[rel="shortcut icon"]');
        rcmail.env.favicon_changed = 0;
>>>>>>> 153891e0
    }

    // Remove IE icon overlay if we're pinned to Taskbar
    try {
        if (window.external.msIsSiteMode()) {
            window.external.msSiteModeClearIconOverlay();
        }
    } catch (e) {
    }
}

// Basic notification: window.focus and favicon change
function newmail_notifier_basic()
{
    var w = rcmail.is_framed() ? window.parent : window;

    w.focus();

    // we cannot simply change a href attribute, we must to replace the link element (at least in FF)
    var link = $('<link rel="shortcut icon" href="plugins/newmail_notifier/favicon.ico"/>'),
        oldlink = $('link[rel="shortcut icon"]', w.document);

<<<<<<< HEAD
    rcmail.env.favicon_href = oldlink.attr('href');

=======
    if (!rcmail.env.favicon_href)
        rcmail.env.favicon_href = oldlink.attr('href');

    rcmail.env.favicon_changed = 1;
>>>>>>> 153891e0
    link.replaceAll(oldlink);

    // Add IE icon overlay if we're pinned to Taskbar
    try {
        if (window.external.msIsSiteMode()) {
            window.external.msSiteModeSetIconOverlay('plugins/newmail_notifier/overlay.ico', rcmail.gettext('title', 'newmail_notifier'));
        }
    } catch (e) {
    }
}

// Sound notification
function newmail_notifier_sound()
{
    var elem, src = 'plugins/newmail_notifier/sound.wav';

    // HTML5
    try {
        elem = $('<audio src="' + src + '" />');

        elem.get(0).play();
    } catch (e) {
        // old method
        elem = $('<embed id="sound" src="' + src + '" hidden=true autostart=true loop=false />');

        elem.appendTo($('body'));

        window.setTimeout("$('#sound').remove()", 5000);
    }
}

// Desktop notification
// - Require Chrome or Firefox latest version (22+) / 21.0 or older with a plugin
function newmail_notifier_desktop(body)
{
    /**
     * Fix: As of 17 June 2013, Chrome/Chromium does not implement Notification.permission correctly that
     *      it gives 'undefined' until an object has been created:
     *      https://code.google.com/p/chromium/issues/detail?id=163226
     *
     */
    try {
        if (Notification.permission == 'granted' || Notification.permission == undefined) {
            var popup = new Notification(rcmail.gettext('title', 'newmail_notifier'), {
                dir:  "auto",
                lang: "",
                body: body,
                tag:  "newmail_notifier",
                icon: "plugins/newmail_notifier/mail.png"
            });

            popup.onclick = function () {
                this.close();
            };

            setTimeout(function () {
                popup.close();
            }, 10000); // close after 10 seconds

            if (popup.permission == 'granted') return true;
        }
    }
    catch (e) {
        var dn = window.webkitNotifications;

        if (dn && !dn.checkPermission()) {
            if (rcmail.newmail_popup) {
                rcmail.newmail_popup.cancel();
            }

            var popup = window.webkitNotifications.createNotification('plugins/newmail_notifier/mail.png',
                rcmail.gettext('title', 'newmail_notifier'), body);

            popup.onclick = function () {
                this.cancel();
            };

            popup.show();

            setTimeout(function () {
                popup.cancel();
            }, 10000); // close after 10 seconds

            rcmail.newmail_popup = popup;

            return true;
        }
    }
    return false;
}

function newmail_notifier_test_desktop()
{
    var txt = rcmail.gettext('testbody', 'newmail_notifier');

    try {
        // W3C draft implementation (with fix for Chrome/Chromium)
        var testNotification = new window.Notification(txt, {tag: "newmail_notifier"}); // Try to show a test message

        if (Notification.permission !== 'granted' || (testNotification.permission && testNotification.permission !== 'granted')) {
            newmail_notifier_desktop_authorize();
        }
    } catch (e) {
        // webkit implementation
        var dn = window.webkitNotifications;

        if (dn) {
            if (!dn.checkPermission()) {
                newmail_notifier_desktop(txt);
            } else {
                dn.requestPermission(function () {
                    if (!newmail_notifier_desktop(txt)) {
                        rcmail.display_message(rcmail.gettext('desktopdisabled', 'newmail_notifier'), 'error');
                    }
                });
            }
        } else {
            // If everything fails, that means the browser does not support this
            rcmail.display_message(rcmail.gettext('desktopunsupported', 'newmail_notifier'), 'error');
        }
    }
}

function newmail_notifier_test_basic()
{
    newmail_notifier_basic();
}

function newmail_notifier_test_sound()
{
    newmail_notifier_sound();
}

function newmail_notifier_desktop_authorize()
{
    Notification.requestPermission(function (perm)
    {
        if (perm == 'denied') {
            rcmail.display_message(rcmail.gettext('desktopdisabled', 'newmail_notifier'), 'error');
        }

        if (perm == 'granted') {
            newmail_notifier_test_desktop();
        }  // Test again, which should show test message
    });
}<|MERGE_RESOLUTION|>--- conflicted
+++ resolved
@@ -32,15 +32,9 @@
 function newmail_notifier_stop(prop)
 {
     // revert original favicon
-<<<<<<< HEAD
-    if (rcmail.env.favicon_href && (!prop || prop.action != 'check-recent')) {
-        $('<link rel="shortcut icon" href="' + rcmail.env.favicon_href + '"/>').replaceAll('link[rel="shortcut icon"]');
-        rcmail.env.favicon_href = null;
-=======
     if (rcmail.env.favicon_href && rcmail.env.favicon_changed && (!prop || prop.action != 'check-recent')) {
         $('<link rel="shortcut icon" href="'+rcmail.env.favicon_href+'"/>').replaceAll('link[rel="shortcut icon"]');
         rcmail.env.favicon_changed = 0;
->>>>>>> 153891e0
     }
 
     // Remove IE icon overlay if we're pinned to Taskbar
@@ -63,15 +57,10 @@
     var link = $('<link rel="shortcut icon" href="plugins/newmail_notifier/favicon.ico"/>'),
         oldlink = $('link[rel="shortcut icon"]', w.document);
 
-<<<<<<< HEAD
-    rcmail.env.favicon_href = oldlink.attr('href');
-
-=======
     if (!rcmail.env.favicon_href)
         rcmail.env.favicon_href = oldlink.attr('href');
 
     rcmail.env.favicon_changed = 1;
->>>>>>> 153891e0
     link.replaceAll(oldlink);
 
     // Add IE icon overlay if we're pinned to Taskbar
