<?php

/**
 * DB based User-to-Email and Email-to-User lookup
 *
 * Add it to the plugins list in config.inc.php and set
 * SQL queries to resolve usernames, e-mail addresses and hostnames from the database
 * %u will be replaced with the current username for login.
 * %m will be replaced with the current e-mail address for login.
 *
 * Queries should select the user's e-mail address, username or the imap hostname as first column
 * The email query could optionally select identity data columns in specified order:
 *    name, organization, reply-to, bcc, signature, html_signature
 *
 * $rcmail_config['virtuser_query'] = array('email' => '', 'user' => '', 'host' => '', 'alias' => '');
 *
 * The email query can return more than one record to create more identities.
 * This requires identities_level option to be set to value less than 2.
 *
 * By default Roundcube database is used. To use different database (or host)
 * you can specify DSN string in $rcmail_config['virtuser_query_dsn'] option.
 *
 * @version @package_version@
 * @author Aleksander Machniak <alec@alec.pl>
 * @author Steffen Vogel
<<<<<<< HEAD
 * @license GNU GPLv3+
=======
 * @author Tim Gerundt
>>>>>>> abacd6e3
 */
class virtuser_query extends rcube_plugin
{
    private $config;
    private $app;
    private $db;

    function init()
    {
        $this->app    = rcmail::get_instance();
        $this->config = $this->app->config->get('virtuser_query');

        if (!empty($this->config)) {
            if (is_string($this->config)) {
                $this->config = array('email' => $this->config);
            }

            if ($this->config['email']) {
                $this->add_hook('user2email', array($this, 'user2email'));
            }
            if ($this->config['user']) {
                $this->add_hook('email2user', array($this, 'email2user'));
            }
            if ($this->config['host']) {
                $this->add_hook('authenticate', array($this, 'user2host'));
            }
            if ($this->config['alias']) {
                $this->add_hook('authenticate', array($this, 'alias2user'));
            }
        }
    }

    /**
     * User > Email
     */
    function user2email($p)
    {
        $dbh = $this->get_dbh();

        $sql_result = $dbh->query(preg_replace('/%u/', $dbh->escape($p['user']), $this->config['email']));

        while ($sql_arr = $dbh->fetch_array($sql_result)) {
            if (strpos($sql_arr[0], '@')) {
                if ($p['extended'] && count($sql_arr) > 1) {
                    $result[] = array(
                        'email'         => rcube_utils::idn_to_ascii($sql_arr[0]),
                        'name'          => $sql_arr[1],
                        'organization'  => $sql_arr[2],
                        'reply-to'      => rcube_utils::idn_to_ascii($sql_arr[3]),
                        'bcc'           => rcube_utils::idn_to_ascii($sql_arr[4]),
                        'signature'     => $sql_arr[5],
                        'html_signature' => (int)$sql_arr[6],
                    );
                }
                else {
                    $result[] = $sql_arr[0];
                }

                if ($p['first']) {
                    break;
                }
            }
        }

        $p['email'] = $result;

        return $p;
    }

    /**
     * EMail > User
     */
    function email2user($p)
    {
        $dbh = $this->get_dbh();

        $sql_result = $dbh->query(preg_replace('/%m/', $dbh->escape($p['email']), $this->config['user']));

        if ($sql_arr = $dbh->fetch_array($sql_result)) {
            $p['user'] = $sql_arr[0];
        }

        return $p;
    }

    /**
     * User > Host
     */
    function user2host($p)
    {
        $dbh = $this->get_dbh();

        $sql_result = $dbh->query(preg_replace('/%u/', $dbh->escape($p['user']), $this->config['host']));

        if ($sql_arr = $dbh->fetch_array($sql_result)) {
            $p['host'] = $sql_arr[0];
        }

        return $p;
    }

    /**
     * Alias > User
     */
    function alias2user($p)
    {
        $dbh = $this->get_dbh();

        $sql_result = $dbh->query(preg_replace('/%u/', $dbh->escape($p['user']), $this->config['alias']));

        if ($sql_arr = $dbh->fetch_array($sql_result)) {
            $p['user'] = $sql_arr[0];
        }

        return $p;
    }

    /**
     * Initialize database handler
     */
    function get_dbh()
    {
        if (!$this->db) {
            if ($dsn = $this->app->config->get('virtuser_query_dsn')) {
                // connect to the virtuser database
                $this->db = rcube_db::factory($dsn);
                $this->db->set_debug((bool)$this->app->config->get('sql_debug'));
                $this->db->db_connect('r'); // connect in read mode
            }
            else {
                $this->db = $this->app->get_dbh();
            }
        }

        return $this->db;
    }

}<|MERGE_RESOLUTION|>--- conflicted
+++ resolved
@@ -23,11 +23,8 @@
  * @version @package_version@
  * @author Aleksander Machniak <alec@alec.pl>
  * @author Steffen Vogel
-<<<<<<< HEAD
+ * @author Tim Gerundt
  * @license GNU GPLv3+
-=======
- * @author Tim Gerundt
->>>>>>> abacd6e3
  */
 class virtuser_query extends rcube_plugin
 {
