--- conflicted
+++ resolved
@@ -29,14 +29,10 @@
 $messages['passwordshort'] = 'Le mot de passe doit comporter au moins $length caractères.';
 $messages['passwordweak'] = 'Le mot de passe doit comporter au moins un chiffre et un signe de ponctuation.';
 $messages['passwordforbidden'] = 'Le mot de passe contient des caractères interdits.';
-<<<<<<< HEAD
 $messages['passwordinvalid'] = 'Le mot de passe est invalide.';
-?>
-=======
 $messages['firstloginchange'] = 'Ceci est votre première connexion. Veuillez changer votre mot de passe.';
 $messages['disablednotice'] = 'Le système est en cours de maintenance et les changements de mot de passe sont impossibles pour l\'instant. Tout devrait redevenir normal sous peu. Nous regrettons tout inconvénient que cette situation pourrait occasionner.';
 $messages['passwinhistory'] = 'Ce mot de passe a déjà été utilisé précédemment.';
 $messages['samepasswd'] = 'Le nouveau mot de passe doit être différent de l\'ancien.';
 $messages['passwdexpirewarning'] = 'Avertissement ! Votre mot de passe arrivera prochainement à expiration. Changez-le avant le $expirationdatetime.';
-$messages['passwdexpired'] = 'Votre mot de passe est expiré, vous devez le changer maintenant !';
->>>>>>> 73482dc8
+$messages['passwdexpired'] = 'Votre mot de passe est expiré, vous devez le changer maintenant !';