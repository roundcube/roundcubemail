--- conflicted
+++ resolved
@@ -247,22 +247,12 @@
       $config[$prop] = $value;
     }
 
-<<<<<<< HEAD
-      $dump = self::_dump_var($value, $prop);
-
-      // replace the matching line in config file
-      $out = preg_replace(
-        '/(\$rcmail_config\[\''.preg_quote($prop).'\'\])\s+=\s+(.+);/Ui',
-        "\\1 = $dump;",
-        $out);
-=======
     $out = "<?php\n\n";
     $out .= "/* Local configuration for Roundcube Webmail */\n\n";
     foreach ($config as $prop => $value) {
       // copy option descriptions from existing config or defaults.inc.php
       $out .= $this->comments[$prop];
       $out .= "\$config['$prop'] = " . rcube_install::_dump_var($value, $prop) . ";\n\n";
->>>>>>> dee0aff8
     }
 
     return $out;
