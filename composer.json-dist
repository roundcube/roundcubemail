--- conflicted
+++ resolved
@@ -22,13 +22,8 @@
         "phpunit/phpunit": "^9"
     },
     "suggest": {
-<<<<<<< HEAD
         "bjeavons/zxcvbn-php": "^1.0 required for Zxcvbn password strength driver",
-        "kolab/net_ldap3": "~1.1.1 required for connecting to LDAP"
-=======
-        "kolab/net_ldap3": "~1.1.4 required for connecting to LDAP",
-        "bjeavons/zxcvbn-php": "^1.0 required for Zxcvbn password strength driver"
->>>>>>> 479ad3b8
+        "kolab/net_ldap3": "~1.1.4 required for connecting to LDAP"
     },
     "repositories": [
         {
