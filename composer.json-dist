--- conflicted
+++ resolved
@@ -8,13 +8,8 @@
         "guzzlehttp/guzzle": "^7.3.0",
         "masterminds/html5": "~2.8.0",
         "pear/auth_sasl": "~1.1.0",
-<<<<<<< HEAD
+        "pear/crypt_gpg": "~1.6.3",
         "pear/mail_mime": "~1.10.8",
-        "pear/net_smtp": "~1.10.0",
-=======
->>>>>>> 1aef2712
-        "pear/crypt_gpg": "~1.6.3",
-        "pear/mail_mime": "~1.10.0",
         "pear/net_sieve": "~1.4.5",
         "pear/net_smtp": "~1.10.0",
         "pear/pear-core-minimal": "~1.10.1",
@@ -22,13 +17,9 @@
         "roundcube/rtf-html-php": "^2.1"
     },
     "require-dev": {
-<<<<<<< HEAD
-        "phpunit/phpunit": "^9.6"
-=======
         "ergebnis/composer-normalize": "^2.13",
         "friendsofphp/php-cs-fixer": "^3.0",
-        "phpunit/phpunit": "^9"
->>>>>>> 1aef2712
+        "phpunit/phpunit": "^9.6"
     },
     "suggest": {
         "bjeavons/zxcvbn-php": "^1.0 required for Zxcvbn password strength driver",
