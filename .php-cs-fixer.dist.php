--- conflicted
+++ resolved
@@ -113,11 +113,6 @@
         'php_unit_data_provider_name' => false,
         'php_unit_test_case_static_method_calls' => false,
         'random_api_migration' => false,
-<<<<<<< HEAD
-        'static_lambda' => false,
-=======
-        'self_accessor' => false,
->>>>>>> 9ea87a14
         'strict_param' => false,
     ])
     ->setFinder($finder)
