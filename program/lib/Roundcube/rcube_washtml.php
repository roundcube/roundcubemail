--- conflicted
+++ resolved
@@ -89,15 +89,10 @@
         'bvar', 'lowlimit', 'uplimit',
     );
 
-<<<<<<< HEAD
-    /* Ignore these HTML tags and their content */
+    /**
+     * @var array Ignore these HTML tags and their content
+     */
     static $ignore_elements = array('script', 'applet', 'embed', 'style');
-=======
-    /**
-     * @var array Ignore these HTML tags and their content
-     */
-    static $ignore_elements = array('script', 'applet', 'embed', 'object', 'style');
->>>>>>> 3cab0ad4
 
     /**
      * @var array Allowed HTML attributes
