--- conflicted
+++ resolved
@@ -19,11 +19,7 @@
  +-----------------------------------------------------------------------+
 */
 
-<<<<<<< HEAD
 $PRINT_MODE = $RCMAIL->action == 'print';
-=======
-$PRINT_MODE = $RCMAIL->action == 'print' ? true : false;
->>>>>>> 46f7b709
 
 // Read browser capabilities and store them in session
 if ($caps = rcube_utils::get_input_value('_caps', rcube_utils::INPUT_GET)) {
