/**
 * Roundcube Webmail Client Script
 *
 * This file is part of the Roundcube Webmail client
 *
 * @licstart  The following is the entire license notice for the
 * JavaScript code in this file.
 *
 * Copyright (C) 2005-2015, The Roundcube Dev Team
 * Copyright (C) 2011-2015, Kolab Systems AG
 *
 * The JavaScript code in this page is free software: you can
 * redistribute it and/or modify it under the terms of the GNU
 * General Public License (GNU GPL) as published by the Free Software
 * Foundation, either version 3 of the License, or (at your option)
 * any later version.  The code is distributed WITHOUT ANY WARRANTY;
 * without even the implied warranty of MERCHANTABILITY or FITNESS
 * FOR A PARTICULAR PURPOSE.  See the GNU GPL for more details.
 *
 * As additional permission under GNU GPL version 3 section 7, you
 * may distribute non-source (e.g., minimized or compacted) forms of
 * that code without the copy of the GNU GPL normally required by
 * section 4, provided you include this license notice and a URL
 * through which recipients can access the Corresponding Source.
 *
 * @licend  The above is the entire license notice
 * for the JavaScript code in this file.
 *
 * @author Thomas Bruederli <roundcube@gmail.com>
 * @author Aleksander 'A.L.E.C' Machniak <alec@alec.pl>
 * @author Charles McNulty <charles@charlesmcnulty.com>
 *
 * @requires jquery.js, common.js, list.js
 */

function rcube_webmail()
{
  this.labels = {};
  this.buttons = {};
  this.buttons_sel = {};
  this.gui_objects = {};
  this.gui_containers = {};
  this.commands = {};
  this.command_handlers = {};
  this.onloads = [];
  this.messages = {};
  this.group2expand = {};
  this.http_request_jobs = {};
  this.menu_stack = [];

  // webmail client settings
  this.dblclick_time = 500;
  this.message_time = 5000;
  this.preview_delay_select = 400;
  this.preview_delay_click  = 60;
  this.identifier_expr = /[^0-9a-z_-]/gi;

  // environment defaults
  this.env = {
    request_timeout: 180,  // seconds
    draft_autosave: 0,     // seconds
    comm_path: './',
    recipients_separator: ',', // @deprecated
    recipients_delimiter: ', ', // @deprecated
    popup_width: 1150,
    popup_width_small: 900
  };

  // create protected reference to myself
  this.ref = 'rcmail';
  var ref = this;

  // set jQuery ajax options
  $.ajaxSetup({
    cache: false,
    timeout: this.env.request_timeout * 1000,
    error: function(request, status, err){ ref.http_error(request, status, err); },
    beforeSend: function(xmlhttp){ xmlhttp.setRequestHeader('X-Roundcube-Request', ref.env.request_token); }
  });

  // unload fix
  $(window).on('beforeunload', function() { ref.unload = true; });

  // set environment variable(s)
  this.set_env = function(p, value)
  {
    if (p != null && typeof p === 'object' && !value)
      for (var n in p)
        this.env[n] = p[n];
    else
      this.env[p] = value;
  };

  // add a localized label to the client environment
  this.add_label = function(p, value)
  {
    if (typeof p == 'string')
      this.labels[p] = value;
    else if (typeof p == 'object')
      $.extend(this.labels, p);
  };

  // add a button to the button list
  this.register_button = function(command, id, type, act, sel, over)
  {
    var button_prop = {id:id, type:type};

    if (act) button_prop.act = act;
    if (sel) button_prop.sel = sel;
    if (over) button_prop.over = over;

    if (!this.buttons[command])
      this.buttons[command] = [];

    this.buttons[command].push(button_prop);

    if (this.loaded)
      this.init_button(command, button_prop);
  };

  // register a specific gui object
  this.gui_object = function(name, id)
  {
    this.gui_objects[name] = this.loaded ? rcube_find_object(id) : id;
  };

  // register a container object
  this.gui_container = function(name, id)
  {
    this.gui_containers[name] = id;
  };

  // add a GUI element (html node) to a specified container
  this.add_element = function(elm, container)
  {
    if (this.gui_containers[container] && this.gui_containers[container].jquery)
      this.gui_containers[container].append(elm);
  };

  // register an external handler for a certain command
  this.register_command = function(command, callback, enable)
  {
    this.command_handlers[command] = callback;

    if (enable)
      this.enable_command(command, true);
  };

  // execute the given script on load
  this.add_onload = function(f)
  {
    this.onloads.push(f);
  };

  // initialize webmail client
  this.init = function()
  {
    var n;
    this.task = this.env.task;

    // check browser capabilities (never use version checks here)
    if (this.env.server_error != 409 && (!bw.dom || !bw.xmlhttp_test())) {
      this.goto_url('error', '_code=0x199');
      return;
    }

    if (!this.env.blankpage)
      this.env.blankpage = 'about:blank';

    // find all registered gui containers
    for (n in this.gui_containers)
      this.gui_containers[n] = $('#'+this.gui_containers[n]);

    // find all registered gui objects
    for (n in this.gui_objects)
      this.gui_objects[n] = rcube_find_object(this.gui_objects[n]);

    // clickjacking protection
    if (n = this.env.x_frame_options) {
      try {
        // bust frame if not allowed
        if (n.toLowerCase() == 'deny' && top.location.href != self.location.href)
          top.location.href = self.location.href;
        else if (/^allow-from[\s\t]+(.+)$/i.test(n) && RegExp.$1.indexOf(top.location.origin) != 0)
          throw 1;
        else if (top.location.hostname != self.location.hostname)
          throw 1;
      } catch (e) {
        // possible clickjacking attack: disable all form elements
        $('form').each(function(){ ref.lock_form(this, true); });
        this.display_message("Blocked: possible clickjacking attack!", 'error');
        return;
      }
    }

    // init registered buttons
    this.init_buttons();

    // tell parent window that this frame is loaded
    if (this.is_framed()) {
      parent.rcmail.set_busy(false, null, parent.rcmail.env.frame_lock);
      parent.rcmail.env.frame_lock = null;
    }

    // enable general commands
    this.enable_command('close', 'logout', 'mail', 'addressbook', 'settings', 'save-pref',
      'compose', 'undo', 'about', 'switch-task', 'menu-open', 'menu-close', 'menu-save', true);

    // set active task button
    this.set_button(this.task, 'sel');

    if (this.env.permaurl)
      this.enable_command('permaurl', 'extwin', true);

    switch (this.task) {

      case 'mail':
        // enable mail commands
        this.enable_command('list', 'checkmail', 'add-contact', 'search', 'reset-search', 'collapse-folder', 'import-messages', true);

        if (this.gui_objects.messagelist) {
          this.env.widescreen_list_template = [
            {className: 'threads', cells: ['threads']},
            {className: 'subject', cells: ['fromto', 'date', 'status', 'subject']},
            {className: 'flags', cells: ['flag', 'attachment']}
          ];

          this.message_list = new rcube_list_widget(this.gui_objects.messagelist, {
            multiselect:true, multiexpand:true, draggable:true, keyboard:true,
            column_movable:this.env.col_movable, dblclick_time:this.dblclick_time
            });
          this.message_list
            .addEventListener('initrow', function(o) { ref.init_message_row(o); })
            .addEventListener('dblclick', function(o) { ref.msglist_dbl_click(o); })
            .addEventListener('keypress', function(o) { ref.msglist_keypress(o); })
            .addEventListener('select', function(o) { ref.msglist_select(o); })
            .addEventListener('dragstart', function(o) { ref.drag_start(o); })
            .addEventListener('dragmove', function(e) { ref.drag_move(e); })
            .addEventListener('dragend', function(e) { ref.drag_end(e); })
            .addEventListener('expandcollapse', function(o) { ref.msglist_expand(o); })
            .addEventListener('column_replace', function(o) { ref.msglist_set_coltypes(o); })
            .addEventListener('listupdate', function(o) { ref.triggerEvent('listupdate', o); })
            .init();

          // TODO: this should go into the list-widget code
          $(this.message_list.thead).on('click', 'a.sortcol', function(e){
            return ref.command('sort', $(this).attr('rel'), this);
          });

          this.enable_command('toggle_status', 'toggle_flag', 'sort', true);
          this.enable_command('set-listmode', this.env.threads && !this.is_multifolder_listing());

          // load messages
          var searchfilter = $(this.gui_objects.search_filter).val();
          if (searchfilter && searchfilter != 'ALL')
            this.filter_mailbox(searchfilter);
          else
            this.command('list');

          $(this.gui_objects.qsearchbox).val(this.env.search_text).focusin(function() { ref.message_list.blur(); });
        }

        this.set_button_titles();

        this.env.message_commands = ['show', 'reply', 'reply-all', 'reply-list',
          'move', 'copy', 'delete', 'open', 'mark', 'edit', 'viewsource', 'bounce',
          'print', 'load-attachment', 'download-attachment', 'show-headers', 'hide-headers', 'download',
          'forward', 'forward-inline', 'forward-attachment', 'change-format'];

        if (this.env.action == 'show' || this.env.action == 'preview') {
          this.enable_command(this.env.message_commands, this.env.uid);
          this.enable_command('reply-list', this.env.list_post);

          if (this.env.action == 'show') {
            this.http_request('pagenav', {_uid: this.env.uid, _mbox: this.env.mailbox, _search: this.env.search_request},
              this.display_message('', 'loading'));
          }

          if (this.env.mail_read_time > 0)
            setTimeout(function() {
              ref.http_post('mark', {_uid: ref.env.uid, _flag: 'read', _mbox: ref.env.mailbox, _quiet: 1});
            }, this.env.mail_read_time * 1000);

          if (this.env.blockedobjects) {
            if (this.gui_objects.remoteobjectsmsg)
              this.gui_objects.remoteobjectsmsg.style.display = 'block';
            this.enable_command('load-images', 'always-load', true);
          }

          // make preview/message frame visible
          if (this.env.action == 'preview' && this.is_framed()) {
            this.enable_command('compose', 'add-contact', false);
            parent.rcmail.show_contentframe(true);
          }

          // initialize drag-n-drop on attachments, so they can e.g.
          // be dropped into mail compose attachments in another window
          if (this.gui_objects.attachments)
            $('li > a', this.gui_objects.attachments).not('.drop').on('dragstart', function(e) {
              var n, href = this.href, dt = e.originalEvent.dataTransfer;
              if (dt) {
                // inject username to the uri
                href = href.replace(/^https?:\/\//, function(m) { return m + urlencode(ref.env.username) + '@'});
                // cleanup the node to get filename without the size test
                n = $(this).clone();
                n.children().remove();

                dt.setData('roundcube-uri', href);
                dt.setData('roundcube-name', $.trim(n.text()));
              }
            });
        }
        else if (this.env.action == 'compose') {
          this.env.address_group_stack = [];
          this.env.compose_commands = ['send-attachment', 'remove-attachment', 'send', 'cancel',
            'toggle-editor', 'list-addresses', 'pushgroup', 'search', 'reset-search', 'extwin',
            'insert-response', 'save-response', 'menu-open', 'menu-close', 'load-attachment',
            'download-attachment', 'open-attachment', 'rename-attachment'];

          if (this.env.drafts_mailbox)
            this.env.compose_commands.push('savedraft')

          this.enable_command(this.env.compose_commands, 'identities', 'responses', true);

          // add more commands (not enabled)
          $.merge(this.env.compose_commands, ['add-recipient', 'firstpage', 'previouspage', 'nextpage', 'lastpage']);

          if (window.googie) {
            this.env.editor_config.spellchecker = googie;
            this.env.editor_config.spellcheck_observer = function(s) { ref.spellcheck_state(); };

            this.env.compose_commands.push('spellcheck')
            this.enable_command('spellcheck', true);
          }

          // initialize HTML editor
          this.editor_init(this.env.editor_config, this.env.composebody);

          // init canned response functions
          if (this.gui_objects.responseslist) {
            $('a.insertresponse', this.gui_objects.responseslist)
              .attr('unselectable', 'on')
              .mousedown(function(e) { return rcube_event.cancel(e); })
              .on('mouseup keypress', function(e) {
                if (e.type == 'mouseup' || rcube_event.get_keycode(e) == 13) {
                  ref.command('insert-response', $(this).attr('rel'));
                  $(document.body).trigger('mouseup');  // hides the menu
                  return rcube_event.cancel(e);
                }
              });

            // avoid textarea loosing focus when hitting the save-response button/link
            $.each(this.buttons['save-response'] || [], function (i, v) {
              $('#' + v.id).mousedown(function(e){ return rcube_event.cancel(e); })
            });
          }

          // init message compose form
          this.init_messageform();
        }
        else if (this.env.action == 'bounce') {
          this.init_messageform_inputs();
          this.enable_command('identities', true);
          this.env.compose_commands = [];
        }
        else if (this.env.action == 'get') {
          this.enable_command('download', true);

          // Mozilla's PDF.js viewer does not allow printing from host page (#5125)
          // to minimize user confusion we disable the Print button
          if (bw.mz && this.env.mimetype == 'application/pdf') {
            n = 0; // there will be two onload events, first for the preload page
            $(this.gui_objects.messagepartframe).on('load', function() {
              if (n++) try { if (this.contentWindow.document) ref.enable_command('print', true); }
                catch (e) {/* ignore */}
            });
          }
          else
            this.enable_command('print', true);

          if (this.env.is_message) {
            this.enable_command('reply', 'reply-all', 'edit', 'viewsource',
              'forward', 'forward-inline', 'forward-attachment', 'bounce', true);
            if (this.env.list_post)
              this.enable_command('reply-list', true);
          }

          // center and scale the image in preview frame
          if (this.env.mimetype.startsWith('image/'))
            $(this.gui_objects.messagepartframe).on('load', function() {
              var css = 'img { max-width:100%; max-height:100%; } ' // scale
                + 'body { display:flex; align-items:center; justify-content:center; height:100%; margin:0; }'; // align

              $(this).contents().find('head').append('<style type="text/css">'+ css + '</style>');
            });
        }
        // show printing dialog
        else if (this.env.action == 'print' && this.env.uid
          && !this.env.is_pgp_content && !this.env.pgp_mime_part
        ) {
          this.print_dialog();
        }

        // get unread count for each mailbox
        if (this.gui_objects.mailboxlist) {
          this.env.unread_counts = {};
          this.gui_objects.folderlist = this.gui_objects.mailboxlist;
          this.http_request('getunread', {_page: this.env.current_page});
        }

        // init address book widget
        if (this.gui_objects.contactslist) {
          this.contact_list = new rcube_list_widget(this.gui_objects.contactslist,
            { multiselect:true, draggable:false, keyboard:true });
          this.contact_list
            .addEventListener('initrow', function(o) { ref.triggerEvent('insertrow', { cid:o.uid, row:o }); })
            .addEventListener('select', function(o) { ref.compose_recipient_select(o); })
            .addEventListener('dblclick', function(o) { ref.compose_add_recipient(); })
            .addEventListener('keypress', function(o) {
              if (o.key_pressed == o.ENTER_KEY) {
                if (!ref.compose_add_recipient()) {
                  // execute link action on <enter> if not a recipient entry
                  if (o.last_selected && String(o.last_selected).charAt(0) == 'G') {
                    $(o.rows[o.last_selected].obj).find('a').first().click();
                  }
                }
              }
            })
            .init();

          // remember last focused address field
          $('#_to,#_cc,#_bcc').focus(function() { ref.env.focused_field = this; });
        }

        if (this.gui_objects.addressbookslist) {
          this.gui_objects.folderlist = this.gui_objects.addressbookslist;
          this.enable_command('list-addresses', true);
        }

        // ask user to send MDN
        if (this.env.mdn_request && this.env.uid) {
          var postact = 'sendmdn',
            postdata = {_uid: this.env.uid, _mbox: this.env.mailbox};
          if (!confirm(this.get_label('mdnrequest'))) {
            postdata._flag = 'mdnsent';
            postact = 'mark';
          }
          this.http_post(postact, postdata);
        }

        this.check_mailvelope(this.env.action);

        // detect browser capabilities
        if (!this.is_framed() && !this.env.extwin)
          this.browser_capabilities_check();

        break;

      case 'addressbook':
        this.env.address_group_stack = [];

        if (this.gui_objects.folderlist)
          this.env.contactfolders = $.extend($.extend({}, this.env.address_sources), this.env.contactgroups);

        this.enable_command('add', 'import', this.env.writable_source);
        this.enable_command('list', 'listgroup', 'pushgroup', 'popgroup', 'listsearch', 'search', 'reset-search', 'advanced-search', true);

        if (this.gui_objects.contactslist) {
          this.contact_list = new rcube_list_widget(this.gui_objects.contactslist,
            {multiselect:true, draggable:this.gui_objects.folderlist?true:false, keyboard:true});
          this.contact_list
            .addEventListener('initrow', function(o) { ref.triggerEvent('insertrow', { cid:o.uid, row:o }); })
            .addEventListener('keypress', function(o) { ref.contactlist_keypress(o); })
            .addEventListener('select', function(o) { ref.contactlist_select(o); })
            .addEventListener('dragstart', function(o) { ref.drag_start(o); })
            .addEventListener('dragmove', function(e) { ref.drag_move(e); })
            .addEventListener('dragend', function(e) { ref.drag_end(e); })
            .init();

          $(this.gui_objects.qsearchbox).focusin(function() { ref.contact_list.blur(); });

          this.update_group_commands();
          this.command('list');
        }

        if (this.gui_objects.savedsearchlist) {
          this.savedsearchlist = new rcube_treelist_widget(this.gui_objects.savedsearchlist, {
            id_prefix: 'rcmli',
            id_encode: this.html_identifier_encode,
            id_decode: this.html_identifier_decode
          });

          this.savedsearchlist.addEventListener('select', function(node) {
            ref.triggerEvent('selectfolder', { folder:node.id, prefix:'rcmli' }); });
        }

        this.set_page_buttons();

        if (this.env.cid) {
          this.enable_command('show', 'edit', 'qrcode', true);
          // register handlers for group assignment via checkboxes
          if (this.gui_objects.editform) {
            $('input.groupmember').change(function() {
              ref.group_member_change(this.checked ? 'add' : 'del', ref.env.cid, ref.env.source, this.value);
            });
          }
        }

        if (this.gui_objects.editform) {
          this.enable_command('save', true);
          if (this.env.action == 'add' || this.env.action == 'edit' || this.env.action == 'search')
              this.init_contact_form();
        }
        else if (this.env.action == 'print') {
          this.print_dialog();
        }

        break;

      case 'settings':
        this.enable_command('preferences', 'identities', 'responses', 'save', 'folders', true);

        if (this.env.action == 'identities') {
          this.enable_command('add', this.env.identities_level < 2);
        }
        else if (this.env.action == 'edit-identity' || this.env.action == 'add-identity') {
          this.enable_command('save', 'edit', 'toggle-editor', true);
          this.enable_command('delete', this.env.identities_level < 2);

          // initialize HTML editor
          this.editor_init(this.env.editor_config, 'rcmfd_signature');
        }
        else if (this.env.action == 'folders') {
          this.enable_command('subscribe', 'unsubscribe', 'create-folder', 'rename-folder', true);
        }
        else if (this.env.action == 'edit-folder' && this.gui_objects.editform) {
          this.enable_command('save', 'folder-size', true);
          parent.rcmail.env.exists = this.env.messagecount;
          parent.rcmail.enable_command('purge', this.env.messagecount);
        }
        else if (this.env.action == 'responses') {
          this.enable_command('add', true);
        }

        if (this.gui_objects.identitieslist) {
          this.identity_list = new rcube_list_widget(this.gui_objects.identitieslist,
            {multiselect:false, draggable:false, keyboard:true});
          this.identity_list
            .addEventListener('select', function(o) { ref.identity_select(o); })
            .addEventListener('keypress', function(o) {
              if (o.key_pressed == o.ENTER_KEY) {
                ref.identity_select(o);
              }
            })
            .init()
            .focus();
        }
        else if (this.gui_objects.sectionslist) {
          this.sections_list = new rcube_list_widget(this.gui_objects.sectionslist, {multiselect:false, draggable:false, keyboard:true});
          this.sections_list
            .addEventListener('select', function(o) { ref.section_select(o); })
            .addEventListener('keypress', function(o) { if (o.key_pressed == o.ENTER_KEY) ref.section_select(o); })
            .init()
            .focus();
        }
        else if (this.gui_objects.subscriptionlist) {
          this.init_subscription_list();
        }
        else if (this.gui_objects.responseslist) {
          this.responses_list = new rcube_list_widget(this.gui_objects.responseslist, {multiselect:false, draggable:false, keyboard:true});
          this.responses_list
            .addEventListener('select', function(o) { ref.response_select(o); })
            .init()
            .focus();
        }

        break;

      case 'login':
        var tz, tz_name, jstz = window.jstz,
            input_user = $('#rcmloginuser'),
            input_tz = $('#rcmlogintz');

        input_user.keyup(function(e) { return ref.login_user_keyup(e); });

        if (input_user.val() == '')
          input_user.focus();
        else
          $('#rcmloginpwd').focus();

        // detect client timezone
        if (jstz && (tz = jstz.determine()))
          tz_name = tz.name();

        input_tz.val(tz_name ? tz_name : (new Date().getStdTimezoneOffset() / -60));

        // display 'loading' message on form submit, lock submit button
        $('form').submit(function () {
          $('[type=submit]', this).prop('disabled', true);
          ref.clear_messages();
          ref.display_message('', 'loading');
        });

        this.enable_command('login', true);
        break;
    }

    // select first input field in an edit form
    if (this.gui_objects.editform)
      $("input,select,textarea", this.gui_objects.editform)
        .not(':hidden').not(':disabled').first().select().focus();

    // prevent from form submit with Enter key in file input fields
    if (bw.ie)
      $('input[type=file]').keydown(function(e) { if (e.keyCode == '13') e.preventDefault(); });

    // flag object as complete
    this.loaded = true;
    this.env.lastrefresh = new Date();

    // show message
    if (this.pending_message)
      this.display_message.apply(this, this.pending_message);

    // init treelist widget
    if (this.gui_objects.folderlist && window.rcube_treelist_widget
      // some plugins may load rcube_treelist_widget and there's one case
      // when this will cause problems - addressbook widget in compose,
      // which already has been initialized using rcube_list_widget
      && this.gui_objects.folderlist != this.gui_objects.addressbookslist
    ) {
      this.treelist = new rcube_treelist_widget(this.gui_objects.folderlist, {
          selectable: true,
          id_prefix: 'rcmli',
          parent_focus: true,
          id_encode: this.html_identifier_encode,
          id_decode: this.html_identifier_decode,
          check_droptarget: function(node) { return !node.virtual && ref.check_droptarget(node.id) }
      });

      this.treelist
        .addEventListener('collapse', function(node) { ref.folder_collapsed(node) })
        .addEventListener('expand', function(node) { ref.folder_collapsed(node) })
        .addEventListener('beforeselect', function(node) { return !ref.busy; })
        .addEventListener('select', function(node) {
          ref.triggerEvent('selectfolder', { folder:node.id, prefix:'rcmli' });
          ref.mark_all_read_state();
        });
    }

    // activate html5 file drop feature (if browser supports it and if configured)
    if (this.gui_objects.filedrop && this.env.filedrop && ((window.XMLHttpRequest && XMLHttpRequest.prototype && XMLHttpRequest.prototype.sendAsBinary) || window.FormData)) {
      $(document.body).on('dragover dragleave drop', function(e) { return ref.document_drag_hover(e, e.type == 'dragover'); });
      $(this.gui_objects.filedrop).addClass('droptarget')
        .on('dragover dragleave', function(e) { return ref.file_drag_hover(e, e.type == 'dragover'); })
        .get(0).addEventListener('drop', function(e) { return ref.file_dropped(e); }, false);
    }

    // catch document (and iframe) mouse clicks
    var body_mouseup = function(e) { return ref.doc_mouse_up(e); };
    $(document.body)
      .mouseup(body_mouseup)
      .keydown(function(e) { return ref.doc_keypress(e); });

    rcube_webmail.set_iframe_events({mouseup: body_mouseup});

    // trigger init event hook
    this.triggerEvent('init', { task:this.task, action:this.env.action });

    // execute all foreign onload scripts
    // @deprecated
    for (n in this.onloads) {
      if (typeof this.onloads[n] === 'string')
        eval(this.onloads[n]);
      else if (typeof this.onloads[n] === 'function')
        this.onloads[n]();
    }

    // start keep-alive and refresh intervals
    this.start_refresh();
    this.start_keepalive();
  };

  this.log = function(msg)
  {
    if (this.env.devel_mode && window.console && console.log)
      console.log(msg);
  };

  /*********************************************************/
  /*********       client command interface        *********/
  /*********************************************************/

  // execute a specific command on the web client
  this.command = function(command, props, obj, event)
  {
    var ret, uid, cid, url, flag, aborted = false;

    if (obj && obj.blur && !(event && rcube_event.is_keyboard(event)))
      obj.blur();

    // do nothing if interface is locked by another command
    // with exception for searching reset and menu
    if (this.busy && !(command == 'reset-search' && this.last_command == 'search') && !command.match(/^menu-/))
      return false;

    // let the browser handle this click (shift/ctrl usually opens the link in a new window/tab)
    if ((obj && obj.href && String(obj.href).indexOf('#') < 0) && rcube_event.get_modifier(event)) {
      return true;
    }

    // command not supported or allowed
    if (!this.commands[command]) {
      // pass command to parent window
      if (this.is_framed())
        parent.rcmail.command(command, props);

      return false;
    }

    // check input before leaving compose step
    if (this.task == 'mail' && this.env.action == 'compose' && !this.env.server_error && command != 'save-pref'
      && $.inArray(command, this.env.compose_commands) < 0
    ) {
      if (!this.env.is_sent && this.cmp_hash != this.compose_field_hash() && !confirm(this.get_label('notsentwarning')))
        return false;

      // remove copy from local storage if compose screen is left intentionally
      this.remove_compose_data(this.env.compose_id);
      this.compose_skip_unsavedcheck = true;
    }

    this.last_command = command;

    // process external commands
    if (typeof this.command_handlers[command] === 'function') {
      ret = this.command_handlers[command](props, obj, event);
      return ret !== undefined ? ret : (obj ? false : true);
    }
    else if (typeof this.command_handlers[command] === 'string') {
      ret = window[this.command_handlers[command]](props, obj, event);
      return ret !== undefined ? ret : (obj ? false : true);
    }

    // trigger plugin hooks
    this.triggerEvent('actionbefore', {props:props, action:command, originalEvent:event});
    ret = this.triggerEvent('before'+command, props || event);
    if (ret !== undefined) {
      // abort if one of the handlers returned false
      if (ret === false)
        return false;
      else
        props = ret;
    }

    ret = undefined;

    // process internal command
    switch (command) {

      case 'login':
        if (this.gui_objects.loginform)
          this.gui_objects.loginform.submit();
        break;

      // commands to switch task
      case 'logout':
      case 'mail':
      case 'addressbook':
      case 'settings':
        this.switch_task(command);
        break;

      case 'about':
        this.redirect('?_task=settings&_action=about', false);
        break;

      case 'permaurl':
        if (obj && obj.href && obj.target)
          return true;
        else if (this.env.permaurl)
          parent.location.href = this.env.permaurl;
        break;

      case 'extwin':
        if (this.env.action == 'compose') {
          var form = this.gui_objects.messageform,
            win = this.open_window('');

          if (win) {
            this.save_compose_form_local();
            this.compose_skip_unsavedcheck = true;
            $("[name='_action']", form).val('compose');
            form.action = this.url('mail/compose', { _id: this.env.compose_id, _extwin: 1 });
            form.target = win.name;
            form.submit();
          }
        }
        else {
          this.open_window(this.env.permaurl, true);
        }
        break;

      case 'change-format':
        url = this.env.permaurl + '&_format=' + props;

        if (this.env.action == 'preview')
          url = url.replace(/_action=show/, '_action=preview') + '&_framed=1';
        if (this.env.extwin)
          url += '&_extwin=1';

        location.href = url;
        break;

      case 'menu-open':
        if (props && props.menu == 'attachmentmenu') {
          var mimetype = this.env.attachments[props.id];
          if (mimetype && mimetype.mimetype) // in compose format is different
            mimetype = mimetype.mimetype;
          this.enable_command('open-attachment', mimetype && this.env.mimetypes && $.inArray(mimetype, this.env.mimetypes) >= 0);
        }
        this.show_menu(props, props.show || undefined, event);
        break;

      case 'menu-close':
        this.hide_menu(props, event);
        break;

      case 'menu-save':
        this.triggerEvent(command, {props:props, originalEvent:event});
        return false;

      case 'open':
        if (uid = this.get_single_uid()) {
          obj.href = this.url('show', this.params_from_uid(uid));
          return true;
        }
        break;

      case 'close':
        if (this.env.extwin)
          window.close();
        break;

      case 'list':
        if (props && props != '') {
          this.reset_qsearch(true);
        }
        if (this.env.action == 'compose' && this.env.extwin) {
          window.close();
        }
        else if (this.task == 'mail') {
          this.list_mailbox(props);
          this.set_button_titles();
        }
        else if (this.task == 'addressbook')
          this.list_contacts(props);
        break;

      case 'set-listmode':
        this.set_list_options(null, undefined, undefined, props == 'threads' ? 1 : 0);
        break;

      case 'sort':
        var sort_order = this.env.sort_order,
          sort_col = !this.env.disabled_sort_col ? props : this.env.sort_col;

        if (!this.env.disabled_sort_order)
          sort_order = this.env.sort_col == sort_col && sort_order == 'ASC' ? 'DESC' : 'ASC';

        // set table header and update env
        this.set_list_sorting(sort_col, sort_order);

        // reload message list
        this.list_mailbox('', '', sort_col+'_'+sort_order);
        break;

      case 'nextpage':
        this.list_page('next');
        break;

      case 'lastpage':
        this.list_page('last');
        break;

      case 'previouspage':
        this.list_page('prev');
        break;

      case 'firstpage':
        this.list_page('first');
        break;

      case 'expunge':
        if (this.env.exists)
          this.expunge_mailbox(this.env.mailbox);
        break;

      case 'purge':
      case 'empty-mailbox':
        if (this.env.exists)
          this.purge_mailbox(this.env.mailbox);
        break;

      // common commands used in multiple tasks
      case 'show':
        if (this.task == 'mail') {
          uid = this.get_single_uid();
          if (uid && (!this.env.uid || uid != this.env.uid)) {
            if (this.env.mailbox == this.env.drafts_mailbox)
              this.open_compose_step({ _draft_uid: uid, _mbox: this.env.mailbox });
            else
              this.show_message(uid);
          }
        }
        else if (this.task == 'addressbook') {
          cid = props ? props : this.get_single_cid();
          if (cid && !(this.env.action == 'show' && cid == this.env.cid))
            this.load_contact(cid, 'show');
        }
        break;

      case 'add':
        if (this.task == 'addressbook')
          this.load_contact(0, 'add');
        else if (this.task == 'settings' && this.env.action == 'responses')
          this.load_response(0, 'add-response');
        else if (this.task == 'settings')
          this.load_identity(0, 'add-identity');
        break;

      case 'edit':
        if (this.task == 'addressbook' && (cid = this.get_single_cid()))
          this.load_contact(cid, 'edit');
        else if (this.task == 'mail' && (uid = this.get_single_uid())) {
          url = { _mbox: this.get_message_mailbox(uid) };
          url[this.env.mailbox == this.env.drafts_mailbox && props != 'new' ? '_draft_uid' : '_uid'] = uid;
          this.open_compose_step(url);
        }
        break;

      case 'save':
        var input, form = this.gui_objects.editform;
        if (form) {
          // user prefs
          if ((input = $("[name='_pagesize']", form)) && input.length && isNaN(parseInt(input.val()))) {
            alert(this.get_label('nopagesizewarning'));
            input.focus();
            break;
          }
          // contacts/identities
          else {
            // reload form
            if (props == 'reload') {
              form.action += '&_reload=1';
            }
            else if (this.task == 'settings' && (this.env.identities_level % 2) == 0  &&
              (input = $("[name='_email']", form)) && input.length && !rcube_check_email(input.val())
            ) {
              alert(this.get_label('noemailwarning'));
              input.focus();
              break;
            }
          }

          // add selected source (on the list)
          if (parent.rcmail && parent.rcmail.env.source)
            form.action = this.add_url(form.action, '_orig_source', parent.rcmail.env.source);

          form.submit();
        }
        break;

      case 'delete':
        // mail task
        if (this.task == 'mail')
          this.delete_messages(event);
        // addressbook task
        else if (this.task == 'addressbook')
          this.delete_contacts();
        // settings: canned response
        else if (this.task == 'settings' && this.env.action == 'responses')
          this.delete_response();
        // settings: user identities
        else if (this.task == 'settings')
          this.delete_identity();
        break;

      // mail task commands
      case 'move':
      case 'moveto': // deprecated
        if (this.task == 'mail')
          this.move_messages(props, event);
        else if (this.task == 'addressbook')
          this.move_contacts(props);
        break;

      case 'copy':
        if (this.task == 'mail')
          this.copy_messages(props, event);
        else if (this.task == 'addressbook')
          this.copy_contacts(props);
        break;

      case 'mark':
        if (props)
          this.mark_message(props);
        break;

      case 'toggle_status':
      case 'toggle_flag':
        flag = command == 'toggle_flag' ? 'flagged' : 'read';

        if (uid = props) {
          // toggle flagged/unflagged
          if (flag == 'flagged') {
            if (this.message_list.rows[uid].flagged)
              flag = 'unflagged';
          }
          // toggle read/unread
          else if (this.message_list.rows[uid].deleted)
            flag = 'undelete';
          else if (!this.message_list.rows[uid].unread)
            flag = 'unread';

          this.mark_message(flag, uid);
        }

        break;

      case 'always-load':
        if (this.env.uid && this.env.sender) {
          this.add_contact(this.env.sender);
          setTimeout(function(){ ref.command('load-images'); }, 300);
          break;
        }

      case 'load-images':
        if (this.env.uid)
          this.show_message(this.env.uid, true, this.env.action=='preview');
        break;

      case 'load-attachment':
      case 'open-attachment':
      case 'download-attachment':
        var params, mimetype = this.env.attachments[props];

        if (this.env.action == 'compose') {
          params = {_file: props, _id: this.env.compose_id};
          mimetype = mimetype ? mimetype.mimetype : '';
        }
        else {
          params = {_mbox: this.env.mailbox, _uid: this.env.uid, _part: props};
        }

        // open attachment in frame if it's of a supported mimetype
        if (command != 'download-attachment' && mimetype && this.env.mimetypes && $.inArray(mimetype, this.env.mimetypes) >= 0) {
          if (this.open_window(this.url('get', $.extend({_frame: 1}, params))))
            break;
        }

        params._download = 1;

        // prevent from page unload warning in compose
        this.compose_skip_unsavedcheck = 1;
        this.goto_url('get', params, false, true);
        this.compose_skip_unsavedcheck = 0;

        break;

      case 'select-all':
        this.select_all_mode = props ? false : true;
        this.dummy_select = true; // prevent msg opening if there's only one msg on the list
        if (props == 'invert')
          this.message_list.invert_selection();
        else
          this.message_list.select_all(props == 'page' ? '' : props);
        this.dummy_select = null;
        break;

      case 'select-none':
        this.select_all_mode = false;
        this.message_list.clear_selection();
        break;

      case 'expand-all':
        this.env.autoexpand_threads = 1;
        this.message_list.expand_all();
        break;

      case 'expand-unread':
        this.env.autoexpand_threads = 2;
        this.message_list.collapse_all();
        this.expand_unread();
        break;

      case 'collapse-all':
        this.env.autoexpand_threads = 0;
        this.message_list.collapse_all();
        break;

      case 'nextmessage':
        if (this.env.next_uid)
          this.show_message(this.env.next_uid, false, this.env.action == 'preview');
        break;

      case 'lastmessage':
        if (this.env.last_uid)
          this.show_message(this.env.last_uid);
        break;

      case 'previousmessage':
        if (this.env.prev_uid)
          this.show_message(this.env.prev_uid, false, this.env.action == 'preview');
        break;

      case 'firstmessage':
        if (this.env.first_uid)
          this.show_message(this.env.first_uid);
        break;

      case 'compose':
        url = {};

        if (this.task == 'mail') {
          url = {_mbox: this.env.mailbox, _search: this.env.search_request};
          if (props)
            url._to = props;
        }
        // modify url if we're in addressbook
        else if (this.task == 'addressbook') {
          // switch to mail compose step directly
          if (props && props.indexOf('@') > 0) {
            url._to = props;
          }
          else {
            var a_cids = [];
            // use contact id passed as command parameter
            if (props)
              a_cids.push(props);
            // get selected contacts
            else if (this.contact_list)
              a_cids = this.contact_list.get_selection();

            if (a_cids.length) {
              this.http_post('mailto', { _cid: a_cids.join(','), _source: this.env.source }, true);
              break;
            }
            else if (this.env.group) {
              this.http_post('mailto', { _gid: this.env.group, _source: this.env.source }, true);
              break;
            }
          }
        }
        else if (props && typeof props == 'string') {
          url._to = props;
        }
        else if (props && typeof props == 'object') {
          $.extend(url, props);
        }

        this.open_compose_step(url);
        break;

      case 'spellcheck':
        if (this.spellcheck_state()) {
          this.editor.spellcheck_stop();
        }
        else {
          this.editor.spellcheck_start();
        }
        break;

      case 'savedraft':
        // Reset the auto-save timer
        clearTimeout(this.save_timer);

        // compose form did not change (and draft wasn't saved already)
        if (this.env.draft_id && this.cmp_hash == this.compose_field_hash()) {
          this.auto_save_start();
          break;
        }

        this.submit_messageform(true);
        break;

      case 'send':
        if (!props.nocheck && !this.env.is_sent && !this.check_compose_input(command))
          break;

        // Reset the auto-save timer
        clearTimeout(this.save_timer);

        this.submit_messageform();
        break;

      case 'send-attachment':
        // Reset the auto-save timer
        clearTimeout(this.save_timer);

        if (!(flag = this.upload_file(props || this.gui_objects.uploadform, 'upload'))) {
          if (flag !== false)
            alert(this.get_label('selectimportfile'));
          aborted = true;
        }
        break;

      case 'insert-sig':
        this.change_identity($("[name='_from']")[0], true);
        break;

      case 'list-addresses':
        this.list_contacts(props);
        this.enable_command('add-recipient', false);
        break;

      case 'add-recipient':
        this.compose_add_recipient(props);
        break;

      case 'reply-all':
      case 'reply-list':
      case 'reply':
        if (uid = this.get_single_uid()) {
          url = {_reply_uid: uid, _mbox: this.get_message_mailbox(uid), _search: this.env.search_request};
          if (command == 'reply-all')
            // do reply-list, when list is detected and popup menu wasn't used
            url._all = (!props && this.env.reply_all_mode == 1 && this.commands['reply-list'] ? 'list' : 'all');
          else if (command == 'reply-list')
            url._all = 'list';

          this.open_compose_step(url);
        }
        break;

      case 'forward-attachment':
      case 'forward-inline':
      case 'forward':
        var uids = this.env.uid ? [this.env.uid] : (this.message_list ? this.message_list.get_selection() : []);
        if (uids.length) {
          url = { _forward_uid: this.uids_to_list(uids), _mbox: this.env.mailbox, _search: this.env.search_request };
          if (command == 'forward-attachment' || (!props && this.env.forward_attachment) || uids.length > 1)
            url._attachment = 1;
          this.open_compose_step(url);
        }
        break;

      case 'print':
        if (this.task == 'addressbook') {
          if (uid = this.contact_list.get_single_selection()) {
            url = '&_action=print&_cid=' + uid;
            if (this.env.source)
              url += '&_source=' + urlencode(this.env.source);
            this.open_window(this.env.comm_path + url, true, true);
          }
        }
        else if (this.env.action == 'get' && !this.env.is_message) {
          this.gui_objects.messagepartframe.contentWindow.print();
        }
        else if (uid = this.get_single_uid()) {
          url = this.url('print', this.params_from_uid(uid, {_safe: this.env.safemode ? 1 : 0}));
          if (this.open_window(url, true, true)) {
            if (this.env.action != 'show' && this.env.action != 'get')
              this.mark_message('read', uid);
          }
        }
        break;

      case 'viewsource':
        if (uid = this.get_single_uid())
          this.open_window(this.url('viewsource', this.params_from_uid(uid)), true, true);
        break;

      case 'download':
        if (this.env.action == 'get') {
          location.href = this.secure_url(location.href.replace(/_frame=/, '_download='));
        }
        else if (uid = this.get_single_uid()) {
          this.goto_url('viewsource', this.params_from_uid(uid, {_save: 1}), false, true);
        }
        break;

      // quicksearch
      case 'search':
        ret = this.qsearch(props);
        break;

      // reset quicksearch
      case 'reset-search':
        var n, s = this.env.search_request || this.env.qsearch;

        this.reset_qsearch(true);

        if (s && this.env.action == 'compose') {
          if (this.contact_list)
            this.list_contacts_clear();
        }
        else if (s && this.env.mailbox) {
          this.list_mailbox(this.env.mailbox, 1);
        }
        else if (s && this.task == 'addressbook') {
          if (this.env.source == '') {
            for (n in this.env.address_sources) break;
            this.env.source = n;
            this.env.group = '';
          }
          this.list_contacts(this.env.source, this.env.group, 1);
        }
        break;

      case 'pushgroup':
        // add group ID and current search to stack
        var group = {
          id: props.id,
          search_request: this.env.search_request,
          page: this.env.current_page,
          search: this.env.search_request && this.gui_objects.qsearchbox ? this.gui_objects.qsearchbox.value : null
        };

        this.env.address_group_stack.push(group);
        if (obj && event)
          rcube_event.cancel(event);

      case 'listgroup':
        this.reset_qsearch();
        this.list_contacts(props.source, props.id, 1, group);
        break;

      case 'popgroup':
        if (this.env.address_group_stack.length) {
          var old = this.env.address_group_stack.pop();
          this.reset_qsearch();

          if (old.search_request) {
            // this code is executed when going back to the search result
            if (old.search && this.gui_objects.qsearchbox)
              $(this.gui_objects.qsearchbox).val(old.search);
            this.env.search_request = old.search_request;
            this.list_contacts_remote(null, null, this.env.current_page = old.page);
          }
          else
            this.list_contacts(props.source, this.env.address_group_stack[this.env.address_group_stack.length-1].id);
        }
        break;

      case 'import-messages':
        var form = props || this.gui_objects.importform,
          importlock = this.set_busy(true, 'importwait');

        $('[name="_unlock"]', form).val(importlock);

        if (!(flag = this.upload_file(form, 'import', importlock))) {
          this.set_busy(false, null, importlock);
          if (flag !== false)
            alert(this.get_label('selectimportfile'));
          aborted = true;
        }
        break;

      case 'import':
        var reload = false,
          dialog = $('<iframe>').attr('src', this.url('import', {_framed: 1, _target: this.env.source})),
          import_func = function(e) {
            var win = dialog[0].contentWindow,
              form = win.rcmail.gui_objects.importform;

            if (form) {
              var lock, file = win.$('#rcmimportfile')[0];
              if (file && !file.value) {
                alert(win.rcmail.get_label('selectimportfile'));
                return;
              }

              lock = win.rcmail.set_busy(true, 'importwait');
              $('[name="_unlock"]', form).val(lock);
              form.submit();
              win.rcmail.lock_form(form, true);
              // disable Import button
              $(e.target).attr('disabled', true);
              reload = true;
            }
          },
          close_func = function(event, ui) {
            $(this).remove();
            if (reload)
              ref.command('list');
          };

        this.simple_dialog(dialog, this.gettext('importcontacts'), import_func, {
          close: close_func,
          button: 'import',
          width: 500,
          height: 300
        });

        break;

      case 'export':
        if (this.contact_list.rowcount > 0) {
          this.goto_url('export', { _source: this.env.source, _gid: this.env.group, _search: this.env.search_request }, false, true);
        }
        break;

      case 'export-selected':
        if (this.contact_list.rowcount > 0) {
          this.goto_url('export', { _source: this.env.source, _gid: this.env.group, _cid: this.contact_list.get_selection().join(',') }, false, true);
        }
        break;

      case 'upload-photo':
        this.upload_contact_photo(props || this.gui_objects.uploadform);
        break;

      case 'delete-photo':
        this.replace_contact_photo('-del-');
        break;

      // user settings commands
      case 'preferences':
      case 'identities':
      case 'responses':
      case 'folders':
        this.goto_url('settings/' + command, {_framed: 0});
        break;

      case 'undo':
        this.http_request('undo', '', this.display_message('', 'loading'));
        break;

      // unified command call (command name == function name)
      default:
        var func = command.replace(/-/g, '_');
        if (this[func] && typeof this[func] === 'function') {
          ret = this[func](props, obj, event);
        }
        break;
    }

    if (!aborted && this.triggerEvent('after'+command, props) === false)
      ret = false;
    this.triggerEvent('actionafter', { props:props, action:command, aborted:aborted, ret:ret });

    return ret === false ? false : obj ? false : true;
  };

  // set command(s) enabled or disabled
  this.enable_command = function()
  {
    var i, n, args = Array.prototype.slice.call(arguments),
      enable = args.pop(), cmd;

    for (n=0; n<args.length; n++) {
      cmd = args[n];
      // argument of type array
      if (typeof cmd === 'string') {
        this.commands[cmd] = enable;
        this.set_button(cmd, (enable ? 'act' : 'pas'));
        this.triggerEvent('enable-command', {command: cmd, status: enable});
      }
      // push array elements into commands array
      else {
        for (i in cmd)
          args.push(cmd[i]);
      }
    }
  };

  this.command_enabled = function(cmd)
  {
    return this.commands[cmd];
  };

  // lock/unlock interface
  this.set_busy = function(a, message, id)
  {
    if (a && message) {
      var msg = this.get_label(message);
      if (msg == message)
        msg = 'Loading...';

      id = this.display_message(msg, 'loading');
    }
    else if (!a && id) {
      this.hide_message(id);
    }

    this.busy = a;
    //document.body.style.cursor = a ? 'wait' : 'default';

    if (this.gui_objects.editform)
      this.lock_form(this.gui_objects.editform, a);

    return id;
  };

  // return a localized string
  this.get_label = function(name, domain)
  {
    if (domain && this.labels[domain+'.'+name])
      return this.labels[domain+'.'+name];
    else if (this.labels[name])
      return this.labels[name];
    else
      return name;
  };

  // alias for convenience reasons
  this.gettext = this.get_label;

  // switch to another application task
  this.switch_task = function(task)
  {
    if (this.task === task && task != 'mail')
      return;

    var url = this.get_task_url(task);

    if (task == 'mail')
      url += '&_mbox=INBOX';
    else if (task == 'logout' && !this.env.server_error) {
      url = this.secure_url(url);
      this.clear_compose_data();
    }

    this.redirect(url);
  };

  this.get_task_url = function(task, url)
  {
    if (!url)
      url = this.env.comm_path;

    if (url.match(/[?&]_task=[a-zA-Z0-9_-]+/))
        return url.replace(/_task=[a-zA-Z0-9_-]+/, '_task=' + task);
    else
        return url.replace(/\?.*$/, '') + '?_task=' + task;
  };

  this.reload = function(delay)
  {
    if (this.is_framed())
      parent.rcmail.reload(delay);
    else if (delay)
      setTimeout(function() { ref.reload(); }, delay);
    else if (window.location)
      location.href = this.url('', {_extwin: this.env.extwin});
  };

  // Add variable to GET string, replace old value if exists
  this.add_url = function(url, name, value)
  {
    value = urlencode(value);

    if (/(\?.*)$/.test(url)) {
      var urldata = RegExp.$1,
        datax = RegExp('((\\?|&)'+RegExp.escape(name)+'=[^&]*)');

      if (datax.test(urldata)) {
        urldata = urldata.replace(datax, RegExp.$2 + name + '=' + value);
      }
      else
        urldata += '&' + name + '=' + value

      return url.replace(/(\?.*)$/, urldata);
    }

    return url + '?' + name + '=' + value;
  };

  // append CSRF protection token to the given url
  this.secure_url = function(url)
  {
    return this.add_url(url, '_token', this.env.request_token);
  },

  this.is_framed = function()
  {
    return this.env.framed && parent.rcmail && parent.rcmail != this && typeof parent.rcmail.command == 'function';
  };

  this.save_pref = function(prop)
  {
    var request = {_name: prop.name, _value: prop.value};

    if (prop.session)
      request._session = prop.session;
    if (prop.env)
      this.env[prop.env] = prop.value;

    this.http_post('save-pref', request);
  };

  this.html_identifier = function(str, encode)
  {
    return encode ? this.html_identifier_encode(str) : String(str).replace(this.identifier_expr, '_');
  };

  this.html_identifier_encode = function(str)
  {
    return Base64.encode(String(str)).replace(/=+$/, '').replace(/\+/g, '-').replace(/\//g, '_');
  };

  this.html_identifier_decode = function(str)
  {
    str = String(str).replace(/-/g, '+').replace(/_/g, '/');

    while (str.length % 4) str += '=';

    return Base64.decode(str);
  };


  /*********************************************************/
  /*********        event handling methods         *********/
  /*********************************************************/

  this.drag_menu = function(e, target)
  {
    var modkey = rcube_event.get_modifier(e),
      menu = this.gui_objects.dragmenu;

    if (menu && modkey == SHIFT_KEY && this.commands['copy']) {
      var pos = rcube_event.get_mouse_pos(e);
      this.env.drag_target = target;
      this.show_menu(this.gui_objects.dragmenu.id, true, e);
      $(menu).css({top: (pos.y-10)+'px', left: (pos.x-10)+'px'});
      return true;
    }

    return false;
  };

  this.drag_menu_action = function(action)
  {
    var menu = this.gui_objects.dragmenu;
    if (menu) {
      $(menu).hide();
    }
    this.command(action, this.env.drag_target);
    this.env.drag_target = null;
  };

  this.drag_start = function(list)
  {
    this.drag_active = true;

    if (this.preview_timer)
      clearTimeout(this.preview_timer);

    // prepare treelist widget for dragging interactions
    if (this.treelist)
      this.treelist.drag_start();
  };

  this.drag_end = function(e)
  {
    var list, model;

    if (this.treelist)
      this.treelist.drag_end();

    // execute drag & drop action when mouse was released
    if (list = this.message_list)
      model = this.env.mailboxes;
    else if (list = this.contact_list)
      model = this.env.contactfolders;

    if (this.drag_active && model && this.env.last_folder_target) {
      var target = model[this.env.last_folder_target];
      list.draglayer.hide();

      if (this.contact_list) {
        if (!this.contacts_drag_menu(e, target))
          this.command('move', target);
      }
      else if (!this.drag_menu(e, target))
        this.command('move', target);
    }

    this.drag_active = false;
    this.env.last_folder_target = null;
  };

  this.drag_move = function(e)
  {
    if (this.gui_objects.folderlist) {
      var drag_target, oldclass,
        layerclass = 'draglayernormal',
        mouse = rcube_event.get_mouse_pos(e);

      if (this.contact_list && this.contact_list.draglayer)
        oldclass = this.contact_list.draglayer.attr('class');

      // mouse intersects a valid drop target on the treelist
      if (this.treelist && (drag_target = this.treelist.intersects(mouse, true))) {
        this.env.last_folder_target = drag_target;
        layerclass = 'draglayer' + (this.check_droptarget(drag_target) > 1 ? 'copy' : 'normal');
      }
      else {
        // Clear target, otherwise drag end will trigger move into last valid droptarget
        this.env.last_folder_target = null;
      }

      if (layerclass != oldclass && this.contact_list && this.contact_list.draglayer)
        this.contact_list.draglayer.attr('class', layerclass);
    }
  };

  this.collapse_folder = function(name)
  {
    if (this.treelist)
      this.treelist.toggle(name);
  };

  this.folder_collapsed = function(node)
  {
    var prefname = this.env.task == 'addressbook' ? 'collapsed_abooks' : 'collapsed_folders',
      old = this.env[prefname];

    if (node.collapsed) {
      this.env[prefname] = this.env[prefname] + '&'+urlencode(node.id)+'&';

      // select the folder if one of its childs is currently selected
      // don't select if it's virtual (#1488346)
      if (!node.virtual && this.env.mailbox && this.env.mailbox.startsWith(node.id + this.env.delimiter))
        this.command('list', node.id);
    }
    else {
      var reg = new RegExp('&'+urlencode(node.id)+'&');
      this.env[prefname] = this.env[prefname].replace(reg, '');
    }

    if (!this.drag_active) {
      if (old !== this.env[prefname])
        this.command('save-pref', { name: prefname, value: this.env[prefname] });

      if (this.env.unread_counts)
        this.set_unread_count_display(node.id, false);
    }
  };

  // global mouse-click handler to cleanup some UI elements
  this.doc_mouse_up = function(e)
  {
    var list, id, target = rcube_event.get_target(e);

    // ignore event if jquery UI dialog is open
    if ($(target).closest('.ui-dialog, .ui-widget-overlay').length)
      return;

    // remove focus from list widgets
    if (window.rcube_list_widget && rcube_list_widget._instances.length) {
      $.each(rcube_list_widget._instances, function(i,list){
        if (list && !rcube_mouse_is_over(e, list.list.parentNode))
          list.blur();
      });
    }

    // reset 'pressed' buttons
    if (this.buttons_sel) {
      for (id in this.buttons_sel)
        if (typeof id !== 'function')
          this.button_out(this.buttons_sel[id], id);
      this.buttons_sel = {};
    }

    // reset popup menus; delayed to have updated menu_stack data
    setTimeout(function(e){
      var obj, skip, config, id, i, parents = $(target).parents();
      for (i = ref.menu_stack.length - 1; i >= 0; i--) {
        id = ref.menu_stack[i];
        obj = $('#' + id);

        if (obj.is(':visible')
          && target != obj.data('opener')
          && target != obj.get(0)  // check if scroll bar was clicked (#1489832)
          && !parents.is(obj.data('opener'))
          && id != skip
          && (obj.attr('data-editable') != 'true' || !$(target).parents('#' + id).length)
          && (obj.attr('data-sticky') != 'true' || !rcube_mouse_is_over(e, obj.get(0)))
        ) {
          ref.hide_menu(id, e);
        }
        skip = obj.data('parent');
      }
    }, 10, e);
  };

  // global keypress event handler
  this.doc_keypress = function(e)
  {
    // Helper method to move focus to the next/prev active menu item
    var focus_menu_item = function(dir) {
      var obj, item, mod = dir < 0 ? 'prevAll' : 'nextAll', limit = dir < 0 ? 'last' : 'first';
      if (ref.focused_menu && (obj = $('#'+ref.focused_menu))) {
        item = obj.find(':focus').closest('li')[mod](':has(:not([aria-disabled=true]))').find('a,input')[limit]();
        if (!item.length)
          item = obj.find(':focus').closest('ul')[mod](':has(:not([aria-disabled=true]))').find('a,input')[limit]();
        return item.focus().length;
      }

      return 0;
    };

    var target = e.target || {},
      keyCode = rcube_event.get_keycode(e);

    if (e.keyCode != 27 && (!this.menu_keyboard_active || target.nodeName == 'TEXTAREA' || target.nodeName == 'SELECT')) {
      return true;
    }

    switch (keyCode) {
      case 38:
      case 40:
      case 63232: // "up", in safari keypress
      case 63233: // "down", in safari keypress
        focus_menu_item(keyCode == 38 || keyCode == 63232 ? -1 : 1);
        return rcube_event.cancel(e);

      case 9:   // tab
        if (this.focused_menu) {
          var mod = rcube_event.get_modifier(e);
          if (!focus_menu_item(mod == SHIFT_KEY ? -1 : 1)) {
            this.hide_menu(this.focused_menu, e);
          }
        }
        return rcube_event.cancel(e);

      case 27:  // esc
        if (this.menu_stack.length)
          this.hide_menu(this.menu_stack[this.menu_stack.length-1], e);
        break;
    }

    return true;
  }

  this.msglist_select = function(list)
  {
    if (this.preview_timer)
      clearTimeout(this.preview_timer);

    var selected = list.get_single_selection();

    this.enable_command(this.env.message_commands, selected != null);
    if (selected) {
      // Hide certain command buttons when Drafts folder is selected
      if (this.env.mailbox == this.env.drafts_mailbox)
        this.enable_command('reply', 'reply-all', 'reply-list', 'forward', 'forward-attachment', 'forward-inline', false);
      // Disable reply-list when List-Post header is not set
      else {
        var msg = this.env.messages[selected];
        if (!msg.ml)
          this.enable_command('reply-list', false);
      }
    }
    // Multi-message commands
    this.enable_command('delete', 'move', 'copy', 'mark', 'forward', 'forward-attachment', list.get_selection(false).length > 0);

    // reset all-pages-selection
    if (selected || (list.get_selection(false).length && list.get_selection(false).length != list.rowcount))
      this.select_all_mode = false;

    // start timer for message preview (wait for double click)
    if (selected && this.env.contentframe && !list.multi_selecting && !this.dummy_select) {
      // try to be responsive and try not to overload the server when user is pressing up/down key repeatedly
      var now = new Date().getTime();
      var time_diff = now - (this._last_msglist_select_time || 0);
      var preview_pane_delay = this.preview_delay_click;

      // user is selecting messages repeatedly, wait until this ends (use larger delay)
      if (time_diff < this.preview_delay_select) {
        preview_pane_delay = this.preview_delay_select;
        if (this.preview_timer) {
          clearTimeout(this.preview_timer);
        }
        if (this.env.contentframe) {
          this.show_contentframe(false);
        }
      }

      this._last_msglist_select_time = now;
      this.preview_timer = setTimeout(function() { ref.msglist_get_preview(); }, preview_pane_delay);
    }
    else if (this.env.contentframe) {
      this.show_contentframe(false);
    }
  };

  this.msglist_dbl_click = function(list)
  {
    if (this.preview_timer)
      clearTimeout(this.preview_timer);

    var uid = list.get_single_selection();

    if (uid && (this.env.messages[uid].mbox || this.env.mailbox) == this.env.drafts_mailbox)
      this.open_compose_step({ _draft_uid: uid, _mbox: this.env.mailbox });
    else if (uid)
      this.show_message(uid, false, false);
  };

  this.msglist_keypress = function(list)
  {
    if (list.modkey == CONTROL_KEY)
      return;

    if (list.key_pressed == list.ENTER_KEY)
      this.command('show');
    else if (list.key_pressed == list.DELETE_KEY || list.key_pressed == list.BACKSPACE_KEY)
      this.command('delete');
    else if (list.key_pressed == 33)
      this.command('previouspage');
    else if (list.key_pressed == 34)
      this.command('nextpage');
  };

  this.msglist_get_preview = function()
  {
    var uid = this.get_single_uid();
    if (uid && this.env.contentframe && !this.drag_active)
      this.show_message(uid, false, true);
    else if (this.env.contentframe)
      this.show_contentframe(false);
  };

  this.msglist_expand = function(row)
  {
    if (this.env.messages[row.uid])
      this.env.messages[row.uid].expanded = row.expanded;
    $(row.obj)[row.expanded?'addClass':'removeClass']('expanded');
  };

  this.msglist_set_coltypes = function(list)
  {
    var i, found, name, cols = list.thead.rows[0].cells;

    this.env.listcols = [];

    for (i=0; i<cols.length; i++)
      if (cols[i].id && cols[i].id.startsWith('rcm')) {
        name = cols[i].id.slice(3);
        this.env.listcols.push(name);
      }

    if ((found = $.inArray('flag', this.env.listcols)) >= 0)
      this.env.flagged_col = found;

    if ((found = $.inArray('subject', this.env.listcols)) >= 0)
      this.env.subject_col = found;

    this.command('save-pref', { name: 'list_cols', value: this.env.listcols, session: 'list_attrib/columns' });
  };

  this.check_droptarget = function(id)
  {
    switch (this.task) {
      case 'mail':
        return (this.env.mailboxes[id]
            && !this.env.mailboxes[id].virtual
            && (this.env.mailboxes[id].id != this.env.mailbox || this.is_multifolder_listing())) ? 1 : 0;

      case 'addressbook':
        var target;
        if (id != this.env.source && (target = this.env.contactfolders[id])) {
          // droptarget is a group
          if (target.type == 'group') {
            if (target.id != this.env.group && !this.env.contactfolders[target.source].readonly) {
              var is_other = this.env.selection_sources.length > 1 || $.inArray(target.source, this.env.selection_sources) == -1;
              return !is_other || this.commands.move ? 1 : 2;
            }
          }
          // droptarget is a (writable) addressbook and it's not the source
          else if (!target.readonly && (this.env.selection_sources.length > 1 || $.inArray(id, this.env.selection_sources) == -1)) {
            return this.commands.move ? 1 : 2;
          }
        }
    }

    return 0;
  };

  // open popup window
  this.open_window = function(url, small, toolbar)
  {
    var wname = 'rcmextwin' + new Date().getTime();

    url += (url.match(/\?/) ? '&' : '?') + '_extwin=1';

    if (this.env.standard_windows)
      var extwin = window.open(url, wname);
    else {
      var win = this.is_framed() ? parent.window : window,
        page = $(win),
        page_width = page.width(),
        page_height = bw.mz ? $('body', win).height() : page.height(),
        w = Math.min(small ? this.env.popup_width_small : this.env.popup_width, page_width),
        h = page_height, // always use same height
        l = (win.screenLeft || win.screenX) + 20,
        t = (win.screenTop || win.screenY) + 20,
        extwin = window.open(url, wname,
          'width='+w+',height='+h+',top='+t+',left='+l+',resizable=yes,location=no,scrollbars=yes'
          +(toolbar ? ',toolbar=yes,menubar=yes,status=yes' : ',toolbar=no,menubar=no,status=no'));
    }

    // detect popup blocker (#1489618)
    // don't care this might not work with all browsers
    if (!extwin || extwin.closed) {
      this.display_message(this.get_label('windowopenerror'), 'warning');
      return;
    }

    // write loading... message to empty windows
    if (!url && extwin.document) {
      extwin.document.write('<html><body>' + this.get_label('loading') + '</body></html>');
    }

    // allow plugins to grab the window reference (#1489413)
    this.triggerEvent('openwindow', { url:url, handle:extwin });

    // focus window, delayed to bring to front
    setTimeout(function() { extwin && extwin.focus(); }, 10);

    return extwin;
  };


  /*********************************************************/
  /*********     (message) list functionality      *********/
  /*********************************************************/

  this.init_message_row = function(row)
  {
    var i, fn = {}, uid = row.uid,
      status_icon = (this.env.status_col != null ? 'status' : 'msg') + 'icn' + row.id;

    if (uid && this.env.messages[uid])
      $.extend(row, this.env.messages[uid]);

    // set eventhandler to status icon
    if (row.icon = document.getElementById(status_icon)) {
      fn.icon = function(e) { ref.command('toggle_status', uid); };
    }

    // save message icon position too
    if (this.env.status_col != null)
      row.msgicon = document.getElementById('msgicn'+row.id);
    else
      row.msgicon = row.icon;

    // set eventhandler to flag icon
    if (this.env.flagged_col != null && (row.flagicon = document.getElementById('flagicn'+row.id))) {
      fn.flagicon = function(e) { ref.command('toggle_flag', uid); };
    }

    // set event handler to thread expand/collapse icon
    if (!row.depth && row.has_children && (row.expando = document.getElementById('rcmexpando'+row.id))) {
      fn.expando = function(e) { ref.expand_message_row(e, uid); };
    }

    // attach events
    $.each(fn, function(i, f) {
      row[i].onclick = function(e) { f(e); return rcube_event.cancel(e); };
      if (bw.touch && row[i].addEventListener) {
        row[i].addEventListener('touchend', function(e) {
          if (e.changedTouches.length == 1) {
            f(e);
            return rcube_event.cancel(e);
          }
        }, false);
      }
    });

    this.triggerEvent('insertrow', { uid:uid, row:row });
  };

  // create a table row in the message list
  this.add_message_row = function(uid, cols, flags, attop)
  {
    if (!this.gui_objects.messagelist || !this.message_list)
      return false;

    // Prevent from adding messages from different folder (#1487752)
    if (flags.mbox != this.env.mailbox && !flags.skip_mbox_check)
      return false;

    if (!this.env.messages[uid])
      this.env.messages[uid] = {};

    // merge flags over local message object
    $.extend(this.env.messages[uid], {
      deleted: flags.deleted?1:0,
      replied: flags.answered?1:0,
      unread: !flags.seen?1:0,
      forwarded: flags.forwarded?1:0,
      flagged: flags.flagged?1:0,
      has_children: flags.has_children?1:0,
      depth: flags.depth?flags.depth:0,
      unread_children: flags.unread_children || 0,
      flagged_children: flags.flagged_children || 0,
      parent_uid: flags.parent_uid || 0,
      selected: this.select_all_mode || this.message_list.in_selection(uid),
      ml: flags.ml?1:0,
      ctype: flags.ctype,
      mbox: flags.mbox,
      // flags from plugins
      flags: flags.extra_flags
    });

    var c, n, col, html, css_class, label, status_class = '', status_label = '',
      tree = '', expando = '',
      list = this.message_list,
      rows = list.rows,
      message = this.env.messages[uid],
      msg_id = this.html_identifier(uid,true),
      row_class = 'message'
        + (!flags.seen ? ' unread' : '')
        + (flags.deleted ? ' deleted' : '')
        + (flags.flagged ? ' flagged' : '')
        + (message.selected ? ' selected' : ''),
      row = { cols:[], style:{}, id:'rcmrow'+msg_id, uid:uid };

    // message status icons
    css_class = 'msgicon';
    if (this.env.status_col === null) {
      css_class += ' status';
      if (flags.deleted) {
        status_class += ' deleted';
        status_label += this.get_label('deleted') + ' ';
      }
      else if (!flags.seen) {
        status_class += ' unread';
        status_label += this.get_label('unread') + ' ';
      }
      else if (flags.unread_children > 0) {
        status_class += ' unreadchildren';
      }
    }
    if (flags.answered) {
      status_class += ' replied';
      status_label += this.get_label('replied') + ' ';
    }
    if (flags.forwarded) {
      status_class += ' forwarded';
      status_label += this.get_label('forwarded') + ' ';
    }

    // update selection
    if (message.selected && !list.in_selection(uid))
      list.selection.push(uid);

    // threads
    if (this.env.threading) {
      if (message.depth) {
        // This assumes that div width is hardcoded to 15px,
        tree += '<span id="rcmtab' + msg_id + '" class="branch" style="width:' + (message.depth * 15) + 'px;">&nbsp;&nbsp;</span>';

        if ((rows[message.parent_uid] && rows[message.parent_uid].expanded === false)
          || ((this.env.autoexpand_threads == 0 || this.env.autoexpand_threads == 2) &&
            (!rows[message.parent_uid] || !rows[message.parent_uid].expanded))
        ) {
          row.style.display = 'none';
          message.expanded = false;
        }
        else
          message.expanded = true;

        row_class += ' thread expanded';
      }
      else if (message.has_children) {
        if (message.expanded === undefined && (this.env.autoexpand_threads == 1 || (this.env.autoexpand_threads == 2 && message.unread_children))) {
          message.expanded = true;
        }

        expando = '<div id="rcmexpando' + row.id + '" class="' + (message.expanded ? 'expanded' : 'collapsed') + '">&nbsp;&nbsp;</div>';
        row_class += ' thread' + (message.expanded ? ' expanded' : '');
      }

      if (flags.unread_children && flags.seen && !message.expanded)
        row_class += ' unroot';

      if (flags.flagged_children && !message.expanded)
        row_class += ' flaggedroot';
    }

    tree += '<span id="msgicn'+row.id+'" class="'+css_class+status_class+'" title="'+status_label+'"></span>';
    row.className = row_class;

    // build subject link
    if (cols.subject) {
      var action  = flags.mbox == this.env.drafts_mailbox ? 'compose' : 'show',
        uid_param = flags.mbox == this.env.drafts_mailbox ? '_draft_uid' : '_uid',
        query = { _mbox: flags.mbox };
      query[uid_param] = uid;
      cols.subject = '<a href="' + this.url(action, query) + '" onclick="return rcube_event.keyboard_only(event)"' +
        ' onmouseover="rcube_webmail.long_subject_title(this,'+(message.depth+1)+')" tabindex="-1"><span>'+cols.subject+'</span></a>';
    }

    // add each submitted col
    for (n in this.env.listcols) {
      c = this.env.listcols[n];
      col = {className: String(c).toLowerCase(), events:{}};

      if (this.env.coltypes[c] && this.env.coltypes[c].hidden) {
        col.className += ' hidden';
      }

      if (c == 'flag') {
        css_class = (flags.flagged ? 'flagged' : 'unflagged');
        label = this.get_label(css_class);
        html = '<span id="flagicn'+row.id+'" class="'+css_class+'" title="'+label+'"></span>';
      }
      else if (c == 'attachment') {
        label = this.get_label('withattachment');
        if (flags.attachmentClass)
          html = '<span class="'+flags.attachmentClass+'" title="'+label+'"></span>';
        else if (/application\/|multipart\/(m|signed)/.test(flags.ctype))
          html = '<span class="attachment" title="'+label+'"></span>';
        else if (/multipart\/report/.test(flags.ctype))
          html = '<span class="report"></span>';
        else if (flags.ctype == 'multipart/encrypted' || flags.ctype == 'application/pkcs7-mime')
          html = '<span class="encrypted"></span>';
        else
          html = '&nbsp;';
      }
      else if (c == 'status') {
        label = '';
        if (flags.deleted) {
          css_class = 'deleted';
          label = this.get_label('deleted');
        }
        else if (!flags.seen) {
          css_class = 'unread';
          label = this.get_label('unread');
        }
        else if (flags.unread_children > 0) {
          css_class = 'unreadchildren';
        }
        else
          css_class = 'msgicon';
        html = '<span id="statusicn'+row.id+'" class="'+css_class+status_class+'" title="'+label+'"></span>';
      }
      else if (c == 'threads')
        html = expando;
      else if (c == 'subject') {
        html = tree + cols[c];
      }
      else if (c == 'priority') {
        if (flags.prio > 0 && flags.prio < 6) {
          label = this.get_label('priority') + ' ' + flags.prio;
          html = '<span class="prio'+flags.prio+'" title="'+label+'"></span>';
        }
        else
          html = '&nbsp;';
      }
      else if (c == 'folder') {
        html = '<span onmouseover="rcube_webmail.long_subject_title(this)">' + cols[c] + '<span>';
      }
      else
        html = cols[c];

      col.innerHTML = html;
      row.cols.push(col);
    }

    if (this.env.layout == 'widescreen')
      row = this.widescreen_message_row(row, uid, message);

    list.insert_row(row, attop);

    // remove 'old' row
    if (attop && this.env.pagesize && list.rowcount > this.env.pagesize) {
      var uid = list.get_last_row();
      list.remove_row(uid);
      list.clear_selection(uid);
    }
  };

  // Converts standard message list record into "widescreen" (3-column) layout
  this.widescreen_message_row = function(row, uid, message)
  {
    var domrow = document.createElement('tr');

    domrow.id = row.id;
    domrow.uid = row.uid;
    domrow.className = row.className;
    if (row.style) $.extend(domrow.style, row.style);

    $.each(this.env.widescreen_list_template, function() {
      if (!ref.env.threading && this.className == 'threads')
        return;

      var i, n, e, col, domcol,
        domcell = document.createElement('td');

      if (this.className) domcell.className = this.className;

      for (i=0; this.cells && i < this.cells.length; i++) {
        for (n=0; row.cols && n < row.cols.length; n++) {
          if (this.cells[i] == row.cols[n].className) {
            col = row.cols[n];
            domcol = document.createElement('span');
            domcol.className = this.cells[i];
            if (this.className == 'subject' && domcol.className != 'subject')
              domcol.className += ' skip-on-drag';
            if (col.innerHTML)
              domcol.innerHTML = col.innerHTML;
            domcell.appendChild(domcol);
            break;
          }
        }
      }

      domrow.appendChild(domcell);
    });

    if (this.env.threading && message.depth) {
      $('td.subject', domrow).attr('style', 'padding-left:' + Math.min(90, message.depth * 15) + 'px !important');
      $('span.branch', domrow).remove();
    }

    return domrow;
  };

  this.set_list_sorting = function(sort_col, sort_order)
  {
    var sort_old = this.env.sort_col == 'arrival' ? 'date' : this.env.sort_col,
      sort_new = sort_col == 'arrival' ? 'date' : sort_col;

    // set table header class
    $('#rcm' + sort_old).removeClass('sorted' + this.env.sort_order.toUpperCase());
    if (sort_new)
      $('#rcm' + sort_new).addClass('sorted' + sort_order);

    // if sorting by 'arrival' is selected, click on date column should not switch to 'date'
    $('#rcmdate > a').prop('rel', sort_col == 'arrival' ? 'arrival' : 'date');

    this.env.sort_col = sort_col;
    this.env.sort_order = sort_order;
  };

  this.set_list_options = function(cols, sort_col, sort_order, threads, layout)
  {
    var update, post_data = {};

    if (sort_col === undefined)
      sort_col = this.env.sort_col;
    if (!sort_order)
      sort_order = this.env.sort_order;

    if (this.env.sort_col != sort_col || this.env.sort_order != sort_order) {
      update = 1;
      this.set_list_sorting(sort_col, sort_order);
    }

    if (this.env.threading != threads) {
      update = 1;
      post_data._threads = threads;
    }

    if (layout && this.env.layout != layout) {
      this.triggerEvent('layout-change', {old_layout: this.env.layout, new_layout: layout});
      update = 1;
      this.env.layout = post_data._layout = layout;
    }

    if (cols && cols.length) {
      // make sure new columns are added at the end of the list
      var i, idx, name, newcols = [], oldcols = this.env.listcols;
      for (i=0; i<oldcols.length; i++) {
        name = oldcols[i];
        idx = $.inArray(name, cols);
        if (idx != -1) {
          newcols.push(name);
          delete cols[idx];
        }
      }
      for (i=0; i<cols.length; i++)
        if (cols[i])
          newcols.push(cols[i]);

      if (newcols.join() != oldcols.join()) {
        update = 1;
        post_data._cols = newcols.join(',');
      }
    }

    if (update)
      this.list_mailbox('', '', sort_col+'_'+sort_order, post_data);
  };

  // when user double-clicks on a row
  this.show_message = function(id, safe, preview)
  {
    if (!id)
      return;

    var win, target = window,
      url = this.params_from_uid(id, {_caps: this.browser_capabilities()});

    if (preview && (win = this.get_frame_window(this.env.contentframe))) {
      target = win;
      url._framed = 1;
    }

    if (safe)
      url._safe = 1;

    // also send search request to get the right messages
    if (this.env.search_request)
      url._search = this.env.search_request;

    if (this.env.extwin)
      url._extwin = 1;

    url = this.url(preview ? 'preview': 'show', url);

    if (preview && String(target.location.href).indexOf(url) >= 0) {
      this.show_contentframe(true);
    }
    else {
      if (!preview && this.env.message_extwin && !this.env.extwin)
        this.open_window(url, true);
      else
        this.location_href(url, target, true);
    }
  };

  // update message status and unread counter after marking a message as read
  this.set_unread_message = function(id, folder)
  {
    var self = this;

    // find window with messages list
    if (!self.message_list)
      self = self.opener();

    if (!self && window.parent)
      self = parent.rcmail;

    if (!self || !self.message_list)
      return;

    // this may fail in multifolder mode
    if (self.set_message(id, 'unread', false) === false)
      self.set_message(id + '-' + folder, 'unread', false);

    if (self.env.unread_counts[folder] > 0) {
      self.env.unread_counts[folder] -= 1;
      self.set_unread_count(folder, self.env.unread_counts[folder], folder == 'INBOX' && !self.is_multifolder_listing());
    }
  };

  this.show_contentframe = function(show)
  {
    var frame, win, name = this.env.contentframe;

    if (frame = this.get_frame_element(name)) {
      if (!show && (win = this.get_frame_window(name))) {
        if (win.location.href.indexOf(this.env.blankpage) < 0) {
          if (win.stop)
            win.stop();
          else // IE
            win.document.execCommand('Stop');

          win.location.href = this.env.blankpage;
        }
      }
      else if (!bw.safari && !bw.konq)
        $(frame)[show ? 'show' : 'hide']();
    }

    if (!show && this.env.frame_lock)
      this.set_busy(false, null, this.env.frame_lock);
  };

  this.get_frame_element = function(id)
  {
    var frame;

    if (id && (frame = document.getElementById(id)))
      return frame;
  };

  this.get_frame_window = function(id)
  {
    var frame = this.get_frame_element(id);

    if (frame && frame.name && window.frames)
      return window.frames[frame.name];
  };

  this.lock_frame = function()
  {
    if (!this.env.frame_lock)
      (this.is_framed() ? parent.rcmail : this).env.frame_lock = this.set_busy(true, 'loading');
  };

  // list a specific page
  this.list_page = function(page)
  {
    if (page == 'next')
      page = this.env.current_page+1;
    else if (page == 'last')
      page = this.env.pagecount;
    else if (page == 'prev' && this.env.current_page > 1)
      page = this.env.current_page-1;
    else if (page == 'first' && this.env.current_page > 1)
      page = 1;

    if (page > 0 && page <= this.env.pagecount) {
      this.env.current_page = page;

      if (this.task == 'addressbook' || this.contact_list)
        this.list_contacts(this.env.source, this.env.group, page);
      else if (this.task == 'mail')
        this.list_mailbox(this.env.mailbox, page);
    }
  };

  // sends request to check for recent messages
  this.checkmail = function()
  {
    var lock = this.set_busy(true, 'checkingmail'),
      params = this.check_recent_params();

    this.http_post('check-recent', params, lock);
  };

  // list messages of a specific mailbox using filter
  this.filter_mailbox = function(filter)
  {
    if (this.filter_disabled)
      return;

    var params = this.search_params(false, filter),
      lock = this.set_busy(true, 'searching');

    this.clear_message_list();

    // reset vars
    this.env.current_page = 1;
    this.env.search_filter = filter;
    this.http_request('search', params, lock);
    this.update_state({_mbox: params._mbox, _filter: filter, _scope: params._scope});
  };

  // reload the current message listing
  this.refresh_list = function()
  {
    this.list_mailbox(this.env.mailbox, this.env.current_page || 1, null, { _clear:1 }, true);
    if (this.message_list)
      this.message_list.clear_selection();
  };

  // list messages of a specific mailbox
  this.list_mailbox = function(mbox, page, sort, url, update_only)
  {
    var win, target = window;

    if (typeof url != 'object')
      url = {};

    if (!mbox)
      mbox = this.env.mailbox ? this.env.mailbox : 'INBOX';

    // add sort to url if set
    if (sort)
      url._sort = sort;

    // folder change, reset page, search scope, etc.
    if (this.env.mailbox != mbox) {
      page = 1;
      this.env.current_page = page;
      this.env.search_scope = 'base';
      this.select_all_mode = false;
      this.reset_search_filter();
    }
    // also send search request to get the right messages
    else if (this.env.search_request)
      url._search = this.env.search_request;

    if (!update_only) {
      // unselect selected messages and clear the list and message data
      this.clear_message_list();

      if (mbox != this.env.mailbox || (mbox == this.env.mailbox && !page && !sort))
        url._refresh = 1;

      this.select_folder(mbox, '', true);
      this.unmark_folder(mbox, 'recent', '', true);
      this.env.mailbox = mbox;
    }

    // load message list remotely
    if (this.gui_objects.messagelist) {
      this.list_mailbox_remote(mbox, page, url);
      return;
    }

    if (win = this.get_frame_window(this.env.contentframe)) {
      target = win;
      url._framed = 1;
    }

    if (this.env.uid)
      url._uid = this.env.uid;

    // load message list to target frame/window
    if (mbox) {
      url._mbox = mbox;
      url._page = page;
      this.set_busy(true, 'loading');
      this.location_href(url, target);
    }
  };

  this.clear_message_list = function()
  {
    this.env.messages = {};

    this.show_contentframe(false);
    if (this.message_list)
      this.message_list.clear(true);
  };

  // send remote request to load message list
  this.list_mailbox_remote = function(mbox, page, url)
  {
    var lock = this.set_busy(true, 'loading');

    if (typeof url != 'object')
      url = {};

    url._layout = this.env.layout
    url._mbox = mbox;
    url._page = page;

    this.http_request('list', url, lock);
    this.update_state({ _mbox: mbox, _page: (page && page > 1 ? page : null) });
  };

  // removes messages that doesn't exists from list selection array
  this.update_selection = function()
  {
    var list = this.message_list,
      selected = list.selection,
      rows = list.rows,
      i, selection = [];

    for (i in selected)
      if (rows[selected[i]])
        selection.push(selected[i]);

    list.selection = selection;

    // reset preview frame, if currently previewed message is not selected (has been removed)
    try {
      var win = this.get_frame_window(this.env.contentframe),
        id = win.rcmail.env.uid;

      if (id && !list.in_selection(id))
        this.show_contentframe(false);
    }
    catch (e) {};
  };

  // expand all threads with unread children
  this.expand_unread = function()
  {
    var r, tbody = this.message_list.tbody,
      new_row = tbody.firstChild;

    while (new_row) {
      if (new_row.nodeType == 1 && (r = this.message_list.rows[new_row.uid]) && r.unread_children) {
        this.message_list.expand_all(r);
        this.set_unread_children(r.uid);
      }

      new_row = new_row.nextSibling;
    }

    return false;
  };

  // thread expanding/collapsing handler
  this.expand_message_row = function(e, uid)
  {
    var row = this.message_list.rows[uid];

    // handle unread_children/flagged_children mark
    row.expanded = !row.expanded;
    this.set_unread_children(uid);
    this.set_flagged_children(uid);
    row.expanded = !row.expanded;

    this.message_list.expand_row(e, uid);
  };

  // message list expanding
  this.expand_threads = function()
  {
    if (!this.env.threading || !this.env.autoexpand_threads || !this.message_list)
      return;

    switch (this.env.autoexpand_threads) {
      case 2: this.expand_unread(); break;
      case 1: this.message_list.expand_all(); break;
    }
  };

  // Initializes threads indicators/expanders after list update
  this.init_threads = function(roots, mbox)
  {
    // #1487752
    if (mbox && mbox != this.env.mailbox)
      return false;

    for (var n=0, len=roots.length; n<len; n++)
      this.add_tree_icons(roots[n]);
    this.expand_threads();
  };

  // adds threads tree icons to the list (or specified thread)
  this.add_tree_icons = function(root)
  {
    var i, l, r, n, len, pos, tmp = [], uid = [],
      row, rows = this.message_list.rows;

    if (root)
      row = rows[root] ? rows[root].obj : null;
    else
      row = this.message_list.tbody.firstChild;

    while (row) {
      if (row.nodeType == 1 && (r = rows[row.uid])) {
        if (r.depth) {
          for (i=tmp.length-1; i>=0; i--) {
            len = tmp[i].length;
            if (len > r.depth) {
              pos = len - r.depth;
              if (!(tmp[i][pos] & 2))
                tmp[i][pos] = tmp[i][pos] ? tmp[i][pos]+2 : 2;
            }
            else if (len == r.depth) {
              if (!(tmp[i][0] & 2))
                tmp[i][0] += 2;
            }
            if (r.depth > len)
              break;
          }

          tmp.push(new Array(r.depth));
          tmp[tmp.length-1][0] = 1;
          uid.push(r.uid);
        }
        else {
          if (tmp.length) {
            for (i in tmp) {
              this.set_tree_icons(uid[i], tmp[i]);
            }
            tmp = [];
            uid = [];
          }
          if (root && row != rows[root].obj)
            break;
        }
      }
      row = row.nextSibling;
    }

    if (tmp.length) {
      for (i in tmp) {
        this.set_tree_icons(uid[i], tmp[i]);
      }
    }
  };

  // adds tree icons to specified message row
  this.set_tree_icons = function(uid, tree)
  {
    var i, divs = [], html = '', len = tree.length;

    for (i=0; i<len; i++) {
      if (tree[i] > 2)
        divs.push({'class': 'l3', width: 15});
      else if (tree[i] > 1)
        divs.push({'class': 'l2', width: 15});
      else if (tree[i] > 0)
        divs.push({'class': 'l1', width: 15});
      // separator div
      else if (divs.length && !divs[divs.length-1]['class'])
        divs[divs.length-1].width += 15;
      else
        divs.push({'class': null, width: 15});
    }

    for (i=divs.length-1; i>=0; i--) {
      if (divs[i]['class'])
        html += '<div class="tree '+divs[i]['class']+'" />';
      else
        html += '<div style="width:'+divs[i].width+'px" />';
    }

    if (html)
      $('#rcmtab'+this.html_identifier(uid, true)).html(html);
  };

  // update parent in a thread
  this.update_thread_root = function(uid, flag)
  {
    if (!this.env.threading)
      return;

    var root = this.message_list.find_root(uid);

    if (uid == root)
      return;

    var p = this.message_list.rows[root];

    if (flag == 'read' && p.unread_children) {
      p.unread_children--;
    }
    else if (flag == 'unread' && p.has_children) {
      // unread_children may be undefined
      p.unread_children = (p.unread_children || 0) + 1;
    }
    else if (flag == 'unflagged' && p.flagged_children) {
      p.flagged_children--;
    }
    else if (flag == 'flagged' && p.has_children) {
      p.flagged_children = (p.flagged_children || 0) + 1;
    }
    else {
      return;
    }

    this.set_message_icon(root);
    this.set_unread_children(root);
    this.set_flagged_children(root);
  };

  // update thread indicators for all messages in a thread below the specified message
  // return number of removed/added root level messages
  this.update_thread = function (uid)
  {
    if (!this.env.threading)
      return 0;

    var r, parent, count = 0,
      rows = this.message_list.rows,
      row = rows[uid],
      depth = rows[uid].depth,
      roots = [];

    if (!row.depth) // root message: decrease roots count
      count--;

    // update unread_children for thread root
    if (row.depth && row.unread) {
      parent = this.message_list.find_root(uid);
      rows[parent].unread_children--;
      this.set_unread_children(parent);
    }

    // update unread_children for thread root
    if (row.depth && row.flagged) {
      parent = this.message_list.find_root(uid);
      rows[parent].flagged_children--;
      this.set_flagged_children(parent);
    }

    parent = row.parent_uid;

    // childrens
    row = row.obj.nextSibling;
    while (row) {
      if (row.nodeType == 1 && (r = rows[row.uid])) {
        if (!r.depth || r.depth <= depth)
          break;

        r.depth--; // move left
        // reset width and clear the content of a tab, icons will be added later
        $('#rcmtab'+r.id).width(r.depth * 15).html('');
        if (!r.depth) { // a new root
          count++; // increase roots count
          r.parent_uid = 0;
          if (r.has_children) {
            // replace 'leaf' with 'collapsed'
            $('#'+r.id+' .leaf:first')
              .attr('id', 'rcmexpando' + r.id)
              .attr('class', (r.obj.style.display != 'none' ? 'expanded' : 'collapsed'))
              .mousedown({uid: r.uid}, function(e) {
                return ref.expand_message_row(e, e.data.uid);
              });

            r.unread_children = 0;
            roots.push(r);
          }
          // show if it was hidden
          if (r.obj.style.display == 'none')
            $(r.obj).show();
        }
        else {
          if (r.depth == depth)
            r.parent_uid = parent;
          if (r.unread && roots.length)
            roots[roots.length-1].unread_children++;
        }
      }
      row = row.nextSibling;
    }

    // update unread_children/flagged_children for roots
    for (r=0; r<roots.length; r++) {
      this.set_unread_children(roots[r].uid);
      this.set_flagged_children(roots[r].uid);
    }

    return count;
  };

  this.delete_excessive_thread_rows = function()
  {
    var rows = this.message_list.rows,
      tbody = this.message_list.tbody,
      row = tbody.firstChild,
      cnt = this.env.pagesize + 1;

    while (row) {
      if (row.nodeType == 1 && (r = rows[row.uid])) {
        if (!r.depth && cnt)
          cnt--;

        if (!cnt)
          this.message_list.remove_row(row.uid);
      }
      row = row.nextSibling;
    }
  };

  // set message icon
  this.set_message_icon = function(uid)
  {
    var css_class, label = '',
      row = this.message_list.rows[uid];

    if (!row)
      return false;

    if (row.icon) {
      css_class = 'msgicon';
      if (row.deleted) {
        css_class += ' deleted';
        label += this.get_label('deleted') + ' ';
      }
      else if (row.unread) {
        css_class += ' unread';
        label += this.get_label('unread') + ' ';
      }
      else if (row.unread_children)
        css_class += ' unreadchildren';
      if (row.msgicon == row.icon) {
        if (row.replied) {
          css_class += ' replied';
          label += this.get_label('replied') + ' ';
        }
        if (row.forwarded) {
          css_class += ' forwarded';
          label += this.get_label('forwarded') + ' ';
        }
        css_class += ' status';
      }

      $(row.icon).attr('class', css_class).attr('title', label);
    }

    if (row.msgicon && row.msgicon != row.icon) {
      label = '';
      css_class = 'msgicon';
      if (!row.unread && row.unread_children) {
        css_class += ' unreadchildren';
      }
      if (row.replied) {
        css_class += ' replied';
        label += this.get_label('replied') + ' ';
      }
      if (row.forwarded) {
        css_class += ' forwarded';
        label += this.get_label('forwarded') + ' ';
      }

      $(row.msgicon).attr('class', css_class).attr('title', label);
    }

    if (row.flagicon) {
      css_class = (row.flagged ? 'flagged' : 'unflagged');
      label = this.get_label(css_class);
      $(row.flagicon).attr('class', css_class)
        .attr('aria-label', label)
        .attr('title', label);
    }
  };

  // set message status
  this.set_message_status = function(uid, flag, status)
  {
    var row = this.message_list.rows[uid];

    if (!row)
      return false;

    if (flag == 'unread') {
      if (row.unread != status)
        this.update_thread_root(uid, status ? 'unread' : 'read');
    }
    else if (flag == 'flagged') {
      this.update_thread_root(uid, status ? 'flagged' : 'unflagged');
    }

    if ($.inArray(flag, ['unread', 'deleted', 'replied', 'forwarded', 'flagged']) > -1)
      row[flag] = status;
  };

  // set message row status, class and icon
  this.set_message = function(uid, flag, status)
  {
    var row = this.message_list && this.message_list.rows[uid];

    if (!row)
      return false;

    if (flag)
      this.set_message_status(uid, flag, status);

    if ($.inArray(flag, ['unread', 'deleted', 'flagged']) > -1)
      $(row.obj)[row[flag] ? 'addClass' : 'removeClass'](flag);

    this.set_unread_children(uid);
    this.set_message_icon(uid);
  };

  // sets unroot (unread_children) class of parent row
  this.set_unread_children = function(uid)
  {
    var row = this.message_list.rows[uid];

    if (row.parent_uid)
      return;

    var enable = !row.unread && row.unread_children && !row.expanded;
    $(row.obj)[enable ? 'addClass' : 'removeClass']('unroot');
  };

  // sets flaggedroot (flagged_children) class of parent row
  this.set_flagged_children = function(uid)
  {
    var row = this.message_list.rows[uid];

    if (row.parent_uid)
      return;

    var enable = row.flagged_children && !row.expanded;
    $(row.obj)[enable ? 'addClass' : 'removeClass']('flaggedroot');
  };

  // copy selected messages to the specified mailbox
  this.copy_messages = function(mbox, event)
  {
    if (mbox && typeof mbox === 'object')
      mbox = mbox.id;
    else if (!mbox)
      return this.folder_selector(event, function(folder) { ref.command('copy', folder); });

    // exit if current or no mailbox specified
    if (!mbox || mbox == this.env.mailbox)
      return;

    var post_data = this.selection_post_data({_target_mbox: mbox});

    // exit if selection is empty
    if (!post_data._uid)
      return;

    // send request to server
    this.http_post('copy', post_data, this.display_message(this.get_label('copyingmessage'), 'loading'));
  };

  // move selected messages to the specified mailbox
  this.move_messages = function(mbox, event)
  {
    if (mbox && typeof mbox === 'object')
      mbox = mbox.id;
    else if (!mbox)
      return this.folder_selector(event, function(folder) { ref.command('move', folder); });

    // exit if current or no mailbox specified
    if (!mbox || (mbox == this.env.mailbox && !this.is_multifolder_listing()))
      return;

    var lock = false, post_data = this.selection_post_data({_target_mbox: mbox});

    // exit if selection is empty
    if (!post_data._uid)
      return;

    // show wait message
    if (this.env.action == 'show')
      lock = this.set_busy(true, 'movingmessage');
    else
      this.show_contentframe(false);

    // Hide message command buttons until a message is selected
    this.enable_command(this.env.message_commands, false);

    this.with_selected_messages('move', post_data, lock);
  };

  // delete selected messages from the current mailbox
  this.delete_messages = function(event)
  {
    var list = this.message_list, trash = this.env.trash_mailbox;

    // if config is set to flag for deletion
    if (this.env.flag_for_deletion) {
      this.mark_message('delete');
      return false;
    }
    // if there isn't a defined trash mailbox or we are in it
    else if (!trash || this.env.mailbox == trash)
      this.permanently_remove_messages();
    // we're in Junk folder and delete_junk is enabled
    else if (this.env.delete_junk && this.env.junk_mailbox && this.env.mailbox == this.env.junk_mailbox)
      this.permanently_remove_messages();
    // if there is a trash mailbox defined and we're not currently in it
    else {
      // if shift was pressed delete it immediately
      if ((list && list.modkey == SHIFT_KEY) || (event && rcube_event.get_modifier(event) == SHIFT_KEY)) {
        if (confirm(this.get_label('deletemessagesconfirm')))
          this.permanently_remove_messages();
      }
      else
        this.move_messages(trash);
    }

    return true;
  };

  // delete the selected messages permanently
  this.permanently_remove_messages = function()
  {
    var post_data = this.selection_post_data();

    // exit if selection is empty
    if (!post_data._uid)
      return;

    this.show_contentframe(false);
    this.with_selected_messages('delete', post_data);
  };

  // Send a specific move/delete request with UIDs of all selected messages
  this.with_selected_messages = function(action, post_data, lock, http_action)
  {
    var count = 0, msg,
      remove = (action == 'delete' || !this.is_multifolder_listing());

    // update the list (remove rows, clear selection)
    if (this.message_list) {
      var n, len, id, root, roots = [],
        selection = this.message_list.get_selection();

      for (n=0, len=selection.length; n<len; n++) {
        id = selection[n];

        if (this.env.threading) {
          count += this.update_thread(id);
          root = this.message_list.find_root(id);
          if (root != id && $.inArray(root, roots) < 0) {
            roots.push(root);
          }
        }
        if (remove)
          this.message_list.remove_row(id, (this.env.display_next && n == selection.length-1));
      }
      // make sure there are no selected rows
      if (!this.env.display_next && remove)
        this.message_list.clear_selection();
      // update thread tree icons
      for (n=0, len=roots.length; n<len; n++) {
        this.add_tree_icons(roots[n]);
      }
    }

    if (count < 0)
      post_data._count = (count*-1);
    // remove threads from the end of the list
    else if (count > 0 && remove)
      this.delete_excessive_thread_rows();

    if (!remove)
      post_data._refresh = 1;

    if (!lock) {
      msg = action == 'move' ? 'movingmessage' : 'deletingmessage';
      lock = this.display_message(this.get_label(msg), 'loading');
    }

    // send request to server
    this.http_post(http_action || action, post_data, lock);
  };

  // build post data for message delete/move/copy/flag requests
  this.selection_post_data = function(data)
  {
    if (typeof(data) != 'object')
      data = {};

    data._mbox = this.env.mailbox;

    if (!data._uid) {
      var uids = this.env.uid ? [this.env.uid] : this.message_list.get_selection();
      data._uid = this.uids_to_list(uids);
    }

    if (this.env.action)
      data._from = this.env.action;

    // also send search request to get the right messages
    if (this.env.search_request)
      data._search = this.env.search_request;

    if (this.env.display_next && this.env.next_uid)
      data._next_uid = this.env.next_uid;

    return data;
  };

  // set a specific flag to one or more messages
  this.mark_message = function(flag, uid)
  {
    var a_uids = [], r_uids = [], len, n, id,
      list = this.message_list;

    if (uid)
      a_uids[0] = uid;
    else if (this.env.uid)
      a_uids[0] = this.env.uid;
    else if (list)
      a_uids = list.get_selection();

    if (!list)
      r_uids = a_uids;
    else {
      list.focus();
      for (n=0, len=a_uids.length; n<len; n++) {
        id = a_uids[n];
        if ((flag == 'read' && list.rows[id].unread)
            || (flag == 'unread' && !list.rows[id].unread)
            || (flag == 'delete' && !list.rows[id].deleted)
            || (flag == 'undelete' && list.rows[id].deleted)
            || (flag == 'flagged' && !list.rows[id].flagged)
            || (flag == 'unflagged' && list.rows[id].flagged))
        {
          r_uids.push(id);
        }
      }
    }

    // nothing to do
    if (!r_uids.length && !this.select_all_mode)
      return;

    switch (flag) {
        case 'read':
        case 'unread':
          this.toggle_read_status(flag, r_uids);
          break;
        case 'delete':
        case 'undelete':
          this.toggle_delete_status(r_uids);
          break;
        case 'flagged':
        case 'unflagged':
          this.toggle_flagged_status(flag, a_uids);
          break;
    }
  };

  // set class to read/unread
  this.toggle_read_status = function(flag, a_uids)
  {
    var i, len = a_uids.length,
      post_data = this.selection_post_data({_uid: this.uids_to_list(a_uids), _flag: flag}),
      lock = this.display_message(this.get_label('markingmessage'), 'loading');

    // mark all message rows as read/unread
    for (i=0; i<len; i++)
      this.set_message(a_uids[i], 'unread', (flag == 'unread' ? true : false));

    this.http_post('mark', post_data, lock);
  };

  // set image to flagged or unflagged
  this.toggle_flagged_status = function(flag, a_uids)
  {
    var i, len = a_uids.length,
      post_data = this.selection_post_data({_uid: this.uids_to_list(a_uids), _flag: flag}),
      lock = this.display_message(this.get_label('markingmessage'), 'loading');

    // mark all message rows as flagged/unflagged
    for (i=0; i<len; i++)
      this.set_message(a_uids[i], 'flagged', (flag == 'flagged' ? true : false));

    this.http_post('mark', post_data, lock);
  };

  // mark all message rows as deleted/undeleted
  this.toggle_delete_status = function(a_uids)
  {
    var len = a_uids.length,
      i, uid, all_deleted = true,
      rows = this.message_list ? this.message_list.rows : {};

    if (len == 1) {
      if (!this.message_list || (rows[a_uids[0]] && !rows[a_uids[0]].deleted))
        this.flag_as_deleted(a_uids);
      else
        this.flag_as_undeleted(a_uids);

      return true;
    }

    for (i=0; i<len; i++) {
      uid = a_uids[i];
      if (rows[uid] && !rows[uid].deleted) {
        all_deleted = false;
        break;
      }
    }

    if (all_deleted)
      this.flag_as_undeleted(a_uids);
    else
      this.flag_as_deleted(a_uids);

    return true;
  };

  this.flag_as_undeleted = function(a_uids)
  {
    var i, len = a_uids.length,
      post_data = this.selection_post_data({_uid: this.uids_to_list(a_uids), _flag: 'undelete'}),
      lock = this.display_message(this.get_label('markingmessage'), 'loading');

    for (i=0; i<len; i++)
      this.set_message(a_uids[i], 'deleted', false);

    this.http_post('mark', post_data, lock);
  };

  this.flag_as_deleted = function(a_uids)
  {
    var r_uids = [],
      post_data = this.selection_post_data({_uid: this.uids_to_list(a_uids), _flag: 'delete'}),
      lock = this.display_message(this.get_label('markingmessage'), 'loading'),
      list = this.message_list,
      rows = list ? list.rows : {},
      count = 0;

    for (var i=0, len=a_uids.length; i<len; i++) {
      uid = a_uids[i];
      if (rows[uid]) {
        if (rows[uid].unread)
          r_uids[r_uids.length] = uid;

        if (this.env.skip_deleted) {
          count += this.update_thread(uid);
          list.remove_row(uid, (this.env.display_next && i == list.get_selection(false).length-1));
        }
        else
          this.set_message(uid, 'deleted', true);
      }
    }

    // make sure there are no selected rows
    if (this.env.skip_deleted && list) {
      if (!this.env.display_next || !list.rowcount)
        list.clear_selection();
      if (count < 0)
        post_data._count = (count*-1);
      else if (count > 0)
        // remove threads from the end of the list
        this.delete_excessive_thread_rows();
    }

    // set of messages to mark as seen
    if (r_uids.length)
      post_data._ruid = this.uids_to_list(r_uids);

    if (this.env.skip_deleted && this.env.display_next && this.env.next_uid)
      post_data._next_uid = this.env.next_uid;

    this.http_post('mark', post_data, lock);
  };

  // flag as read without mark request (called from backend)
  // argument should be a coma-separated list of uids
  this.flag_deleted_as_read = function(uids)
  {
    var uid, i, len,
      rows = this.message_list ? this.message_list.rows : {};

    if (typeof uids == 'string')
      uids = uids.split(',');

    for (i=0, len=uids.length; i<len; i++) {
      uid = uids[i];
      if (rows[uid])
        this.set_message(uid, 'unread', false);
    }
  };

  // Converts array of message UIDs to comma-separated list for use in URL
  // with select_all mode checking
  this.uids_to_list = function(uids)
  {
    return this.select_all_mode ? '*' : (uids.length <= 1 ? uids.join(',') : uids);
  };

  // Sets title of the delete button
  this.set_button_titles = function()
  {
    var label = 'deletemessage';

    if (!this.env.flag_for_deletion
      && this.env.trash_mailbox && this.env.mailbox != this.env.trash_mailbox
      && (!this.env.delete_junk || !this.env.junk_mailbox || this.env.mailbox != this.env.junk_mailbox)
    )
      label = 'movemessagetotrash';

    this.set_alttext('delete', label);
  };

  // Initialize input element for list page jump
  this.init_pagejumper = function(element)
  {
    $(element).addClass('rcpagejumper')
      .on('focus', function(e) {
        // create and display popup with page selection
        var i, html = '';

        for (i = 1; i <= ref.env.pagecount; i++)
          html += '<li>' + i + '</li>';

        html = '<ul class="toolbarmenu">' + html + '</ul>';

        if (!ref.pagejump) {
          ref.pagejump = $('<div id="pagejump-selector" class="popupmenu"></div>')
            .appendTo(document.body)
            .on('click', 'li', function() {
              if (!ref.busy)
                $(element).val($(this).text()).change();
            });
        }

        if (ref.pagejump.data('count') != i)
          ref.pagejump.html(html);

        ref.pagejump.attr('rel', '#' + this.id).data('count', i);

        // display page selector
        ref.show_menu('pagejump-selector', true, e);
        $(this).keydown();
      })
      // keyboard navigation
      .on('keydown keyup click', function(e) {
        var current, selector = $('#pagejump-selector'),
          ul = $('ul', selector),
          list = $('li', ul),
          height = ul.height(),
          p = parseInt(this.value);

        if (e.which != 27 && e.which != 9 && e.which != 13 && !selector.is(':visible'))
          return ref.show_menu('pagejump-selector', true, e);

        if (e.type == 'keydown') {
          // arrow-down
          if (e.which == 40) {
            if (list.length > p)
              this.value = (p += 1);
          }
          // arrow-up
          else if (e.which == 38) {
            if (p > 1 && list.length > p - 1)
              this.value = (p -= 1);
          }
          // enter
          else if (e.which == 13) {
            return $(this).change();
          }
          // esc, tab
          else if (e.which == 27 || e.which == 9) {
            return $(element).val(ref.env.current_page);
          }
        }

        $('li.selected', ul).removeClass('selected');

        if ((current = $(list[p - 1])).length) {
          current.addClass('selected');
          $('#pagejump-selector').scrollTop(((ul.height() / list.length) * (p - 1)) - selector.height() / 2);
        }
      })
      .on('change', function(e) {
        // go to specified page
        var p = parseInt(this.value);
        if (p && p != ref.env.current_page && !ref.busy) {
          ref.hide_menu('pagejump-selector', e);
          ref.list_page(p);
        }
      });
  };

  // Update page-jumper state on list updates
  this.update_pagejumper = function()
  {
    $('input.rcpagejumper').val(this.env.current_page).prop('disabled', this.env.pagecount < 2);
  };

  // check for mailvelope API
  this.check_mailvelope = function(action)
  {
    if (typeof window.mailvelope !== 'undefined') {
      this.mailvelope_load(action);
    }
    else {
      $(window).on('mailvelope', function() {
        ref.mailvelope_load(action);
      });
    }
  };

  // Load Mailvelope functionality (and initialize keyring if needed)
  this.mailvelope_load = function(action)
  {
    if (this.env.browser_capabilities)
      this.env.browser_capabilities['pgpmime'] = 1;

    var keyring = this.env.user_id;

    mailvelope.getKeyring(keyring).then(function(kr) {
      ref.mailvelope_keyring = kr;
      ref.mailvelope_init(action, kr);
    }, function(err) {
      // attempt to create a new keyring for this app/user
      mailvelope.createKeyring(keyring).then(function(kr) {
        ref.mailvelope_keyring = kr;
        ref.mailvelope_init(action, kr);
      }, function(err) {
        console.error(err);
      });
    });
  };

  // Initializes Mailvelope editor or display container
  this.mailvelope_init = function(action, keyring)
  {
    if (!window.mailvelope)
      return;

    if (action == 'show' || action == 'preview' || action == 'print') {
      // decrypt text body
      if (this.env.is_pgp_content) {
        var data = $(this.env.is_pgp_content).text();
        ref.mailvelope_display_container(this.env.is_pgp_content, data, keyring);
      }
      // load pgp/mime message and pass it to the mailvelope display container
      else if (this.env.pgp_mime_part) {
        var msgid = this.display_message(this.get_label('loadingdata'), 'loading'),
          selector = this.env.pgp_mime_container;

        $.ajax({
          type: 'GET',
          url: this.url('get', { '_mbox': this.env.mailbox, '_uid': this.env.uid, '_part': this.env.pgp_mime_part }),
          error: function(o, status, err) {
            ref.http_error(o, status, err, msgid);
          },
          success: function(data) {
            ref.mailvelope_display_container(selector, data, keyring, msgid);
          }
        });
      }
    }
    else if (action == 'compose') {
      this.env.compose_commands.push('compose-encrypted');

      var is_html = $('[name="_is_html"]').val() > 0;

      if (this.env.pgp_mime_message) {
        // fetch PGP/Mime part and open load into Mailvelope editor
        var lock = this.set_busy(true, this.get_label('loadingdata'));

        $.ajax({
          type: 'GET',
          url: this.url('get', this.env.pgp_mime_message),
          error: function(o, status, err) {
            ref.http_error(o, status, err, lock);
            ref.enable_command('compose-encrypted', !is_html);
          },
          success: function(data) {
            ref.set_busy(false, null, lock);

            if (is_html) {
              ref.command('toggle-editor', {html: false, noconvert: true});
              $('#' + ref.env.composebody).val('');
            }

            ref.compose_encrypted({ quotedMail: data });
            ref.enable_command('compose-encrypted', true);
          }
        });
      }
      else {
        // enable encrypted compose toggle
        this.enable_command('compose-encrypted', !is_html);
      }

      // make sure to disable encryption button after toggling editor into HTML mode
      this.addEventListener('actionafter', function(args) {
        if (args.ret && args.action == 'toggle-editor')
          ref.enable_command('compose-encrypted', !args.props.html);
      });
    }
  };

  // handler for the 'compose-encrypted' command
  this.compose_encrypted = function(props)
  {
    var options, container = $('#' + this.env.composebody).parent();

    // remove Mailvelope editor if active
    if (ref.mailvelope_editor) {
      ref.mailvelope_editor = null;
      ref.compose_skip_unsavedcheck = false;
      ref.set_button('compose-encrypted', 'act');

      container.removeClass('mailvelope')
        .find('iframe:not([aria-hidden=true])').remove();
      $('#' + ref.env.composebody).show();
      $("[name='_pgpmime']").remove();

      // disable commands that operate on the compose body
      ref.enable_command('spellcheck', 'insert-sig', 'toggle-editor', 'insert-response', 'save-response', true);
      ref.triggerEvent('compose-encrypted', { active:false });
    }
    // embed Mailvelope editor container
    else {
      if (this.spellcheck_state())
        this.editor.spellcheck_stop();

      if (props.quotedMail) {
        options = { quotedMail: props.quotedMail, quotedMailIndent: false };
      }
      else {
        options = { predefinedText: $('#' + this.env.composebody).val() };
      }

      if (this.env.compose_mode == 'reply') {
        options.quotedMailIndent = true;
        options.quotedMailHeader = this.env.compose_reply_header;
      }

      mailvelope.createEditorContainer('#' + container.attr('id'), ref.mailvelope_keyring, options).then(function(editor) {
        ref.mailvelope_editor = editor;
        ref.compose_skip_unsavedcheck = true;
        ref.set_button('compose-encrypted', 'sel');

        container.addClass('mailvelope');
        $('#' + ref.env.composebody).hide();

        // disable commands that operate on the compose body
        ref.enable_command('spellcheck', 'insert-sig', 'toggle-editor', 'insert-response', 'save-response', false);
        ref.triggerEvent('compose-encrypted', { active:true });

        // notify user about loosing attachments
        if (ref.env.attachments && !$.isEmptyObject(ref.env.attachments)) {
          alert(ref.get_label('encryptnoattachments'));

          $.each(ref.env.attachments, function(name, attach) {
            ref.remove_from_attachment_list(name);
          });
        }
      }, function(err) {
        console.error(err);
        console.log(options);
      });
    }
  };

  // callback to replace the message body with the full armored
  this.mailvelope_submit_messageform = function(draft, saveonly)
  {
    // get recipients
    var recipients = [];
    $.each(['to', 'cc', 'bcc'], function(i,field) {
      var pos, rcpt, val = $.trim($('[name="_' + field + '"]').val());
      while (val.length && rcube_check_email(val, true)) {
        rcpt = RegExp.$2;
        recipients.push(rcpt);
        val = val.substr(val.indexOf(rcpt) + rcpt.length + 1).replace(/^\s*,\s*/, '');
      }
    });

    // check if we have keys for all recipients
    var isvalid = recipients.length > 0;
    ref.mailvelope_keyring.validKeyForAddress(recipients).then(function(status) {
      var missing_keys = [];
      $.each(status, function(k,v) {
        if (v === false) {
          isvalid = false;
          missing_keys.push(k);
        }
      });

      // list recipients with missing keys
      if (!isvalid && missing_keys.length) {
        // display dialog with missing keys
        ref.simple_dialog(
          ref.get_label('nopubkeyfor').replace('$email', missing_keys.join(', ')) +
            '<p>' + ref.get_label('searchpubkeyservers') + '</p>',
          'encryptedsendialog',
          function() {
            ref.mailvelope_search_pubkeys(missing_keys, function() {
              return true; // close dialog
            });
          },
          {button: 'search'}
        );
        return false;
      }

      if (!isvalid) {
        if (!recipients.length) {
          alert(ref.get_label('norecipientwarning'));
          $("[name='_to']").focus();
        }
        return false;
      }

      // add sender identity to recipients to be able to decrypt our very own message
      var senders = [], selected_sender = ref.env.identities[$("[name='_from'] option:selected").val()];
      $.each(ref.env.identities, function(k, sender) {
        senders.push(sender.email);
      });

      ref.mailvelope_keyring.validKeyForAddress(senders).then(function(status) {
        valid_sender = null;
        $.each(status, function(k,v) {
          if (v !== false) {
            valid_sender = k;
            if (valid_sender == selected_sender) {
              return false;  // break
            }
          }
        });

        if (!valid_sender) {
          if (!confirm(ref.get_label('nopubkeyforsender'))) {
            return false;
          }
        }

        recipients.push(valid_sender);

        ref.mailvelope_editor.encrypt(recipients).then(function(armored) {
          // all checks passed, send message
          var form = ref.gui_objects.messageform,
            hidden = $("[name='_pgpmime']", form),
            msgid = ref.set_busy(true, draft || saveonly ? 'savingmessage' : 'sendingmessage')

          form.target = ref.get_save_target();
          form._draft.value = draft ? '1' : '';
          form.action = ref.add_url(form.action, '_unlock', msgid);
          form.action = ref.add_url(form.action, '_framed', 1);

          if (saveonly) {
            form.action = ref.add_url(form.action, '_saveonly', 1);
          }

          // send pgp conent via hidden field
          if (!hidden.length) {
            hidden = $('<input type="hidden" name="_pgpmime">').appendTo(form);
          }
          hidden.val(armored);

          form.submit();

        }, function(err) {
          console.log(err);
        });  // mailvelope_editor.encrypt()

      }, function(err) {
        console.error(err);
      });  // mailvelope_keyring.validKeyForAddress(senders)

    }, function(err) {
      console.error(err);
    });  // mailvelope_keyring.validKeyForAddress(recipients)

    return false;
  };

  // wrapper for the mailvelope.createDisplayContainer API call
  this.mailvelope_display_container = function(selector, data, keyring, msgid)
  {
    var error_handler = function(error) {
      // remove mailvelope frame with the error message
      $(selector + ' > iframe').remove();
      ref.hide_message(msgid);
      ref.display_message(error.message, 'error');
    };

    mailvelope.createDisplayContainer(selector, data, keyring, { showExternalContent: this.env.safemode }).then(function(status) {
      if (status.error && status.error.message) {
        return error_handler(status.error);
      }

      ref.hide_message(msgid);
      $(selector).addClass('mailvelope').children().not('iframe').hide();

      // on success we can remove encrypted part from the attachments list
      if (ref.env.pgp_mime_part)
        $('#attach' + ref.env.pgp_mime_part).remove();

      setTimeout(function() { $(window).resize(); }, 10);
    }, error_handler);
  };

  // subroutine to query keyservers for public keys
  this.mailvelope_search_pubkeys = function(emails, resolve, import_handler)
  {
    // query with publickey.js
    var deferreds = [],
      pk = new PublicKey(),
      lock = ref.display_message(ref.get_label('loading'), 'loading');

    $.each(emails, function(i, email) {
      var d = $.Deferred();
      pk.search(email, function(results, errorCode) {
        if (errorCode !== null) {
          // rejecting would make all fail
          // d.reject(email);
          d.resolve([email]);
        }
        else {
          d.resolve([email].concat(results));
        }
      });
      deferreds.push(d);
    });

    $.when.apply($, deferreds).then(function() {
      var missing_keys = [],
        key_selection = [];

      // alanyze results of all queries
      $.each(arguments, function(i, result) {
        var email = result.shift();
        if (!result.length) {
          missing_keys.push(email);
        }
        else {
          key_selection = key_selection.concat(result);
        }
      });

      ref.hide_message(lock);
      resolve(true);

      // show key import dialog
      if (key_selection.length) {
        ref.mailvelope_key_import_dialog(key_selection, import_handler);
      }
      // some keys could not be found
      if (missing_keys.length) {
        ref.display_message(ref.get_label('nopubkeyfor').replace('$email', missing_keys.join(', ')), 'warning');
      }
    }).fail(function() {
      console.error('Pubkey lookup failed with', arguments);
      ref.hide_message(lock);
      ref.display_message('pubkeysearcherror', 'error');
      resolve(false);
    });
  };

  // list the given public keys in a dialog with options to import
  // them into the local Maivelope keyring
  this.mailvelope_key_import_dialog = function(candidates, import_handler)
  {
    var ul = $('<div>').addClass('listing pgpkeyimport');
    $.each(candidates, function(i, keyrec) {
      var li = $('<div>').addClass('key');
      if (keyrec.revoked)  li.addClass('revoked');
      if (keyrec.disabled) li.addClass('disabled');
      if (keyrec.expired)  li.addClass('expired');

      li.append($('<label>').addClass('keyid').text(ref.get_label('keyid')));
      li.append($('<a>').text(keyrec.keyid.substr(-8).toUpperCase())
        .attr('href', keyrec.info)
        .attr('target', '_blank')
        .attr('tabindex', '-1'));

      li.append($('<label>').addClass('keylen').text(ref.get_label('keylength')));
      li.append($('<span>').text(keyrec.keylen));

      if (keyrec.expirationdate) {
        li.append($('<label>').addClass('keyexpired').text(ref.get_label('keyexpired')));
        li.append($('<span>').text(new Date(keyrec.expirationdate * 1000).toDateString()));
      }

      if (keyrec.revoked) {
        li.append($('<span>').addClass('keyrevoked').text(ref.get_label('keyrevoked')));
      }

      var ul_ = $('<ul>').addClass('uids');
      $.each(keyrec.uids, function(j, uid) {
        var li_ = $('<li>').addClass('uid');
        if (uid.revoked)  li_.addClass('revoked');
        if (uid.disabled) li_.addClass('disabled');
        if (uid.expired)  li_.addClass('expired');

        ul_.append(li_.text(uid.uid));
      });

      li.append(ul_);
      li.append($('<input>')
        .attr('type', 'button')
        .attr('rel', keyrec.keyid)
        .attr('value', ref.get_label('import'))
        .addClass('button importkey')
        .prop('disabled', keyrec.revoked || keyrec.disabled || keyrec.expired));

      ul.append(li);
    });

    // display dialog with missing keys
    ref.simple_dialog(
      $('<div>')
        .append($('<p>').html(ref.get_label('encryptpubkeysfound')))
        .append(ul),
      ref.get_label('importpubkeys'),
      null,
      {cancel_label: 'close', cancel_button: 'close'}
    );

    // delegate handler for import button clicks
    ul.on('click', 'input.button.importkey', function() {
      var btn = $(this),
        keyid = btn.attr('rel'),
        pk = new PublicKey(),
        lock = ref.display_message(ref.get_label('loading'), 'loading');

        // fetch from keyserver and import to Mailvelope keyring
        pk.get(keyid, function(armored, errorCode) {
          ref.hide_message(lock);

          if (errorCode) {
            ref.display_message(ref.get_label('keyservererror'), 'error');
            return;
          }

          if (import_handler) {
            import_handler(armored);
            return;
          }

          // import to keyring
          ref.mailvelope_keyring.importPublicKey(armored).then(function(status) {
            if (status === 'REJECTED') {
              // alert(ref.get_label('Key import was rejected'));
            }
            else {
              var $key = keyid.substr(-8).toUpperCase();
              btn.closest('.key').fadeOut();
              ref.display_message(ref.get_label('keyimportsuccess').replace('$key', $key), 'confirmation');
            }
          }, function(err) {
            console.log(err);
          });
        });
    });

  };


  /*********************************************************/
  /*********       mailbox folders methods         *********/
  /*********************************************************/

  this.expunge_mailbox = function(mbox)
  {
    var lock, post_data = {_mbox: mbox};

    // lock interface if it's the active mailbox
    if (mbox == this.env.mailbox) {
      lock = this.set_busy(true, 'loading');
      post_data._reload = 1;
      if (this.env.search_request)
        post_data._search = this.env.search_request;
    }

    // send request to server
    this.http_post('expunge', post_data, lock);
  };

  this.purge_mailbox = function(mbox)
  {
    var lock, post_data = {_mbox: mbox};

    if (!confirm(this.get_label('purgefolderconfirm')))
      return false;

    // lock interface if it's the active mailbox
    if (mbox == this.env.mailbox) {
       lock = this.set_busy(true, 'loading');
       post_data._reload = 1;
    }

    // send request to server
    this.http_post('purge', post_data, lock);
  };

  // test if purge command is allowed
  this.purge_mailbox_test = function()
  {
    return (this.env.exists && (
      this.env.mailbox == this.env.trash_mailbox
      || this.env.mailbox == this.env.junk_mailbox
      || this.env.mailbox.startsWith(this.env.trash_mailbox + this.env.delimiter)
      || this.env.mailbox.startsWith(this.env.junk_mailbox + this.env.delimiter)
    ));
  };

  // Mark all messages as read in:
  //   - selected folder (mode=cur)
  //   - selected folder and its subfolders (mode=sub)
  //   - all folders (mode=all)
  this.mark_all_read = function(mbox, mode)
  {
    var state, content, nodes = [],
      list = this.message_list,
      folder = mbox || this.env.mailbox,
      post_data = {_uid: '*', _flag: 'read', _mbox: folder, _folders: mode};

    if (typeof mode != 'string') {
      state = this.mark_all_read_state(folder);
      if (!state)
        return;

      if (state > 1) {
        // build content of the dialog
        $.each({cur: 1, sub: 2, all: 4}, function(i, v) {
          var label = $('<label>').attr('style', 'display:block; line-height:22px'),
            text = $('<span>').text(ref.get_label('folders-' + i)),
            input = $('<input>').attr({type: 'radio', value: i, name: 'mode'});

          if (!(state & v)) {
            label.attr('class', 'disabled');
            input.attr('disabled', true);
          }

          nodes.push(label.append(input).append(text));
        });

        content = $('<div>').append(nodes);
        $('input:not([disabled]):first', content).attr('checked', true);

        this.simple_dialog(content, this.get_label('markallread'),
          function() {
            ref.mark_all_read(folder, $('input:checked', this).val());
            return true;
          },
<<<<<<< HEAD
          {button: 'mark', height: 100}
=======
          {button: 'mark'}
>>>>>>> afa03008
        );

        return;
      }

      post_data._folders = 'cur'; // only current folder has unread messages
    }

    // mark messages on the list
    $.each(list ? list.rows : [], function(uid, row) {
      if (!row.unread)
        return;

      var mbox = ref.env.messages[uid].mbox;
      if (mode == 'all' || mbox == ref.env.mailbox
          || (mode == 'sub' && mbox.startsWith(ref.env.mailbox + ref.env.delimiter))
      ) {
        ref.set_message(uid, 'unread', false);
      }
    });

    // send the request
    this.http_post('mark', post_data, this.display_message(this.get_label('markingmessage'), 'loading'));
  };

  // Enable/disable mark-all-read action depending on folders state
  this.mark_all_read_state = function(mbox)
  {
    var state = 0,
      li = this.treelist.get_item(mbox || this.env.mailbox),
      folder_item = $(li).is('.unread') ? 1 : 0,
      subfolder_items = $('li.unread', li).length,
      all_items = $('li.unread', ref.gui_objects.folderlist).length;

    state += folder_item;
    state += subfolder_items ? 2 : 0;
    state += all_items > folder_item + subfolder_items ? 4 : 0;

    this.enable_command('mark-all-read', state > 0);

    return state;
  };

  // Display "bounce message" dialog
  this.bounce = function(props, obj, event)
  {
    // get message uid and folder
    var uid = this.get_single_uid(),
      url = this.url('bounce', {_framed: 1, _uid: uid, _mbox: this.get_message_mailbox(uid)}),
      dialog = $('<iframe>').attr('src', url),
      get_form = function() {
        var rc = $('iframe', dialog)[0].contentWindow.rcmail;
        return {rc: rc, form: rc.gui_objects.messageform};
      },
      post_func = function() {
        var post = {}, form = get_form();

        $.each($(form.form).serializeArray(), function() { post[this.name] = this.value; });

        post._uid = form.rc.env.uid;
        post._mbox = form.rc.env.mailbox;
        delete post._action;
        delete post._task;

        if (post._to || post._cc || post._bcc) {
          ref.http_post('bounce', post, ref.set_busy(true, 'sendingmessage'));
          dialog.dialog('close');
        }
      },
      submit_func = function() {
        var form = get_form();

        if (typeof form.form != 'object')
          return false;

        if (!form.rc.check_compose_address_fields(post_func, form.form))
          return false;

        return post_func();
      };

    this.hide_menu('forwardmenu', event);

    dialog = this.simple_dialog(dialog, this.gettext('bouncemsg'), submit_func, {
      button: 'bounce',
      width: 400,
      height: 300
    });

    return true;
  };


  /*********************************************************/
  /*********           login form methods          *********/
  /*********************************************************/

  // handler for keyboard events on the _user field
  this.login_user_keyup = function(e)
  {
    var key = rcube_event.get_keycode(e),
      passwd = $('#rcmloginpwd');

    // enter
    if (key == 13 && passwd.length && !passwd.val()) {
      passwd.focus();
      return rcube_event.cancel(e);
    }

    return true;
  };


  /*********************************************************/
  /*********        message compose methods        *********/
  /*********************************************************/

  this.open_compose_step = function(p)
  {
    var url = this.url('mail/compose', p);

    // open new compose window
    if (this.env.compose_extwin && !this.env.extwin) {
      this.open_window(url);
    }
    else {
      this.redirect(url);
      if (this.env.extwin)
        window.resizeTo(Math.max(this.env.popup_width, $(window).width()), $(window).height() + 24);
    }
  };

  // init message compose form: set focus and eventhandlers
  this.init_messageform = function()
  {
    if (!this.gui_objects.messageform)
      return false;

    var elem, pos,
      input_from = $("[name='_from']"),
      input_to = $("[name='_to']"),
      input_subject = $("[name='_subject']"),
      input_message = $("[name='_message']").get(0),
      html_mode = $("[name='_is_html']").val() == '1',
      opener_rc = this.opener();

    // close compose step in opener
    if (opener_rc && opener_rc.env.action == 'compose') {
      setTimeout(function(){
        if (opener.history.length > 1)
          opener.history.back();
        else
          opener_rc.redirect(opener_rc.get_task_url('mail'));
      }, 100);
      this.env.opened_extwin = true;
    }

    if (!html_mode) {
      // On Back button Chrome will overwrite textarea with old content
      // causing e.g. the same signature is added twice (#5809)
      if (input_message.value && input_message.defaultValue !== undefined)
        input_message.value = input_message.defaultValue;

      pos = this.env.top_posting && this.env.compose_mode ? 0 : input_message.value.length;

      // add signature according to selected identity
      // if we have HTML editor, signature is added in a callback
      if (input_from.prop('type') == 'select-one') {
        // for some reason the caret initially is not at pos=0 in Firefox 51 (#5628)
        this.set_caret_pos(input_message, 0);
        this.change_identity(input_from[0]);
      }

      // set initial cursor position
      this.set_caret_pos(input_message, pos);

      // scroll to the bottom of the textarea (#1490114)
      if (pos) {
        $(input_message).scrollTop(input_message.scrollHeight);
      }
    }

    // check for locally stored compose data
    if (this.env.save_localstorage)
      this.compose_restore_dialog(0, html_mode)

    if (input_to.val() == '')
      elem = input_to;
    else if (input_subject.val() == '')
      elem = input_subject;
    else if (input_message)
      elem = input_message;

    this.init_messageform_inputs(elem);

    this.env.compose_focus_elem = document.activeElement;

    // get summary of all field values
    this.compose_field_hash(true);

    // start the auto-save timer
    this.auto_save_start();
  };

  // init autocomplete events on compose form inputs
  this.init_messageform_inputs = function(focused)
  {
    var i, ac_props,
      input_to = $("[name='_to']"),
      ac_fields = ['cc', 'bcc', 'replyto', 'followupto'];

    // configure parallel autocompletion
    if (this.env.autocomplete_threads > 0) {
      ac_props = {
        threads: this.env.autocomplete_threads,
        sources: this.env.autocomplete_sources
      };
    }

    // init live search events
    this.init_address_input_events(input_to, ac_props);
    for (i in ac_fields) {
      this.init_address_input_events($("[name='_"+ac_fields[i]+"']"), ac_props);
    }

    // focus first empty element
    $(focused || input_to).focus();
  };

  this.compose_restore_dialog = function(j, html_mode)
  {
    var i, key, formdata, index = this.local_storage_get_item('compose.index', []);

    var show_next = function(i) {
      if (++i < index.length)
        ref.compose_restore_dialog(i, html_mode)
    }

    for (i = j || 0; i < index.length; i++) {
      key = index[i];
      formdata = this.local_storage_get_item('compose.' + key, null, true);
      if (!formdata) {
        continue;
      }
      // restore saved copy of current compose_id
      if (formdata.changed && key == this.env.compose_id) {
        this.restore_compose_form(key, html_mode);
        break;
      }
      // skip records from 'other' drafts
      if (this.env.draft_id && formdata.draft_id && formdata.draft_id != this.env.draft_id) {
        continue;
      }
      // skip records on reply
      if (this.env.reply_msgid && formdata.reply_msgid != this.env.reply_msgid) {
        continue;
      }
      // show dialog asking to restore the message
      if (formdata.changed && formdata.session != this.env.session_id) {
        this.show_popup_dialog(
          this.get_label('restoresavedcomposedata')
            .replace('$date', new Date(formdata.changed).toLocaleString())
            .replace('$subject', formdata._subject)
            .replace(/\n/g, '<br/>'),
          this.get_label('restoremessage'),
          [{
            text: this.get_label('restore'),
            'class': 'mainaction restore',
            click: function(){
              ref.restore_compose_form(key, html_mode);
              ref.remove_compose_data(key);  // remove old copy
              ref.save_compose_form_local();  // save under current compose_id
              $(this).dialog('close');
            }
          },
          {
            text: this.get_label('delete'),
            'class': 'delete',
            click: function(){
              ref.remove_compose_data(key);
              $(this).dialog('close');
              show_next(i);
            }
          },
          {
            text: this.get_label('ignore'),
            'class': 'cancel',
            click: function(){
              $(this).dialog('close');
              show_next(i);
            }
          }]
        );
        break;
      }
    }
  }

  this.init_address_input_events = function(obj, props)
  {
    obj.keydown(function(e) { return ref.ksearch_keydown(e, this, props); })
      .attr({ 'autocomplete': 'off', 'aria-autocomplete': 'list', 'aria-expanded': 'false', 'role': 'combobox' });

    // hide the popup on any click
    $(document).on('click', function() { ref.ksearch_hide(); });
  };

  this.submit_messageform = function(draft, saveonly)
  {
    var form = this.gui_objects.messageform;

    if (!form)
      return;

    // the message has been sent but not saved, ask the user what to do
    if (!saveonly && this.env.is_sent) {
      return this.simple_dialog(this.get_label('messageissent'), '', // TODO: dialog title
        function() {
          ref.submit_messageform(false, true);
          return true;
        }
      );
    }

    // delegate sending to Mailvelope routine
    if (this.mailvelope_editor) {
      return this.mailvelope_submit_messageform(draft, saveonly);
    }

    // all checks passed, send message
    var msgid = this.set_busy(true, draft || saveonly ? 'savingmessage' : 'sendingmessage'),
      lang = this.spellcheck_lang(),
      files = [];

    // send files list
    $('li', this.gui_objects.attachmentlist).each(function() { files.push(this.id.replace(/^rcmfile/, '')); });
    $('[name="_attachments"]', form).val(files.join());

    form.target = this.get_save_target();
    form._draft.value = draft ? '1' : '';
    form.action = this.add_url(form.action, '_unlock', msgid);
    form.action = this.add_url(form.action, '_lang', lang);
    form.action = this.add_url(form.action, '_framed', 1);

    if (saveonly) {
      form.action = this.add_url(form.action, '_saveonly', 1);
    }

    // register timer to notify about connection timeout
    this.submit_timer = setTimeout(function(){
      ref.set_busy(false, null, msgid);
      ref.display_message(ref.get_label('requesttimedout'), 'error');
    }, this.env.request_timeout * 1000);

    form.submit();
  };

  this.compose_recipient_select = function(list)
  {
    var id, n, recipients = 0, selection = list.get_selection();
    for (n=0; n < selection.length; n++) {
      id = selection[n];
      if (this.env.contactdata[id])
        recipients++;
    }
    this.enable_command('add-recipient', recipients);
  };

  this.compose_add_recipient = function(field)
  {
    // find last focused field name
    if (!field) {
      field = $(this.env.focused_field).filter(':visible');
      field = field.length ? field.attr('id').replace('_', '') : 'to';
    }

    var recipients = [], input = $('#_' + field), selection = this.contact_list.get_selection();

    if (this.contact_list && selection.length) {
      for (var id, n=0; n < selection.length; n++) {
        id = selection[n];
        if (id && this.env.contactdata[id]) {
          recipients.push(this.env.contactdata[id]);

          // group is added, expand it
          if (id.charAt(0) == 'E' && this.env.contactdata[id].indexOf('@') < 0 && input.length) {
            var gid = id.substr(1);
            this.group2expand[gid] = { name:this.env.contactdata[id], input:input.get(0) };
            this.http_request('group-expand', {_source: this.env.source, _gid: gid}, false);
          }
        }
      }
    }

    if (recipients.length && input.length) {
      var oldval = input.val();
      if (oldval && !/[,;]\s*$/.test(oldval))
        oldval += ', ';
      input.val(oldval + recipients.join(', ') + ', ').change();
      this.triggerEvent('add-recipient', { field:field, recipients:recipients });
    }

    return recipients.length;
  };

  // checks the input fields before sending a message
  this.check_compose_input = function(cmd)
  {
    var key,
      input_subject = $("[name='_subject']");

    // check if all files has been uploaded
    for (key in this.env.attachments) {
      if (typeof this.env.attachments[key] === 'object' && !this.env.attachments[key].complete) {
        alert(this.get_label('notuploadedwarning'));
        return false;
      }
    }

    // display localized warning for missing subject
    if (!this.env.nosubject_warned && input_subject.val() == '') {
      var dialog,
        prompt_value = $('<input>').attr({type: 'text', size: 40}),
        myprompt = $('<div class="prompt">')
          .append($('<div class="message">').text(this.get_label('nosubjectwarning')))
          .append(prompt_value),
        save_func = function() {
          input_subject.val(prompt_value.val());
          dialog.dialog('close');
          if (ref.check_compose_input(cmd))
            ref.command(cmd, { nocheck:true });  // repeat command which triggered this
        };

      dialog = this.show_popup_dialog(
        myprompt,
        this.get_label('nosubjecttitle'),
        [{
            text: this.get_label('sendmessage'),
            'class': 'mainaction send',
            click: function() { save_func(); }
          }, {
            text: this.get_label('cancel'),
            'class': 'cancel',
            click: function() {
              input_subject.focus();
              dialog.dialog('close');
            }
          }],
        {dialogClass: 'warning'}
      );

      prompt_value.select().keydown(function(e) {
        if (e.which == 13) save_func();
      });

      this.env.nosubject_warned = true;
      return false;
    }

    // check for empty body (only possible if not mailvelope encrypted)
    if (!this.mailvelope_editor && !this.editor.get_content() && !confirm(this.get_label('nobodywarning'))) {
      this.editor.focus();
      return false;
    }

    if (!this.check_compose_address_fields(cmd))
      return false;

    // move body from html editor to textarea (just to be sure, #1485860)
    this.editor.save();

    return true;
  };

  this.check_compose_address_fields = function(cmd, form)
  {
    if (!form)
      form = window.document;

    // check input fields
    var key, recipients, dialog,
      limit = this.env.max_disclosed_recipients,
      input_to = $("[name='_to']", form),
      input_cc = $("[name='_cc']", form),
      input_bcc = $("[name='_bcc']", form),
      input_from = $("[name='_from']", form),
      get_recipients = function(fields) {
        fields = $.map(fields, function(v) {
          v = $.trim(v.val());
          return v.length ? v : null;
        });
        return fields.join(',').replace(/^[\s,;]+/, '').replace(/[\s,;]+$/, '');
      };

    // check sender (if have no identities)
    if (input_from.prop('type') == 'text' && !rcube_check_email(input_from.val(), true)) {
      alert(this.get_label('nosenderwarning'));
      input_from.focus();
      return false;
    }

    // check for empty recipient
    if (!rcube_check_email(get_recipients([input_to, input_cc, input_bcc]), true)) {
      alert(this.get_label('norecipientwarning'));
      input_to.focus();
      return false;
    }

    // check disclosed recipients limit
    if (limit && !this.env.disclosed_recipients_warned
      && rcube_check_email(recipients = get_recipients([input_to, input_cc]), true, true) > limit
    ) {
      var save_func = function(move_to_bcc) {
          if (move_to_bcc) {
            var bcc = input_bcc.val();
            input_bcc.val((bcc ? (bcc + ', ') : '') + recipients).change();
            input_to.val('').change();
            input_cc.val('').change();
          }

          dialog.dialog('close');

          if (typeof cmd == 'function')
            cmd();
          else if (cmd)
            ref.command(cmd, { nocheck:true });  // repeat command which triggered this
        };

      dialog = this.show_popup_dialog(
        this.get_label('disclosedrecipwarning'),
        this.get_label('disclosedreciptitle'),
        [{
            text: this.get_label('sendmessage'),
            click: function() { save_func(false); },
            'class': 'mainaction'
          }, {
            text: this.get_label('bccinstead'),
            click: function() { save_func(true); }
          }, {
            text: this.get_label('cancel'),
            click: function() { dialog.dialog('close'); },
            'class': 'cancel'
          }],
        {dialogClass: 'warning'}
      );

      this.env.disclosed_recipients_warned = true;
      return false;
    }

    return true;
  };

  this.toggle_editor = function(props, obj, e)
  {
    // @todo: this should work also with many editors on page
    var result = this.editor.toggle(props.html, props.noconvert || false);

    // satisfy the expectations of aftertoggle-editor event subscribers
    props.mode = props.html ? 'html' : 'plain';

    if (!result && e) {
      // fix selector value if operation failed
      props.mode = props.html ? 'plain' : 'html';
      $(e.target).filter('select').val(props.mode);
    }

    if (result) {
      // update internal format flag
      $("[name='_is_html']").val(props.html ? 1 : 0);
    }

    return result;
  };

  // Inserts a predefined response to the compose editor
  this.insert_response = function(key)
  {
    return this.editor.replace(this.env.textresponses[key]);
  };

  /**
   * Open the dialog to save a new canned response
   */
  this.save_response = function()
  {
    // show dialog to enter a name and to modify the text to be saved
    var buttons = {}, text = this.editor.get_content({selection: true, format: 'text', nosig: true}),
      html = '<form class="propform">' +
      '<div class="prop block"><label>' + this.get_label('responsename') + '</label>' +
      '<input type="text" name="name" id="ffresponsename" size="40" /></div>' +
      '<div class="prop block"><label>' + this.get_label('responsetext') + '</label>' +
      '<textarea name="text" id="ffresponsetext" cols="40" rows="8"></textarea></div>' +
      '</form>';

    buttons[this.get_label('save')] = function(e) {
      var name = $('#ffresponsename').val(),
        text = $('#ffresponsetext').val();

      if (!text) {
        $('#ffresponsetext').select();
        return false;
      }
      if (!name)
        name = text.replace(/[\r\n]+/g, ' ').substring(0,40);

      var lock = ref.display_message(ref.get_label('savingresponse'), 'loading');
      ref.http_post('settings/responses', { _insert:1, _name:name, _text:text }, lock);
      $(this).dialog('close');
    };

    buttons[this.get_label('cancel')] = function() {
      $(this).dialog('close');
    };

    this.show_popup_dialog(html, this.get_label('newresponse'), buttons, {button_classes: ['mainaction save', 'cancel']});

    $('#ffresponsetext').val(text);
    $('#ffresponsename').select();
  };

  this.add_response_item = function(response)
  {
    var key = response.key;
    this.env.textresponses[key] = response;

    // append to responses list
    if (this.gui_objects.responseslist) {
      var li = $('<li>').appendTo(this.gui_objects.responseslist);
      $('<a>').addClass('insertresponse active')
        .attr('href', '#')
        .attr('rel', key)
        .attr('tabindex', '0')
        .html(this.quote_html(response.name))
        .appendTo(li)
        .mousedown(function(e) {
          return rcube_event.cancel(e);
        })
        .on('mouseup keypress', function(e) {
          if (e.type == 'mouseup' || rcube_event.get_keycode(e) == 13) {
            ref.command('insert-response', $(this).attr('rel'));
            $(document.body).trigger('mouseup');  // hides the menu
            return rcube_event.cancel(e);
          }
        });
    }
  };

  this.edit_responses = function()
  {
    // TODO: implement inline editing of responses
  };

  this.delete_response = function(key)
  {
    if (!key && this.responses_list) {
      var selection = this.responses_list.get_selection();
      key = selection[0];
    }

    // submit delete request
    if (key && confirm(this.get_label('deleteresponseconfirm'))) {
      this.http_post('settings/delete-response', { _key: key }, false);
    }
  };

  // updates spellchecker buttons on state change
  this.spellcheck_state = function()
  {
    var active = this.editor.spellcheck_state();

    $.each(this.buttons.spellcheck || [], function(i, v) {
      $('#' + v.id)[active ? 'addClass' : 'removeClass']('selected');
    });

    return active;
  };

  // get selected language
  this.spellcheck_lang = function()
  {
    return this.editor.get_language();
  };

  this.spellcheck_lang_set = function(lang)
  {
    this.editor.set_language(lang);
  };

  // resume spellchecking, highlight provided mispellings without new ajax request
  this.spellcheck_resume = function(data)
  {
    this.editor.spellcheck_resume(data);
  };

  this.set_draft_id = function(id)
  {
    if (id && id != this.env.draft_id) {
      var filter = {task: 'mail', action: ''},
        rc = this.opener(false, filter) || this.opener(true, filter);

      // refresh the drafts folder in the opener window
      if (rc && rc.env.mailbox == this.env.drafts_mailbox)
        rc.command('checkmail');

      this.env.draft_id = id;
      $("[name='_draft_saveid']").val(id);
    }

    // always remove local copy upon saving as draft
    this.remove_compose_data(this.env.compose_id);
    this.compose_skip_unsavedcheck = false;
  };

  // Create (attach) 'savetarget' iframe before use
  this.get_save_target = function()
  {
    $('<iframe>').attr({
        name: "savetarget",
        src: "about:blank",
        style: "width:0;height:0;visibility:hidden;",
        'aria-hidden': "true"
      })
      .appendTo('body')
      // Removing savetarget frame to workaround issues with window history
      .on('load error', function() { $(this).remove(); });

    return 'savetarget';
  };

  this.auto_save_start = function()
  {
    if (this.env.draft_autosave) {
      this.save_timer = setTimeout(function() {
          ref.command("savedraft");
      }, this.env.draft_autosave * 1000);
    }

    // save compose form content to local storage every 5 seconds
    if (!this.local_save_timer && window.localStorage && this.env.save_localstorage) {
      // track typing activity and only save on changes
      this.compose_type_activity = this.compose_type_activity_last = 0;
      $(document).keypress(function(e) { ref.compose_type_activity++; });

      this.local_save_timer = setInterval(function(){
        if (ref.compose_type_activity > ref.compose_type_activity_last) {
          ref.save_compose_form_local();
          ref.compose_type_activity_last = ref.compose_type_activity;
        }
      }, 5000);

      $(window).on('unload', function() {
        // remove copy from local storage if compose screen is left after warning
        if (!ref.env.server_error)
          ref.remove_compose_data(ref.env.compose_id);
      });
    }

    // check for unsaved changes before leaving the compose page
    if (!window.onbeforeunload) {
      window.onbeforeunload = function() {
        if (!ref.compose_skip_unsavedcheck && ref.cmp_hash != ref.compose_field_hash()) {
          return ref.get_label('notsentwarning');
        }
      };
    }

    // Unlock interface now that saving is complete
    this.busy = false;
  };

  this.compose_field_hash = function(save)
  {
    // check input fields
    var i, id, val, str = '', hash_fields = ['to', 'cc', 'bcc', 'subject'];

    for (i=0; i<hash_fields.length; i++)
      if (val = $('[name="_' + hash_fields[i] + '"]').val())
        str += val + ':';

    str += this.editor.get_content({refresh: false});

    if (this.env.attachments)
      for (id in this.env.attachments)
        str += id;

    // we can't detect changes in the Mailvelope editor so assume it changed
    if (this.mailvelope_editor) {
      str += ';' + new Date().getTime();
    }

    if (save)
      this.cmp_hash = str;

    return str;
  };

  // store the contents of the compose form to localstorage
  this.save_compose_form_local = function()
  {
    // feature is disabled
    if (!this.env.save_localstorage)
      return;

    var formdata = { session:this.env.session_id, changed:new Date().getTime() },
      ed, empty = true;

    // get fresh content from editor
    this.editor.save();

    if (this.env.draft_id) {
      formdata.draft_id = this.env.draft_id;
    }
    if (this.env.reply_msgid) {
      formdata.reply_msgid = this.env.reply_msgid;
    }

    $('input, select, textarea', this.gui_objects.messageform).each(function(i, elem) {
      switch (elem.tagName.toLowerCase()) {
        case 'input':
          if (elem.type == 'button' || elem.type == 'submit' || (elem.type == 'hidden' && elem.name != '_is_html')) {
            break;
          }
          formdata[elem.name] = elem.type != 'checkbox' || elem.checked ? $(elem).val() : '';

          if (formdata[elem.name] != '' && elem.type != 'hidden')
            empty = false;
          break;

        case 'select':
          formdata[elem.name] = $('option:checked', elem).val();
          break;

        default:
          formdata[elem.name] = $(elem).val();
          if (formdata[elem.name] != '')
            empty = false;
      }
    });

    if (!empty) {
      var index = this.local_storage_get_item('compose.index', []),
        key = this.env.compose_id;

      if ($.inArray(key, index) < 0) {
        index.push(key);
      }

      this.local_storage_set_item('compose.' + key, formdata, true);
      this.local_storage_set_item('compose.index', index);
    }
  };

  // write stored compose data back to form
  this.restore_compose_form = function(key, html_mode)
  {
    var ed, formdata = this.local_storage_get_item('compose.' + key, true);

    if (formdata && typeof formdata == 'object') {
      $.each(formdata, function(k, value) {
        if (k[0] == '_') {
          var elem = $("*[name='"+k+"']");
          if (elem[0] && elem[0].type == 'checkbox') {
            elem.prop('checked', value != '');
          }
          else {
            elem.val(value);
          }
        }
      });

      // initialize HTML editor
      if ((formdata._is_html == '1' && !html_mode) || (formdata._is_html != '1' && html_mode)) {
        this.command('toggle-editor', {id: this.env.composebody, html: !html_mode, noconvert: true});
      }
    }
  };

  // remove stored compose data from localStorage
  this.remove_compose_data = function(key)
  {
    var index = this.local_storage_get_item('compose.index', []);

    if ($.inArray(key, index) >= 0) {
      this.local_storage_remove_item('compose.' + key);
      this.local_storage_set_item('compose.index', $.grep(index, function(val,i) { return val != key; }));
    }
  };

  // clear all stored compose data of this user
  this.clear_compose_data = function()
  {
    var i, index = this.local_storage_get_item('compose.index', []);

    for (i=0; i < index.length; i++) {
      this.local_storage_remove_item('compose.' + index[i]);
    }

    this.local_storage_remove_item('compose.index');
  };

  this.change_identity = function(obj, show_sig)
  {
    if (!obj || !obj.options)
      return false;

    if (!show_sig)
      show_sig = this.env.show_sig;

    var id = obj.options[obj.selectedIndex].value,
      sig = this.env.identity;

    // enable manual signature insert
    if (this.env.signatures && this.env.signatures[id]) {
      this.enable_command('insert-sig', true);
      this.env.compose_commands.push('insert-sig');
    }
    else
      this.enable_command('insert-sig', false);

    // first function execution
    if (!this.env.identities_initialized) {
      this.env.identities_initialized = true;
      if (this.env.show_sig_later)
        this.env.show_sig = true;
      if (this.env.opened_extwin)
        return;
    }

    // update reply-to/bcc fields with addresses defined in identities
    $.each(['replyto', 'bcc'], function() {
      var rx, key = this,
        old_val = sig && ref.env.identities[sig] ? ref.env.identities[sig][key] : '',
        new_val = id && ref.env.identities[id] ? ref.env.identities[id][key] : '',
        input = $('[name="_'+key+'"]'), input_val = input.val();

      // remove old address(es)
      if (old_val && input_val) {
        rx = new RegExp('\\s*' + RegExp.escape(old_val) + '\\s*');
        input_val = input_val.replace(rx, '');
      }

      // cleanup
      input_val = String(input_val).replace(/[,;]\s*[,;]/g, ',').replace(/^[\s,;]+/, '');

      // add new address(es)
      if (new_val && input_val.indexOf(new_val) == -1 && input_val.indexOf(new_val.replace(/"/g, '')) == -1) {
        if (input_val) {
          input_val = input_val.replace(/[,;\s]+$/, '') + ', ';
        }

        input_val += new_val + ', ';
      }

      if (old_val || new_val)
        input.val(input_val).change();
    });

    if (this.editor)
      this.editor.change_signature(id, show_sig);

    this.env.identity = id;
    this.triggerEvent('change_identity');

    return true;
  };

  // Open file selection dialog for defined upload form
  // Works only on click and only with smart-upload forms
  this.upload_input = function(name)
  {
    $('#' + name + ' input[type="file"]').click();
  };

  // upload (attachment) file
  this.upload_file = function(form, action, lock)
  {
    if (!form)
      return;

    // count files and size on capable browser
    var size = 0, numfiles = 0;

    $.each($(form).get(0).elements || [], function() {
      if (this.type != 'file')
        return;

      var i, files = this.files ? this.files.length : (this.value ? 1 : 0);

      // check file size
      if (this.files) {
        for (i=0; i < files; i++)
          size += this.files[i].size;
      }

      numfiles += files;
    });

    // create hidden iframe and post upload form
    if (numfiles) {
      if (this.env.max_filesize && this.env.filesizeerror && size > this.env.max_filesize) {
        this.display_message(this.env.filesizeerror, 'error');
        return false;
      }

      if (this.env.max_filecount && this.env.filecounterror && numfiles > this.env.max_filecount) {
        this.display_message(this.env.filecounterror, 'error');
        return false;
      }

      var frame_name = this.async_upload_form(form, action || 'upload', function(e) {
        var d, content = '';
        try {
          if (this.contentDocument) {
            d = this.contentDocument;
          } else if (this.contentWindow) {
            d = this.contentWindow.document;
          }
          content = d.childNodes[1].innerHTML;
        } catch (err) {}

        if (!content.match(/add2attachment/) && (!bw.opera || (ref.env.uploadframe && ref.env.uploadframe == e.data.ts))) {
          if (!content.match(/display_message/))
            ref.display_message(ref.get_label('fileuploaderror'), 'error');
          ref.remove_from_attachment_list(e.data.ts);

          if (lock)
            ref.set_busy(false, null, lock);
        }
        // Opera hack: handle double onload
        if (bw.opera)
          ref.env.uploadframe = e.data.ts;
      });

      // display upload indicator and cancel button
      var content = '<span>' + this.get_label('uploading' + (numfiles > 1 ? 'many' : '')) + '</span>',
        ts = frame_name.replace(/^rcmupload/, '');

      this.add2attachment_list(ts, { name:'', html:content, classname:'uploading', frame:frame_name, complete:false });

      // upload progress support
      if (this.env.upload_progress_time) {
        this.upload_progress_start('upload', ts);
      }

      // set reference to the form object
      this.gui_objects.attachmentform = form;
      return true;
    }
  };

  // add file name to attachment list
  // called from upload page
  this.add2attachment_list = function(name, att, upload_id)
  {
    if (upload_id)
      this.triggerEvent('fileuploaded', {name: name, attachment: att, id: upload_id});

    if (!this.env.attachments)
      this.env.attachments = {};

    if (upload_id && this.env.attachments[upload_id])
      delete this.env.attachments[upload_id];

    this.env.attachments[name] = att;

    if (!this.gui_objects.attachmentlist)
      return false;

    if (!att.complete && this.env.loadingicon)
      att.html = '<img src="'+this.env.loadingicon+'" alt="" class="uploading" />' + att.html;

    if (!att.complete && att.frame)
      att.html = '<a title="'+this.get_label('cancel')+'" onclick="return rcmail.cancel_attachment_upload(\''+name+'\', \''+att.frame+'\');" href="#cancelupload" class="cancelupload">'
        + (this.env.cancelicon ? '<img src="'+this.env.cancelicon+'" alt="'+this.get_label('cancel')+'" />' : this.get_label('cancel')) + '</a>' + att.html;

    var indicator, li = $('<li>');

    li.attr('id', name)
      .addClass(att.classname)
      .html(att.html)
      .on('mouseover', function() { rcube_webmail.long_subject_title_ex(this); });

    // replace indicator's li
    if (upload_id && (indicator = document.getElementById(upload_id))) {
      li.replaceAll(indicator);
    }
    else { // add new li
      li.appendTo(this.gui_objects.attachmentlist);
    }

    // set tabindex attribute
    var tabindex = $(this.gui_objects.attachmentlist).attr('data-tabindex') || '0';
    li.find('a').attr('tabindex', tabindex);

    this.triggerEvent('fileappended', {name: name, attachment: att, id: upload_id, item: li});

    return true;
  };

  this.remove_from_attachment_list = function(name)
  {
    if (this.env.attachments) {
      delete this.env.attachments[name];
      $('#'+name).remove();
    }
  };

  this.remove_attachment = function(name)
  {
    if (name && this.env.attachments[name])
      this.http_post('remove-attachment', { _id:this.env.compose_id, _file:name });

    return false;
  };

  this.cancel_attachment_upload = function(name, frame_name)
  {
    if (!name || !frame_name)
      return false;

    this.remove_from_attachment_list(name);
    $("iframe[name='"+frame_name+"']").remove();
    return false;
  };

  this.upload_progress_start = function(action, name)
  {
    setTimeout(function() { ref.http_request(action, {_progress: name}); },
      this.env.upload_progress_time * 1000);
  };

  this.upload_progress_update = function(param)
  {
    var elem = $('#'+param.name + ' > span');

    if (!elem.length || !param.text)
      return;

    elem.text(param.text);

    if (!param.done)
      this.upload_progress_start(param.action, param.name);
  };

  // rename uploaded attachment (in compose)
  this.rename_attachment = function(id)
  {
    var attachment = this.env.attachments ? this.env.attachments[id] : null;

    if (!attachment)
      return;

    var input = $('<input>').attr({type: 'text', size: 50}).val(attachment.name),
      content = $('<label>').text(this.get_label('namex')).append(input);

    this.simple_dialog(content, 'attachmentrename', function() {
        var name;
        if ((name = input.val()) && name != attachment.name) {
          ref.http_post('rename-attachment', {_id: ref.env.compose_id, _file: id, _name: name},
          ref.set_busy(true, 'loading'));
          return true;
        }
      },
      {open: function() { input.select(); }}
    );
  };

  // update attachments list with the new name
  this.rename_attachment_handler = function(id, name)
  {
    var attachment = this.env.attachments ? this.env.attachments[id] : null,
      item = $('#' + id + ' > a.filename'),
      link = $('<a>');

    if (!attachment || !name)
      return;

    attachment.name = name;

    // update attachments list
    if (item.length == 1) {
      // create a new element with new attachment name and cloned size
      link.text(name).append($('span', item).clone());
      // update attachment name element
      item.html(link.html());
      // reset parent's title which may contain the old name
      item.parent().attr('title', '');
    }
  };

  // send remote request to add a new contact
  this.add_contact = function(value)
  {
    if (value)
      this.http_post('addcontact', {_address: value});

    return true;
  };

  // send remote request to search mail or contacts
  this.qsearch = function(value)
  {
    if (value || $(this.gui_objects.qsearchbox).val() || $(this.gui_objects.search_interval).val()) {
      var r, lock = this.set_busy(true, 'searching'),
        url = this.search_params(value),
        action = this.env.action == 'compose' && this.contact_list ? 'search-contacts' : 'search';

      if (this.message_list)
        this.clear_message_list();
      else if (this.contact_list)
        this.list_contacts_clear();

      if (this.env.source)
        url._source = this.env.source;
      if (this.env.group)
        url._gid = this.env.group;

      // reset vars
      this.env.current_page = 1;

      r = this.http_request(action, url, lock);

      this.env.qsearch = {lock: lock, request: r};
      this.enable_command('set-listmode', this.env.threads && (this.env.search_scope || 'base') == 'base');

      return true;
    }

    return false;
  };

  this.continue_search = function(request_id)
  {
    var lock = this.set_busy(true, 'stillsearching');

    setTimeout(function() {
      var url = ref.search_params();
      url._continue = request_id;
      ref.env.qsearch = { lock: lock, request: ref.http_request('search', url, lock) };
    }, 100);
  };

  // build URL params for search
  this.search_params = function(search, filter)
  {
    var n, url = {}, mods_arr = [],
      mods = this.env.search_mods,
      scope = this.env.search_scope || 'base',
      mbox = scope == 'all' ? '*' : this.env.mailbox;

    if (!filter && this.gui_objects.search_filter)
      filter = this.gui_objects.search_filter.value;

    if (!search && this.gui_objects.qsearchbox)
      search = this.gui_objects.qsearchbox.value;

    if (this.gui_objects.search_interval)
      url._interval = $(this.gui_objects.search_interval).val();

    if (search) {
      url._q = search;

      if (mods && this.message_list)
        mods = mods[mbox] || mods['*'];

      if (mods) {
        for (n in mods)
          mods_arr.push(n);
        url._headers = mods_arr.join(',');
      }
    }

    url._layout = this.env.layout;
    url._filter = filter;
    url._scope = scope;

    if (mbox && scope != 'all')
      url._mbox = mbox;

    return url;
  };

  // reset search filter
  this.reset_search_filter = function()
  {
    this.filter_disabled = true;
    if (this.gui_objects.search_filter)
      $(this.gui_objects.search_filter).val('ALL').change();
    this.filter_disabled = false;
  };

  // reset quick-search form
  this.reset_qsearch = function(all)
  {
    if (this.gui_objects.qsearchbox)
      this.gui_objects.qsearchbox.value = '';

    if (this.gui_objects.search_interval)
      $(this.gui_objects.search_interval).val('');

    if (this.env.qsearch)
      this.abort_request(this.env.qsearch);

    if (all) {
      this.env.search_scope = 'base';
      this.reset_search_filter();
    }

    this.env.qsearch = null;
    this.env.search_request = null;
    this.env.search_id = null;
    this.select_all_mode = false;

    this.enable_command('set-listmode', this.env.threads);
  };

  this.set_searchscope = function(scope)
  {
    var old = this.env.search_scope;
    this.env.search_scope = scope;

    // re-send search query with new scope
    if (scope != old && this.env.search_request) {
      if (!this.qsearch(this.gui_objects.qsearchbox.value) && this.env.search_filter && this.env.search_filter != 'ALL')
        this.filter_mailbox(this.env.search_filter);
      if (scope != 'all')
        this.select_folder(this.env.mailbox, '', true);
    }
  };

  this.set_searchinterval = function(interval)
  {
    var old = this.env.search_interval;
    this.env.search_interval = interval;

    // re-send search query with new interval
    if (interval != old && this.env.search_request) {
      if (!this.qsearch(this.gui_objects.qsearchbox.value) && this.env.search_filter && this.env.search_filter != 'ALL')
        this.filter_mailbox(this.env.search_filter);
      if (interval)
        this.select_folder(this.env.mailbox, '', true);
    }
  };

  this.set_searchmods = function(mods)
  {
    var mbox = this.env.mailbox,
      scope = this.env.search_scope || 'base';

    if (scope == 'all')
      mbox = '*';

    if (!this.env.search_mods)
      this.env.search_mods = {};

    if (mbox)
      this.env.search_mods[mbox] = mods;
  };

  this.is_multifolder_listing = function()
  {
    return this.env.multifolder_listing !== undefined ? this.env.multifolder_listing :
      (this.env.search_request && (this.env.search_scope || 'base') != 'base');
  };

  // action executed after mail is sent
  this.sent_successfully = function(type, msg, folders, save_error)
  {
    this.display_message(msg, type);
    this.compose_skip_unsavedcheck = true;

    if (this.env.extwin) {
      if (!save_error)
        this.lock_form(this.gui_objects.messageform);

      var filter = {task: 'mail', action: ''},
        rc = this.opener(false, filter) || this.opener(true, filter);

      if (rc) {
        rc.display_message(msg, type);
        // refresh the folder where sent message was saved or replied message comes from
        if (folders && $.inArray(rc.env.mailbox, folders) >= 0) {
          rc.command('checkmail');
        }
      }

      if (!save_error)
        setTimeout(function() { window.close(); }, 1000);
    }
    else if (!save_error) {
      // before redirect we need to wait some time for Chrome (#1486177)
      setTimeout(function() { ref.list_mailbox(); }, 500);
    }

    if (save_error)
      this.env.is_sent = true;
  };


  /*********************************************************/
  /*********     keyboard live-search methods      *********/
  /*********************************************************/

  // handler for keyboard events on address-fields
  this.ksearch_keydown = function(e, obj, props)
  {
    if (this.ksearch_timer)
      clearTimeout(this.ksearch_timer);

    var key = rcube_event.get_keycode(e);

    switch (key) {
      case 38:  // arrow up
      case 40:  // arrow down
        if (!this.ksearch_visible())
          return;

        var dir = key == 38 ? 1 : 0,
          highlight = document.getElementById('rcmkSearchItem' + this.ksearch_selected);

        if (!highlight)
          highlight = this.ksearch_pane.__ul.firstChild;

        if (highlight)
          this.ksearch_select(dir ? highlight.previousSibling : highlight.nextSibling);

        return rcube_event.cancel(e);

      case 9:   // tab
        if (rcube_event.get_modifier(e) == SHIFT_KEY || !this.ksearch_visible()) {
          this.ksearch_hide();
          return;
        }

      case 13:  // enter
        if (!this.ksearch_visible())
          return false;

        // insert selected address and hide ksearch pane
        this.insert_recipient(this.ksearch_selected);
        this.ksearch_hide();

        // Don't cancel on Tab, we want to jump to the next field (#5659)
        return key == 9 ? null : rcube_event.cancel(e);

      case 27:  // escape
        this.ksearch_hide();
        return;

      case 37:  // left
      case 39:  // right
        return;
    }

    // start timer
    this.ksearch_timer = setTimeout(function(){ ref.ksearch_get_results(props); }, 200);
    this.ksearch_input = obj;

    return true;
  };

  this.ksearch_visible = function()
  {
    return this.ksearch_selected !== null && this.ksearch_selected !== undefined && this.ksearch_value;
  };

  this.ksearch_select = function(node)
  {
    if (this.ksearch_pane && node) {
      this.ksearch_pane.find('li.selected').removeClass('selected').removeAttr('aria-selected');
    }

    if (node) {
      $(node).addClass('selected').attr('aria-selected', 'true');
      this.ksearch_selected = node._rcm_id;
      $(this.ksearch_input).attr('aria-activedescendant', 'rcmkSearchItem' + this.ksearch_selected);
    }
  };

  this.insert_recipient = function(id)
  {
    if (id === null || !this.env.contacts[id] || !this.ksearch_input)
      return;

    var trigger = false, insert = '', delim = ', ';

    this.ksearch_destroy();

    // insert all members of a group
    if (typeof this.env.contacts[id] === 'object' && this.env.contacts[id].type == 'group' && !this.env.contacts[id].email) {
      insert += this.env.contacts[id].name + delim;
      this.group2expand[this.env.contacts[id].id] = $.extend({ input: this.ksearch_input }, this.env.contacts[id]);
      this.http_request('mail/group-expand', {_source: this.env.contacts[id].source, _gid: this.env.contacts[id].id}, false);
    }
    else if (typeof this.env.contacts[id] === 'object' && this.env.contacts[id].name) {
      insert = this.env.contacts[id].name + delim;
      trigger = true;
    }
    else if (typeof this.env.contacts[id] === 'string') {
      insert = this.env.contacts[id] + delim;
      trigger = true;
    }

    this.ksearch_input_replace(this.ksearch_value, insert);

    if (trigger) {
      this.triggerEvent('autocomplete_insert', { field:this.ksearch_input, insert:insert, data:this.env.contacts[id], search:this.ksearch_value_last, result_type:'person' });
      this.ksearch_value_last = null;
      this.compose_type_activity++;
    }
  };

  this.replace_group_recipients = function(id, recipients)
  {
    if (this.group2expand[id]) {
      this.ksearch_input_replace(this.group2expand[id].name, recipients, this.group2expand[id].input);
      this.triggerEvent('autocomplete_insert', { field:this.group2expand[id].input, insert:recipients, data:this.group2expand[id], search:this.ksearch_value_last, result_type:'group' });
      this.ksearch_value_last = null;
      this.group2expand[id] = null;
      this.compose_type_activity++;
    }
  };

  // address search processor
  this.ksearch_get_results = function(props)
  {
    if (this.ksearch_pane && this.ksearch_pane.is(":visible"))
      this.ksearch_pane.hide();

    // get string from cursor position back to the last comma or semicolon
    var q = this.ksearch_input_get(),
      min = this.env.autocomplete_min_length,
      data = this.ksearch_data;

    // trim query string
    q = $.trim(q);

    // Don't (re-)search if the last results are still active
    if (q == this.ksearch_value)
      return;

    this.ksearch_destroy();

    if (q.length && q.length < min) {
      if (!this.ksearch_info) {
        this.ksearch_info = this.display_message(
          this.get_label('autocompletechars').replace('$min', min));
      }
      return;
    }

    var old_value = this.ksearch_value;
    this.ksearch_value = q;
    this.ksearch_value_last = q;   // Group expansion clears ksearch_value before calling autocomplete_insert trigger, therefore store it in separate variable for later consumption.

    // ...string is empty
    if (!q.length)
      return;

    // ...new search value contains old one and previous search was not finished or its result was empty
    if (old_value && old_value.length && q.startsWith(old_value) && (!data || data.num <= 0) && this.env.contacts && !this.env.contacts.length)
      return;

    var sources = props && props.sources ? props.sources : [''];
    var reqid = this.multi_thread_http_request({
      items: sources,
      threads: props && props.threads ? props.threads : 1,
      action:  props && props.action ? props.action : 'mail/autocomplete',
      postdata: { _search:q, _source:'%s' },
      lock: this.display_message(this.get_label('searching'), 'loading')
    });

    this.ksearch_data = { id:reqid, sources:sources.slice(), num:sources.length };
  };

  this.ksearch_query_results = function(results, search, reqid)
  {
    // trigger multi-thread http response callback
    this.multi_thread_http_response(results, reqid);

    // search stopped in meantime?
    if (!this.ksearch_value)
      return;

    // ignore this outdated search response
    if (this.ksearch_input && search != this.ksearch_value)
      return;

    // display search results
    var i, id, len, ul, text, type, init,
      value = this.ksearch_value,
      maxlen = this.env.autocomplete_max ? this.env.autocomplete_max : 15;

    // create results pane if not present
    if (!this.ksearch_pane) {
      ul = $('<ul>');
      this.ksearch_pane = $('<div>')
        .attr({id: 'rcmKSearchpane', role: 'listbox'})
        .css({position: 'absolute', 'z-index': 30000})
        .append(ul)
        .appendTo(document.body);

      this.ksearch_pane.__ul = ul[0];
      this.triggerEvent('autocomplete_create', {obj: this.ksearch_pane});
    }

    ul = this.ksearch_pane.__ul;

    // remove all search results or add to existing list if parallel search
    if (reqid && this.ksearch_pane.data('reqid') == reqid) {
      maxlen -= ul.childNodes.length;
    }
    else {
      this.ksearch_pane.data('reqid', reqid);
      init = 1;
      // reset content
      ul.innerHTML = '';
      this.env.contacts = [];
      // move the results pane right under the input box
      var pos = $(this.ksearch_input).offset();
      this.ksearch_pane.css({ left:pos.left+'px', top:(pos.top + this.ksearch_input.offsetHeight)+'px', display: 'none'});
    }

    // add each result line to list
    if (results && (len = results.length)) {
      for (i=0; i < len && maxlen > 0; i++) {
        text = typeof results[i] === 'object' ? (results[i].display || results[i].name) : results[i];
        type = typeof results[i] === 'object' ? results[i].type : '';
        id = i + this.env.contacts.length;
        $('<li>').attr('id', 'rcmkSearchItem' + id)
          .attr('role', 'option')
          .html('<i class="icon"></i>' + this.quote_html(text.replace(new RegExp('('+RegExp.escape(value)+')', 'ig'), '##$1%%')).replace(/##([^%]+)%%/g, '<b>$1</b>'))
          .addClass(type || '')
          .appendTo(ul)
          .mouseover(function() { ref.ksearch_select(this); })
          .mouseup(function() { ref.ksearch_click(this); })
          .get(0)._rcm_id = id;
        maxlen -= 1;
      }
    }

    if (ul.childNodes.length) {
      // set the right aria-* attributes to the input field
      $(this.ksearch_input)
        .attr('aria-haspopup', 'true')
        .attr('aria-expanded', 'true')
        .attr('aria-owns', 'rcmKSearchpane');

      this.ksearch_pane.show();

      // select the first
      if (!this.env.contacts.length) {
        this.ksearch_select($('li:first', ul).get(0));
      }
    }

    if (len)
      this.env.contacts = this.env.contacts.concat(results);

    if (this.ksearch_data.id == reqid)
      this.ksearch_data.num--;
  };

  // Getter for input value (with support for non-input content-editable elements)
  // returns a string from last comma to current cursor position
  this.ksearch_input_get = function()
  {
    if (!this.ksearch_input)
      return '';

    var sel, range, sp, cp = 0, value = '';

    if (this.ksearch_input.value === undefined) {
      if ((sel = window.getSelection()) && (range = sel.getRangeAt(0))) {
        value = $(range.endContainer).text();
        cp = range.endOffset;
      }
      else {
        value = $(this.ksearch_input).text();
      }
    }
    else {
      cp = this.get_caret_pos(this.ksearch_input);
      value = this.ksearch_input.value;
    }

    return value.substr(0, cp).split(/[,;]/).pop();
  };

  // Setter for input value (with support for non-input content-editable elements)
  // replaces 'from' string with 'to' and sets cursor position at the end
  this.ksearch_input_replace = function(from, to, input)
  {
    if (!this.ksearch_input && !input)
      return;

    if (!input)
      input = this.ksearch_input;

    if (input.value === undefined) {
      var node = $(input).contents().filter(function() { return this.nodeType == 3; }).last();
      // here we assume there's only one text node
      if (node.length) {
        $(node)[0].textContent = to;
      }
    }
    else {
      var cpos = this.get_caret_pos(input),
        p = input.value.lastIndexOf(from, cpos),
        pre = input.value.substring(0, p),
        end = input.value.substring(p + from.length, input.value.length);

      input.value = pre + to + end;

      // set caret to insert pos
      this.set_caret_pos(input, p + to.length);
    }

    // run onchange action on the element
    $(input).change();
  };

  this.ksearch_click = function(node)
  {
    if (this.ksearch_input)
      this.ksearch_input.focus();

    this.insert_recipient(node._rcm_id);
    this.ksearch_hide();
  };

  this.ksearch_blur = function()
  {
    if (this.ksearch_timer)
      clearTimeout(this.ksearch_timer);

    this.ksearch_input = null;
    this.ksearch_hide();
  };

  this.ksearch_hide = function()
  {
    this.ksearch_selected = null;
    this.ksearch_value = '';

    if (this.ksearch_pane)
      this.ksearch_pane.hide();

    $(this.ksearch_input)
      .attr('aria-haspopup', 'false')
      .attr('aria-expanded', 'false')
      .removeAttr('aria-activedescendant')
      .removeAttr('aria-owns');

    this.ksearch_destroy();
  };

  // Clears autocomplete data/requests
  this.ksearch_destroy = function()
  {
    if (this.ksearch_data)
      this.multi_thread_request_abort(this.ksearch_data.id);

    if (this.ksearch_info)
      this.hide_message(this.ksearch_info);

    if (this.ksearch_msg)
      this.hide_message(this.ksearch_msg);

    this.ksearch_data = null;
    this.ksearch_info = null;
    this.ksearch_msg = null;
  };


  /*********************************************************/
  /*********         address book methods          *********/
  /*********************************************************/

  this.contactlist_keypress = function(list)
  {
    if (list.key_pressed == list.DELETE_KEY)
      this.command('delete');
  };

  this.contactlist_select = function(list)
  {
    if (this.preview_timer)
      clearTimeout(this.preview_timer);

    var n, id, sid, contact, writable = false,
      selected = list.get_selection().length,
      source = this.env.source ? this.env.address_sources[this.env.source] : null;

    // we don't have dblclick handler here, so use 50 instead of this.dblclick_time
    if (this.env.contentframe && !list.multi_selecting && (id = list.get_single_selection()))
      this.preview_timer = setTimeout(function() { ref.load_contact(id, 'show'); }, this.preview_delay_click);
    else if (this.env.contentframe)
      this.show_contentframe(false);

    if (selected) {
      list.draggable = false;

      // no source = search result, we'll need to detect if any of
      // selected contacts are in writable addressbook to enable edit/delete
      // we'll also need to know sources used in selection for copy
      // and group-addmember operations (drag&drop)
      this.env.selection_sources = [];

      if (source) {
        this.env.selection_sources.push(this.env.source);
      }

      var selection = list.get_selection()
      for (n in selection) {
        contact = list.data[selection[n]];
        if (!source) {
          sid = String(selection[n]).replace(/^[^-]+-/, '');
          if (sid && this.env.address_sources[sid]) {
            writable = writable || (!this.env.address_sources[sid].readonly && !contact.readonly);
            this.env.selection_sources.push(sid);
          }
        }
        else {
          writable = writable || (!source.readonly && !contact.readonly);
        }

        if (contact._type != 'group')
          list.draggable = true;
      }

      this.env.selection_sources = $.unique(this.env.selection_sources);
    }

    // if a group is currently selected, and there is at least one contact selected
    // thend we can enable the group-remove-selected command
    this.enable_command('group-remove-selected', this.env.group && selected && writable);
    this.enable_command('print', selected == 1);
    this.enable_command('export-selected', 'copy', selected > 0);
    this.enable_command('edit', id && writable);
    this.enable_command('delete', 'move', selected && writable);

    return false;
  };

  this.list_contacts = function(src, group, page, search)
  {
    var win, folder, index = -1, url = {},
      refresh = src === undefined && group === undefined && page === undefined,
      target = window;

    if (!src)
      src = this.env.source;

    if (refresh)
      group = this.env.group;

    if (src != this.env.source) {
      page = this.env.current_page = 1;
      this.reset_qsearch();
    }
    else if (!refresh && group != this.env.group)
      page = this.env.current_page = 1;

    if (this.env.search_id)
      folder = 'S'+this.env.search_id;
    else if (!this.env.search_request)
      folder = group ? 'G'+src+group : src;

    this.env.source = src;
    this.env.group = group;

    // truncate groups listing stack
    $.each(this.env.address_group_stack, function(i, v) {
      if (ref.env.group == v.id) {
        index = i;
        return false;
      }
    });

    this.env.address_group_stack = index < 0 ? [] : this.env.address_group_stack.slice(0, index);

    // make sure the current group is on top of the stack
    if (this.env.group) {
      if (!search) search = {};
      search.id = this.env.group;
      this.env.address_group_stack.push(search);

      // mark the first group on the stack as selected in the directory list
      folder = 'G'+src+this.env.address_group_stack[0].id;
    }
    else if (this.gui_objects.addresslist_title) {
        $(this.gui_objects.addresslist_title).text(this.get_label('contacts'));
    }

    if (!this.env.search_id)
      this.select_folder(folder, '', true);

    // load contacts remotely
    if (this.gui_objects.contactslist) {
      this.list_contacts_remote(src, group, page);
      return;
    }

    if (win = this.get_frame_window(this.env.contentframe)) {
      target = win;
      url._framed = 1;
    }

    if (group)
      url._gid = group;
    if (page)
      url._page = page;
    if (src)
      url._source = src;

    // also send search request to get the correct listing
    if (this.env.search_request)
      url._search = this.env.search_request;

    this.set_busy(true, 'loading');
    this.location_href(url, target);
  };

  // send remote request to load contacts list
  this.list_contacts_remote = function(src, group, page)
  {
    // clear message list first
    this.list_contacts_clear();

    // send request to server
    var url = {}, lock = this.set_busy(true, 'loading');

    if (src)
      url._source = src;
    if (page)
      url._page = page;
    if (group)
      url._gid = group;

    this.env.source = src;
    this.env.group = group;

    // also send search request to get the right records
    if (this.env.search_request)
      url._search = this.env.search_request;

    this.http_request(this.env.task == 'mail' ? 'list-contacts' : 'list', url, lock);

    if (this.env.task != 'mail')
      this.update_state({_source: src, _page: page && page > 1 ? page : null, _gid: group});
  };

  this.list_contacts_clear = function()
  {
    this.contact_list.data = {};
    this.contact_list.clear(true);
    this.show_contentframe(false);
    this.enable_command('delete', 'move', 'copy', 'print', false);
  };

  this.set_group_prop = function(prop)
  {
    if (this.gui_objects.addresslist_title) {
      var boxtitle = $(this.gui_objects.addresslist_title).html('');  // clear contents

      // add link to pop back to parent group
      if (this.env.address_group_stack.length > 1
        || (this.env.address_group_stack.length == 1 && this.env.address_group_stack[0].search_request)
      ) {
        $('<a href="#list">...</a>')
          .attr('title', this.get_label('uponelevel'))
          .addClass('poplink')
          .appendTo(boxtitle)
          .click(function(e){ return ref.command('popgroup','',this); });
        boxtitle.append('&nbsp;&raquo;&nbsp;');
      }

      boxtitle.append($('<span>').text(prop ? prop.name : this.get_label('contacts')));
    }
  };

  // load contact record
  this.load_contact = function(cid, action, framed)
  {
    var win, url = {}, target = window,
      rec = this.contact_list ? this.contact_list.data[cid] : null;

    if (win = this.get_frame_window(this.env.contentframe)) {
      url._framed = 1;
      target = win;
      this.show_contentframe(true);

      // load dummy content, unselect selected row(s)
      if (!cid)
        this.contact_list.clear_selection();

      this.enable_command('export-selected', 'print', rec && rec._type != 'group');
    }
    else if (framed)
      return false;

    if (action && (cid || action == 'add') && !this.drag_active) {
      if (this.env.group)
        url._gid = this.env.group;

      if (this.env.search_request)
        url._search = this.env.search_request;

      url._action = action;
      url._source = this.env.source;
      url._cid = cid;

      this.location_href(url, target, true);
    }

    return true;
  };

  // add/delete member to/from the group
  this.group_member_change = function(what, cid, source, gid)
  {
    if (what != 'add')
      what = 'del';

    var label = this.get_label(what == 'add' ? 'addingmember' : 'removingmember'),
      lock = this.display_message(label, 'loading'),
      post_data = {_cid: cid, _source: source, _gid: gid};

    this.http_post('group-'+what+'members', post_data, lock);
  };

  this.contacts_drag_menu = function(e, to)
  {
    var dest = to.type == 'group' ? to.source : to.id,
      source = this.env.source;

    if (!this.env.address_sources[dest] || this.env.address_sources[dest].readonly)
      return true;

    // search result may contain contacts from many sources, but if there is only one...
    if (source == '' && this.env.selection_sources.length == 1)
      source = this.env.selection_sources[0];

    if (to.type == 'group' && dest == source) {
      var cid = this.contact_list.get_selection().join(',');
      this.group_member_change('add', cid, dest, to.id);
      return true;
    }
    // move action is not possible, "redirect" to copy if menu wasn't requested
    else if (!this.commands.move && rcube_event.get_modifier(e) != SHIFT_KEY) {
      this.copy_contacts(to);
      return true;
    }

    return this.drag_menu(e, to);
  };

  // copy contact(s) to the specified target (group or directory)
  this.copy_contacts = function(to)
  {
    var dest = to.type == 'group' ? to.source : to.id,
      source = this.env.source,
      group = this.env.group ? this.env.group : '',
      cid = this.contact_list.get_selection().join(',');

    if (!cid || !this.env.address_sources[dest] || this.env.address_sources[dest].readonly)
      return;

    // search result may contain contacts from many sources, but if there is only one...
    if (source == '' && this.env.selection_sources.length == 1)
      source = this.env.selection_sources[0];

    // tagret is a group
    if (to.type == 'group') {
      if (dest == source)
        return;

      var lock = this.display_message(this.get_label('copyingcontact'), 'loading'),
        post_data = {_cid: cid, _source: this.env.source, _to: dest, _togid: to.id, _gid: group};

      this.http_post('copy', post_data, lock);
    }
    // target is an addressbook
    else if (to.id != source) {
      var lock = this.display_message(this.get_label('copyingcontact'), 'loading'),
        post_data = {_cid: cid, _source: this.env.source, _to: to.id, _gid: group};

      this.http_post('copy', post_data, lock);
    }
  };

  // move contact(s) to the specified target (group or directory)
  this.move_contacts = function(to)
  {
    var dest = to.type == 'group' ? to.source : to.id,
      source = this.env.source,
      group = this.env.group ? this.env.group : '';

    if (!this.env.address_sources[dest] || this.env.address_sources[dest].readonly)
      return;

    // search result may contain contacts from many sources, but if there is only one...
    if (source == '' && this.env.selection_sources.length == 1)
      source = this.env.selection_sources[0];

    if (to.type == 'group') {
      if (dest == source)
        return;

      this._with_selected_contacts('move', {_to: dest, _togid: to.id});
    }
    // target is an addressbook
    else if (to.id != source)
      this._with_selected_contacts('move', {_to: to.id});
  };

  // delete contact(s)
  this.delete_contacts = function()
  {
    var undelete = this.env.source && this.env.address_sources[this.env.source].undelete;

    if (!undelete && !confirm(this.get_label('deletecontactconfirm')))
      return;

    return this._with_selected_contacts('delete');
  };

  this._with_selected_contacts = function(action, post_data)
  {
    var selection = this.contact_list ? this.contact_list.get_selection() : [];

    // exit if no contact specified or if selection is empty
    if (!selection.length && !this.env.cid)
      return;

    var n, a_cids = [],
      label = action == 'delete' ? 'contactdeleting' : 'movingcontact',
      lock = this.display_message(this.get_label(label), 'loading');

    if (this.env.cid)
      a_cids.push(this.env.cid);
    else {
      for (n=0; n<selection.length; n++) {
        id = selection[n];
        a_cids.push(id);
        this.contact_list.remove_row(id, (n == selection.length-1));
      }

      // hide content frame if we delete the currently displayed contact
      if (selection.length == 1)
        this.show_contentframe(false);
    }

    if (!post_data)
      post_data = {};

    post_data._source = this.env.source;
    post_data._from = this.env.action;
    post_data._cid = a_cids.join(',');

    if (this.env.group)
      post_data._gid = this.env.group;

    // also send search request to get the right records from the next page
    if (this.env.search_request)
      post_data._search = this.env.search_request;

    // send request to server
    this.http_post(action, post_data, lock)

    return true;
  };

  // update a contact record in the list
  this.update_contact_row = function(cid, cols_arr, newcid, source, data)
  {
    var list = this.contact_list;

    cid = this.html_identifier(cid);

    // when in searching mode, concat cid with the source name
    if (!list.rows[cid]) {
      cid = cid + '-' + source;
      if (newcid)
        newcid = newcid + '-' + source;
    }

    list.update_row(cid, cols_arr, newcid, true);
    list.data[cid] = data;
  };

  // add row to contacts list
  this.add_contact_row = function(cid, cols, classes, data)
  {
    if (!this.gui_objects.contactslist)
      return false;

    var c, col, list = this.contact_list,
      row = { cols:[] };

    row.id = 'rcmrow' + this.html_identifier(cid);
    row.className = 'contact ' + (classes || '');

    if (list.in_selection(cid))
      row.className += ' selected';

    // add each submitted col
    for (c in cols) {
      col = {};
      col.className = String(c).toLowerCase();
      col.innerHTML = cols[c];
      row.cols.push(col);
    }

    // store data in list member
    list.data[cid] = data;
    list.insert_row(row);

    this.enable_command('export', list.rowcount > 0);
  };

  this.init_contact_form = function()
  {
    var col;

    if (this.env.coltypes) {
      this.set_photo_actions($('#ff_photo').val());
      for (col in this.env.coltypes)
        this.init_edit_field(col, null);
    }

    $('.contactfieldgroup .row a.deletebutton').click(function() {
      ref.delete_edit_field(this);
      return false;
    });

    $('select.addfieldmenu').change(function() {
      ref.insert_edit_field($(this).val(), $(this).attr('rel'), this);
      this.selectedIndex = 0;
    });

    // enable date pickers on date fields
    if ($.datepicker && this.env.date_format) {
      $.datepicker.setDefaults({
        dateFormat: this.env.date_format,
        changeMonth: true,
        changeYear: true,
        yearRange: '-120:+10',
        showOtherMonths: true,
        selectOtherMonths: true
//        onSelect: function(dateText) { $(this).focus().val(dateText); }
      });
      $('input.datepicker').datepicker();
    }

    // Submit search form on Enter
    if (this.env.action == 'search')
      $(this.gui_objects.editform).append($('<input type="submit">').hide())
        .submit(function() { $('input.mainaction').click(); return false; });
  };

  // group creation dialog
  this.group_create = function()
  {
    var input = $('<input>').attr('type', 'text'),
      content = $('<label>').text(this.get_label('namex')).append(input),
      source = this.env.source;

    this.simple_dialog(content, 'newgroup',
      function() {
        var name;
        if (name = input.val()) {
          ref.http_post('group-create', {_source: source, _name: name},
            ref.set_busy(true, 'loading'));
          return true;
        }
      });
  };

  // group rename dialog
  this.group_rename = function()
  {
    if (!this.env.group)
      return;

    var group_name = this.env.contactgroups['G' + this.env.source + this.env.group].name,
      input = $('<input>').attr('type', 'text').val(group_name),
      content = $('<label>').text(this.get_label('namex')).append(input),
      source = this.env.source,
      group = this.env.group;

    this.simple_dialog(content, 'grouprename',
      function() {
        var name;
        if ((name = input.val()) && name != group_name) {
          ref.http_post('group-rename', {_source: source, _gid: group, _name: name},
            ref.set_busy(true, 'loading'));
          return true;
        }
      },
      {open: function() { input.select(); }}
    );
  };

  this.group_delete = function()
  {
    if (this.env.group && confirm(this.get_label('deletegroupconfirm'))) {
      var lock = this.set_busy(true, 'groupdeleting');
      this.http_post('group-delete', {_source: this.env.source, _gid: this.env.group}, lock);
    }
  };

  // callback from server upon group-delete command
  this.remove_group_item = function(prop)
  {
    var key = 'G'+prop.source+prop.id;

    if (this.treelist.remove(key)) {
      this.triggerEvent('group_delete', { source:prop.source, id:prop.id });
      delete this.env.contactfolders[key];
      delete this.env.contactgroups[key];
    }

    if (prop.source == this.env.source && prop.id == this.env.group)
      this.list_contacts(prop.source, 0);
  };

  //remove selected contacts from current active group
  this.group_remove_selected = function()
  {
    this.http_post('group-delmembers', {_cid: this.contact_list.get_selection(),
      _source: this.env.source, _gid: this.env.group});
  };

  //callback after deleting contact(s) from current group
  this.remove_group_contacts = function(props)
  {
    if (this.env.group !== undefined && (this.env.group === props.gid)) {
      var n, selection = this.contact_list.get_selection();
      for (n=0; n<selection.length; n++) {
        id = selection[n];
        this.contact_list.remove_row(id, (n == selection.length-1));
      }
    }
  };

  // callback for creating a new contact group
  this.insert_contact_group = function(prop)
  {
    prop.type = 'group';

    var key = 'G'+prop.source+prop.id,
      link = $('<a>').attr('href', '#')
        .attr('rel', prop.source+':'+prop.id)
        .click(function() { return ref.command('listgroup', prop, this); })
        .html(prop.name);

    this.env.contactfolders[key] = this.env.contactgroups[key] = prop;
    this.treelist.insert({ id:key, html:link, classes:['contactgroup'] }, prop.source, 'contactgroup');

    this.triggerEvent('group_insert', { id:prop.id, source:prop.source, name:prop.name, li:this.treelist.get_item(key) });
  };

  // callback for renaming a contact group
  this.update_contact_group = function(prop)
  {
    var key = 'G'+prop.source+prop.id,
      newnode = {};

    // group ID has changed, replace link node and identifiers
    if (prop.newid) {
      var newkey = 'G'+prop.source+prop.newid,
        newprop = $.extend({}, prop);

      this.env.contactfolders[newkey] = this.env.contactfolders[key];
      this.env.contactfolders[newkey].id = prop.newid;
      this.env.group = prop.newid;

      delete this.env.contactfolders[key];
      delete this.env.contactgroups[key];

      newprop.id = prop.newid;
      newprop.type = 'group';

      newnode.id = newkey;
      newnode.html = $('<a>').attr('href', '#')
        .attr('rel', prop.source+':'+prop.newid)
        .click(function() { return ref.command('listgroup', newprop, this); })
        .html(prop.name);
    }
    // update displayed group name
    else {
      $(this.treelist.get_item(key)).children().first().html(prop.name);
      this.env.contactfolders[key].name = this.env.contactgroups[key].name = prop.name;

      if (prop.source == this.env.source && prop.id == this.env.group)
        this.set_group_prop(prop);
    }

    // update list node and re-sort it
    this.treelist.update(key, newnode, true);

    this.triggerEvent('group_update', { id:prop.id, source:prop.source, name:prop.name, li:this.treelist.get_item(key), newid:prop.newid });
  };

  this.update_group_commands = function()
  {
    var source = this.env.source != '' ? this.env.address_sources[this.env.source] : null,
      supported = source && source.groups && !source.readonly;

    this.enable_command('group-create', supported);
    this.enable_command('group-rename', 'group-delete', supported && this.env.group);
  };

  this.init_edit_field = function(col, elem)
  {
    var label = this.env.coltypes[col].label;

    if (!elem)
      elem = $('.ff_' + col);

    if (label)
      elem.placeholder(label);
  };

  this.insert_edit_field = function(col, section, menu)
  {
    // just make pre-defined input field visible
    var elem = $('#ff_'+col);
    if (elem.length) {
      elem.show().focus();
      $(menu).children('option[value="'+col+'"]').prop('disabled', true);
    }
    else {
      var lastelem = $('.ff_'+col),
        appendcontainer = $('#contactsection'+section+' .contactcontroller'+col);

      if (!appendcontainer.length) {
        var sect = $('#contactsection'+section),
          lastgroup = $('.contactfieldgroup', sect).last();
        appendcontainer = $('<fieldset>').addClass('contactfieldgroup contactcontroller'+col);
        if (lastgroup.length)
          appendcontainer.insertAfter(lastgroup);
        else
          sect.prepend(appendcontainer);
      }

      if (appendcontainer.length && appendcontainer.get(0).nodeName == 'FIELDSET') {
        var input, colprop = this.env.coltypes[col],
          input_id = 'ff_' + col + (colprop.count || 0),
          row = $('<div>').addClass('row'),
          cell = $('<div>').addClass('contactfieldcontent data'),
          label = $('<div>').addClass('contactfieldlabel label');

        if (colprop.subtypes_select)
          label.html(colprop.subtypes_select);
        else
          label.html('<label for="' + input_id + '">' + colprop.label + '</label>');

        var name_suffix = colprop.limit != 1 ? '[]' : '';

        if (colprop.type == 'text' || colprop.type == 'date') {
          input = $('<input>')
            .addClass('ff_'+col)
            .attr({type: 'text', name: '_'+col+name_suffix, size: colprop.size, id: input_id})
            .appendTo(cell);

          this.init_edit_field(col, input);

          if (colprop.type == 'date' && $.datepicker)
            input.datepicker();
        }
        else if (colprop.type == 'textarea') {
          input = $('<textarea>')
            .addClass('ff_'+col)
            .attr({ name: '_'+col+name_suffix, cols:colprop.size, rows:colprop.rows, id: input_id })
            .appendTo(cell);

          this.init_edit_field(col, input);
        }
        else if (colprop.type == 'composite') {
          var i, childcol, cp, first, templ, cols = [], suffices = [];

          // read template for composite field order
          if ((templ = this.env[col+'_template'])) {
            for (i=0; i < templ.length; i++) {
              cols.push(templ[i][1]);
              suffices.push(templ[i][2]);
            }
          }
          else {  // list fields according to appearance in colprop
            for (childcol in colprop.childs)
              cols.push(childcol);
          }

          for (i=0; i < cols.length; i++) {
            childcol = cols[i];
            cp = colprop.childs[childcol];
            input = $('<input>')
              .addClass('ff_'+childcol)
              .attr({ type: 'text', name: '_'+childcol+name_suffix, size: cp.size })
              .appendTo(cell);
            cell.append(suffices[i] || " ");
            this.init_edit_field(childcol, input);
            if (!first) first = input;
          }
          input = first;  // set focus to the first of this composite fields
        }
        else if (colprop.type == 'select') {
          input = $('<select>')
            .addClass('ff_'+col)
            .attr({ 'name': '_'+col+name_suffix, id: input_id })
            .appendTo(cell);

          var options = input.attr('options');
          options[options.length] = new Option('---', '');
          if (colprop.options)
            $.each(colprop.options, function(i, val){ options[options.length] = new Option(val, i); });
        }

        if (input) {
          var delbutton = $('<a href="#del"></a>')
            .addClass('contactfieldbutton deletebutton')
            .attr({title: this.get_label('delete'), rel: col})
            .html(this.env.delbutton)
            .click(function(){ ref.delete_edit_field(this); return false })
            .appendTo(cell);

          row.append(label).append(cell).appendTo(appendcontainer.show());
          input.first().focus();

          // disable option if limit reached
          if (!colprop.count) colprop.count = 0;
          if (++colprop.count == colprop.limit && colprop.limit)
            $(menu).children('option[value="'+col+'"]').prop('disabled', true);
        }
      }
    }
  };

  this.delete_edit_field = function(elem)
  {
    var col = $(elem).attr('rel'),
      colprop = this.env.coltypes[col],
      fieldset = $(elem).parents('fieldset.contactfieldgroup'),
      addmenu = fieldset.parent().find('select.addfieldmenu');

    // just clear input but don't hide the last field
    if (--colprop.count <= 0 && colprop.visible)
      $(elem).parent().children('input').val('').blur();
    else {
      $(elem).parents('div.row').remove();
      // hide entire fieldset if no more rows
      if (!fieldset.children('div.row').length)
        fieldset.hide();
    }

    // enable option in add-field selector or insert it if necessary
    if (addmenu.length) {
      var option = addmenu.children('option[value="'+col+'"]');
      if (option.length)
        option.prop('disabled', false);
      else
        option = $('<option>').attr('value', col).html(colprop.label).appendTo(addmenu);
      addmenu.show();
    }
  };

  this.upload_contact_photo = function(form)
  {
    if (form && form.elements._photo.value) {
      this.async_upload_form(form, 'upload-photo', function(e) {
        ref.set_busy(false, null, ref.file_upload_id);
      });

      // display upload indicator
      this.file_upload_id = this.set_busy(true, 'uploading');
    }
  };

  this.replace_contact_photo = function(id)
  {
    var img_src = id == '-del-' ? this.env.photo_placeholder :
      this.env.comm_path + '&_action=photo&_source=' + this.env.source + '&_cid=' + (this.env.cid || 0) + '&_photo=' + id;

    this.set_photo_actions(id);
    $(this.gui_objects.contactphoto).children('img').attr('src', img_src);
  };

  this.photo_upload_end = function()
  {
    this.set_busy(false, null, this.file_upload_id);
    delete this.file_upload_id;
  };

  this.set_photo_actions = function(id)
  {
    var n, buttons = this.buttons['upload-photo'];
    for (n=0; buttons && n < buttons.length; n++)
      $('a#'+buttons[n].id).html(this.get_label(id == '-del-' ? 'addphoto' : 'replacephoto'));

    $('#ff_photo').val(id);
    this.enable_command('upload-photo', this.env.coltypes.photo ? true : false);
    this.enable_command('delete-photo', this.env.coltypes.photo && id != '-del-');
  };

  // load advanced search page
  this.advanced_search = function()
  {
    var dialog = $('<iframe>').attr('src', this.url('search', {_form: 1, _framed: 1})),
      search_func = function() {
        var valid = false, form = {_adv: 1};

        $.each($(dialog[0].contentWindow.rcmail.gui_objects.editform).serializeArray(), function() {
          if (this.name.match(/^_search/) && this.value != '') {
            form[this.name] = this.value;
            valid = true;
          }
        });

        if (valid) {
          ref.http_post('search', form, ref.set_busy(true, 'searching'));
          return true;
        }
      };

    this.simple_dialog(dialog, this.gettext('advsearch'), search_func, {
      button: 'search',
      width: 600,
      height: 500
    });

    return true;
  };

  // unselect directory/group
  this.unselect_directory = function()
  {
    this.select_folder('');
    this.enable_command('search-delete', false);
  };

  // callback for creating a new saved search record
  this.insert_saved_search = function(name, id)
  {
    var key = 'S'+id,
      link = $('<a>').attr('href', '#')
        .attr('rel', id)
        .click(function() { return ref.command('listsearch', id, this); })
        .html(name),
      prop = { name:name, id:id };

    this.savedsearchlist.insert({ id:key, html:link, classes:['contactsearch'] }, null, 'contactsearch');
    this.select_folder(key,'',true);
    this.enable_command('search-delete', true);
    this.env.search_id = id;

    this.triggerEvent('abook_search_insert', prop);
  };

  // creates a dialog for saved search
  this.search_create = function()
  {
    var input = $('<input>').attr('type', 'text'),
      content = $('<label>').text(this.get_label('namex')).append(input);

    this.simple_dialog(content, 'searchsave',
      function() {
        var name;
        if (name = input.val()) {
          ref.http_post('search-create', {_search: ref.env.search_request, _name: name},
            ref.set_busy(true, 'loading'));
          return true;
        }
      }
    );
  };

  this.search_delete = function()
  {
    if (this.env.search_request) {
      var lock = this.set_busy(true, 'savedsearchdeleting');
      this.http_post('search-delete', {_sid: this.env.search_id}, lock);
    }
  };

  // callback from server upon search-delete command
  this.remove_search_item = function(id)
  {
    var li, key = 'S'+id;
    if (this.savedsearchlist.remove(key)) {
      this.triggerEvent('search_delete', { id:id, li:li });
    }

    this.env.search_id = null;
    this.env.search_request = null;
    this.list_contacts_clear();
    this.reset_qsearch();
    this.enable_command('search-delete', 'search-create', false);
  };

  this.listsearch = function(id)
  {
    var lock = this.set_busy(true, 'searching');

    if (this.contact_list) {
      this.list_contacts_clear();
    }

    this.reset_qsearch();

    if (this.savedsearchlist) {
      this.treelist.select('');
      this.savedsearchlist.select('S'+id);
    }
    else
      this.select_folder('S'+id, '', true);

    // reset vars
    this.env.current_page = 1;
    this.http_request('search', {_sid: id}, lock);
  };

  // display a dialog with QR code image
  this.qrcode = function()
  {
    var title = this.get_label('qrcode'),
      options = {button: false, cancel_button: 'close', width: 300, height: 300},
      img = new Image(300, 300);

    img.src = this.url('addressbook/qrcode', {_source: this.env.source, _cid: this.env.cid});

    return this.simple_dialog(img, title, null, options);
  };


  /*********************************************************/
  /*********        user settings methods          *********/
  /*********************************************************/

  // preferences section select and load options frame
  this.section_select = function(list)
  {
    var win, id = list.get_single_selection();

    if (id && (win = this.get_frame_window(this.env.contentframe))) {
      this.location_href({_action: 'edit-prefs', _section: id, _framed: 1}, win, true);
    }
  };

  this.response_select = function(list)
  {
    var id = list.get_single_selection();

    this.enable_command('delete', !!id && $.inArray(id, this.env.readonly_responses) < 0);

    if (id) {
      this.load_response(id, 'edit-response');
    }
  };

  // load response record
  this.load_response = function(id, action)
  {
    var win;

    if (win = this.get_frame_window(this.env.contentframe)) {
      if (id || action == 'add-response') {
        if (!id)
          this.responses_list.clear_selection();

        this.location_href({_action: action, _key: id, _framed: 1}, win, true);
      }
    }
  };

  this.identity_select = function(list)
  {
    var id = list.get_single_selection();

    this.enable_command('delete', !!id && list.rowcount > 1 && this.env.identities_level < 2);

    if (id) {
      this.load_identity(id, 'edit-identity');
    }
  };

  // load identity record
  this.load_identity = function(id, action)
  {
    var win;

    if (win = this.get_frame_window(this.env.contentframe)) {
      if (id || action == 'add-identity') {
        if (!id)
          this.identity_list.clear_selection();

        this.location_href({_action: action, _iid: id, _framed: 1}, win, true);
      }
    }
  };

  this.delete_identity = function(id)
  {
    // exit if no identity is specified or if selection is empty
    var selection = this.identity_list.get_selection();
    if (!(selection.length || this.env.iid))
      return;

    if (!id)
      id = this.env.iid ? this.env.iid : selection[0];

    // submit request with appended token
    if (id && confirm(this.get_label('deleteidentityconfirm')))
      this.http_post('settings/delete-identity', { _iid: id }, true);
  };

  this.update_identity_row = function(id, name, add)
  {
    var list = this.identity_list,
      rid = this.html_identifier(id);

    if (add) {
      list.insert_row({ id:'rcmrow'+rid, cols:[ { className:'mail', innerHTML:name } ] });
      list.select(rid);
    }
    else {
      list.update_row(rid, [ name ]);
    }
  };

  this.update_response_row = function(response, oldkey)
  {
    var list = this.responses_list;

    if (list && oldkey) {
      list.update_row(oldkey, [ response.name ], response.key, true);
    }
    else if (list) {
      list.insert_row({ id:'rcmrow'+response.key, cols:[ { className:'name', innerHTML:response.name } ] });
      list.select(response.key);
    }
  };

  this.remove_response = function(key)
  {
    var frame;

    if (this.env.textresponses) {
      delete this.env.textresponses[key];
    }

    if (this.responses_list) {
      this.responses_list.remove_row(key);
      if (frame = this.get_frame_window(this.env.contentframe)) {
        frame.location.href = this.env.blankpage;
      }
    }

    this.enable_command('delete', false);
  };

  this.remove_identity = function(id)
  {
    var frame, list = this.identity_list,
      rid = this.html_identifier(id);

    if (list && id) {
      list.remove_row(rid);
      if (frame = this.get_frame_window(this.env.contentframe)) {
        frame.location.href = this.env.blankpage;
      }
    }

    this.enable_command('delete', false);
  };


  /*********************************************************/
  /*********        folder manager methods         *********/
  /*********************************************************/

  this.init_subscription_list = function()
  {
    var delim = RegExp.escape(this.env.delimiter);

    this.last_sub_rx = RegExp('['+delim+']?[^'+delim+']+$');

    this.subscription_list = new rcube_treelist_widget(this.gui_objects.subscriptionlist, {
        selectable: true,
        tabexit: false,
        parent_focus: true,
        id_prefix: 'rcmli',
        id_encode: this.html_identifier_encode,
        id_decode: this.html_identifier_decode,
        searchbox: '#foldersearch'
    });

    this.subscription_list
      .addEventListener('select', function(node) { ref.subscription_select(node.id); })
      .addEventListener('collapse', function(node) { ref.folder_collapsed(node) })
      .addEventListener('expand', function(node) { ref.folder_collapsed(node) })
      .addEventListener('search', function(p) { if (p.query) ref.subscription_select(); })
      .draggable({cancel: 'li.mailbox.root,input,div.treetoggle'})
      .droppable({
        // @todo: find better way, accept callback is executed for every folder
        // on the list when dragging starts (and stops), this is slow, but
        // I didn't find a method to check droptarget on over event
        accept: function(node) {
          if (!$(node).is('.mailbox'))
            return false;

          var source_folder = ref.folder_id2name($(node).attr('id')),
            dest_folder = ref.folder_id2name(this.id),
            source = ref.env.subscriptionrows[source_folder],
            dest = ref.env.subscriptionrows[dest_folder];

          return source && !source[2]
            && dest_folder != source_folder.replace(ref.last_sub_rx, '')
            && !dest_folder.startsWith(source_folder + ref.env.delimiter);
        },
        drop: function(e, ui) {
          var source = ref.folder_id2name(ui.draggable.attr('id')),
            dest = ref.folder_id2name(this.id);

          ref.subscription_move_folder(source, dest);
        }
      });
  };

  this.folder_id2name = function(id)
  {
    return id ? ref.html_identifier_decode(id.replace(/^rcmli/, '')) : null;
  };

  this.subscription_select = function(id)
  {
    var folder;

    if (id && id != '*' && (folder = this.env.subscriptionrows[id])) {
      this.env.mailbox = id;
      this.show_folder(id);
      this.enable_command('delete-folder', !folder[2]);
    }
    else {
      this.env.mailbox = null;
      this.show_contentframe(false);
      this.enable_command('delete-folder', 'purge', false);
    }
  };

  this.subscription_move_folder = function(from, to)
  {
    if (from && to !== null && from != to && to != from.replace(this.last_sub_rx, '')) {
      var path = from.split(this.env.delimiter),
        basename = path.pop(),
        newname = to === '' || to === '*' ? basename : to + this.env.delimiter + basename;

      if (newname != from) {
        this.http_post('rename-folder', {_folder_oldname: from, _folder_newname: newname},
          this.set_busy(true, 'foldermoving'));
      }
    }
  };

  // tell server to create and subscribe a new mailbox
  this.create_folder = function()
  {
    this.show_folder('', this.env.mailbox);
  };

  // delete a specific mailbox with all its messages
  this.delete_folder = function(name)
  {
    if (!name)
      name = this.env.mailbox;

    if (name && confirm(this.get_label('deletefolderconfirm'))) {
      this.http_post('delete-folder', {_mbox: name}, this.set_busy(true, 'folderdeleting'));
    }
  };

  // Add folder row to the table and initialize it
  this.add_folder_row = function (id, name, display_name, is_protected, subscribed, class_name, refrow, subfolders)
  {
    if (!this.gui_objects.subscriptionlist)
      return false;

    // reset searching
    if (this.subscription_list.is_search()) {
      this.subscription_select();
      this.subscription_list.reset_search();
    }

    // disable drag-n-drop temporarily
    this.subscription_list.draggable('destroy').droppable('destroy');

    var row, n, tmp, tmp_name, rowid, collator, pos, p, parent = '',
      folders = [], list = [], slist = [],
      list_element = $(this.gui_objects.subscriptionlist);
      row = refrow ? refrow : $($('li', list_element).get(1)).clone(true);

    if (!row.length) {
      // Refresh page if we don't have a table row to clone
      this.goto_url('folders');
      return false;
    }

    // set ID, reset css class
    row.attr({id: 'rcmli' + this.html_identifier_encode(id), 'class': class_name});

    if (!refrow || !refrow.length) {
      // remove old data, subfolders and toggle
      $('ul,div.treetoggle', row).remove();
      row.removeData('filtered');
    }

    // set folder name
    $('a:first', row).text(display_name);

    // update subscription checkbox
    $('input[name="_subscribed[]"]:first', row).val(id)
      .prop({checked: subscribed ? true : false, disabled: is_protected ? true : false});

    // add to folder/row-ID map
    this.env.subscriptionrows[id] = [name, display_name, false];

    // copy folders data to an array for sorting
    $.each(this.env.subscriptionrows, function(k, v) { v[3] = k; folders.push(v); });

    try {
      // use collator if supported (FF29, IE11, Opera15, Chrome24)
      collator = new Intl.Collator(this.env.locale.replace('_', '-'));
    }
    catch (e) {};

    // sort folders
    folders.sort(function(a, b) {
      var i, f1, f2,
        path1 = a[0].split(ref.env.delimiter),
        path2 = b[0].split(ref.env.delimiter),
        len = path1.length;

      for (i=0; i<len; i++) {
        f1 = path1[i];
        f2 = path2[i];

        if (f1 !== f2) {
          if (f2 === undefined)
            return 1;
          if (collator)
            return collator.compare(f1, f2);
          else
            return f1 < f2 ? -1 : 1;
        }
        else if (i == len-1) {
          return -1
        }
      }
    });

    for (n in folders) {
      p = folders[n][3];
      // protected folder
      if (folders[n][2]) {
        tmp_name = p + this.env.delimiter;
        // prefix namespace cannot have subfolders (#1488349)
        if (tmp_name == this.env.prefix_ns)
          continue;
        slist.push(p);
        tmp = tmp_name;
      }
      // protected folder's child
      else if (tmp && p.startsWith(tmp))
        slist.push(p);
      // other
      else {
        list.push(p);
        tmp = null;
      }
    }

    // check if subfolder of a protected folder
    for (n=0; n<slist.length; n++) {
      if (id.startsWith(slist[n] + this.env.delimiter))
        rowid = slist[n];
    }

    // find folder position after sorting
    for (n=0; !rowid && n<list.length; n++) {
      if (n && list[n] == id)
        rowid = list[n-1];
    }

    // add row to the table
    if (rowid && (n = this.subscription_list.get_item(rowid, true))) {
      // find parent folder
      if (pos = id.lastIndexOf(this.env.delimiter)) {
        parent = id.substring(0, pos);
        parent = this.subscription_list.get_item(parent, true);

        // add required tree elements to the parent if not already there
        if (!$('div.treetoggle', parent).length) {
          $('<div>&nbsp;</div>').addClass('treetoggle collapsed').appendTo(parent);
        }
        if (!$('ul', parent).length) {
          $('<ul>').css('display', 'none').appendTo(parent);
        }
      }

      if (parent && n == parent) {
        $('ul:first', parent).append(row);
      }
      else {
        while (p = $(n).parent().parent().get(0)) {
          if (parent && p == parent)
            break;
          if (!$(p).is('li.mailbox'))
            break;
          n = p;
        }

        $(n).after(row);
      }
    }
    else {
      list_element.append(row);
    }

    // add subfolders
    $.extend(this.env.subscriptionrows, subfolders || {});

    // update list widget
    this.subscription_list.reset(true);
    this.subscription_select();

    // expand parent
    if (parent) {
      this.subscription_list.expand(this.folder_id2name(parent.id));
    }

    row = row.show().get(0);
    if (row.scrollIntoView)
      row.scrollIntoView();

    return row;
  };

  // replace an existing table row with a new folder line (with subfolders)
  this.replace_folder_row = function(oldid, id, name, display_name, is_protected, class_name)
  {
    if (!this.gui_objects.subscriptionlist) {
      if (this.is_framed()) {
        // @FIXME: for some reason this 'parent' variable need to be prefixed with 'window.'
        return window.parent.rcmail.replace_folder_row(oldid, id, name, display_name, is_protected, class_name);
      }

      return false;
    }

    // reset searching
    if (this.subscription_list.is_search()) {
      this.subscription_select();
      this.subscription_list.reset_search();
    }

    var subfolders = {},
      row = this.subscription_list.get_item(oldid, true),
      parent = $(row).parent(),
      old_folder = this.env.subscriptionrows[oldid],
      prefix_len_id = oldid.length,
      prefix_len_name = old_folder[0].length,
      subscribed = $('input[name="_subscribed[]"]:first', row).prop('checked');

    // no renaming, only update class_name
    if (oldid == id) {
      $(row).attr('class', class_name || '');
      return;
    }

    // update subfolders
    $('li', row).each(function() {
      var fname = ref.folder_id2name(this.id),
        folder = ref.env.subscriptionrows[fname],
        newid = id + fname.slice(prefix_len_id);

      this.id = 'rcmli' + ref.html_identifier_encode(newid);
      $('input[name="_subscribed[]"]:first', this).val(newid);
      folder[0] = name + folder[0].slice(prefix_len_name);

      subfolders[newid] = folder;
      delete ref.env.subscriptionrows[fname];
    });

    // get row off the list
    row = $(row).detach();

    delete this.env.subscriptionrows[oldid];

    // remove parent list/toggle elements if not needed
    if (parent.get(0) != this.gui_objects.subscriptionlist && !$('li', parent).length) {
      $('ul,div.treetoggle', parent.parent()).remove();
    }

    // move the existing table row
    this.add_folder_row(id, name, display_name, is_protected, subscribed, class_name, row, subfolders);
  };

  // remove the table row of a specific mailbox from the table
  this.remove_folder_row = function(folder)
  {
    // reset searching
    if (this.subscription_list.is_search()) {
      this.subscription_select();
      this.subscription_list.reset_search();
    }

    var list = [], row = this.subscription_list.get_item(folder, true);

    // get subfolders if any
    $('li', row).each(function() { list.push(ref.folder_id2name(this.id)); });

    // remove folder row (and subfolders)
    this.subscription_list.remove(folder);

    // update local list variable
    list.push(folder);
    $.each(list, function(i, v) { delete ref.env.subscriptionrows[v]; });
  };

  this.subscribe = function(folder)
  {
    if (folder) {
      var lock = this.display_message(this.get_label('foldersubscribing'), 'loading');
      this.http_post('subscribe', {_mbox: folder}, lock);
    }
  };

  this.unsubscribe = function(folder)
  {
    if (folder) {
      var lock = this.display_message(this.get_label('folderunsubscribing'), 'loading');
      this.http_post('unsubscribe', {_mbox: folder}, lock);
    }
  };

  // when user select a folder in manager
  this.show_folder = function(folder, path, force)
  {
    var win, target = window,
      url = '&_action=edit-folder&_mbox='+urlencode(folder);

    if (path)
      url += '&_path='+urlencode(path);

    if (win = this.get_frame_window(this.env.contentframe)) {
      target = win;
      url += '&_framed=1';
    }

    if (String(target.location.href).indexOf(url) >= 0 && !force)
      this.show_contentframe(true);
    else
      this.location_href(this.env.comm_path+url, target, true);
  };

  // disables subscription checkbox (for protected folder)
  this.disable_subscription = function(folder)
  {
    var row = this.subscription_list.get_item(folder, true);
    if (row)
      $('input[name="_subscribed[]"]:first', row).prop('disabled', true);
  };

  // resets state of subscription checkbox (e.g. on error)
  this.reset_subscription = function(folder, state)
  {
    var row = this.subscription_list.get_item(folder, true);
    if (row)
      $('input[name="_subscribed[]"]:first', row).prop('checked', state);
  };

  this.folder_size = function(folder)
  {
    var lock = this.set_busy(true, 'loading');
    this.http_post('folder-size', {_mbox: folder}, lock);
  };

  this.folder_size_update = function(size)
  {
    $('#folder-size').replaceWith(size);
  };

  // filter folders by namespace
  this.folder_filter = function(prefix)
  {
    this.subscription_list.reset_search();

    this.subscription_list.container.children('li').each(function() {
      var i, folder = ref.folder_id2name(this.id);
      // show all folders
      if (prefix == '---') {
      }
      // got namespace prefix
      else if (prefix) {
        if (folder !== prefix) {
          $(this).data('filtered', true).hide();
          return
        }
      }
      // no namespace prefix, filter out all other namespaces
      else {
        // first get all namespace roots
        for (i in ref.env.ns_roots) {
          if (folder === ref.env.ns_roots[i]) {
            $(this).data('filtered', true).hide();
            return;
          }
        }
      }

      $(this).removeData('filtered').show();
    });
  };

  /*********************************************************/
  /*********           GUI functionality           *********/
  /*********************************************************/

  this.init_button = function(cmd, prop)
  {
    var elm = document.getElementById(prop.id);
    if (!elm)
      return;

    var preload = false;
    if (prop.type == 'image') {
      elm = elm.parentNode;
      preload = true;
    }

    elm._command = cmd;
    elm._id = prop.id;
    if (prop.sel) {
      elm.onmousedown = function(e) { return ref.button_sel(this._command, this._id); };
      elm.onmouseup = function(e) { return ref.button_out(this._command, this._id); };
      if (preload)
        new Image().src = prop.sel;
    }
    if (prop.over) {
      elm.onmouseover = function(e) { return ref.button_over(this._command, this._id); };
      elm.onmouseout = function(e) { return ref.button_out(this._command, this._id); };
      if (preload)
        new Image().src = prop.over;
    }
  };

  // set event handlers on registered buttons
  this.init_buttons = function()
  {
    for (var cmd in this.buttons) {
      if (typeof cmd !== 'string')
        continue;

      for (var i=0; i<this.buttons[cmd].length; i++) {
        this.init_button(cmd, this.buttons[cmd][i]);
      }
    }
  };

  // set button to a specific state
  this.set_button = function(command, state)
  {
    var n, button, obj, $obj, a_buttons = this.buttons[command],
      len = a_buttons ? a_buttons.length : 0;

    for (n=0; n<len; n++) {
      button = a_buttons[n];
      obj = document.getElementById(button.id);

      if (!obj || button.status === state)
        continue;

      // get default/passive setting of the button
      if (button.type == 'image' && !button.status) {
        button.pas = obj._original_src ? obj._original_src : obj.src;
        // respect PNG fix on IE browsers
        if (obj.runtimeStyle && obj.runtimeStyle.filter && obj.runtimeStyle.filter.match(/src=['"]([^'"]+)['"]/))
          button.pas = RegExp.$1;
      }
      else if (!button.status)
        button.pas = String(obj.className);

      button.status = state;

      // set image according to button state
      if (button.type == 'image' && button[state]) {
        obj.src = button[state];
      }
      // set class name according to button state
      else if (button[state] !== undefined) {
        obj.className = button[state];
      }
      // disable/enable input buttons
      if (button.type == 'input' || button.type == 'button') {
        obj.disabled = state == 'pas';
      }
      else if (button.type == 'uibutton') {
        button.status = state;
        $(obj).button('option', 'disabled', state == 'pas');
      }
      else {
        $obj = $(obj);
        $obj
          .attr('tabindex', state == 'pas' || state == 'sel' ? '-1' : ($obj.attr('data-tabindex') || '0'))
          .attr('aria-disabled', state == 'pas' || state == 'sel' ? 'true' : 'false');
      }
    }
  };

  // display a specific alttext
  this.set_alttext = function(command, label)
  {
    var n, button, obj, link, a_buttons = this.buttons[command],
      len = a_buttons ? a_buttons.length : 0;

    for (n=0; n<len; n++) {
      button = a_buttons[n];
      obj = document.getElementById(button.id);

      if (button.type == 'image' && obj) {
        obj.setAttribute('alt', this.get_label(label));
        if ((link = obj.parentNode) && link.tagName.toLowerCase() == 'a')
          link.setAttribute('title', this.get_label(label));
      }
      else if (obj)
        obj.setAttribute('title', this.get_label(label));
    }
  };

  // mouse over button
  this.button_over = function(command, id)
  {
    this.button_event(command, id, 'over');
  };

  // mouse down on button
  this.button_sel = function(command, id)
  {
    this.button_event(command, id, 'sel');
  };

  // mouse out of button
  this.button_out = function(command, id)
  {
    this.button_event(command, id, 'act');
  };

  // event of button
  this.button_event = function(command, id, event)
  {
    var n, button, obj, a_buttons = this.buttons[command],
      len = a_buttons ? a_buttons.length : 0;

    for (n=0; n<len; n++) {
      button = a_buttons[n];
      if (button.id == id && button.status == 'act') {
        if (button[event] && (obj = document.getElementById(button.id))) {
          obj[button.type == 'image' ? 'src' : 'className'] = button[event];
        }

        if (event == 'sel') {
          this.buttons_sel[id] = command;
        }
      }
    }
  };

  // write to the document/window title
  this.set_pagetitle = function(title)
  {
    if (title && document.title)
      document.title = title;
  };

  // display a system message, list of types in common.css (below #message definition)
  this.display_message = function(msg, type, timeout, key)
  {
    // pass command to parent window
    if (this.is_framed())
      return parent.rcmail.display_message(msg, type, timeout);

    if (!this.gui_objects.message) {
      // save message in order to display after page loaded
      if (type != 'loading')
        this.pending_message = [msg, type, timeout, key];
      return 1;
    }

    if (!type)
      type = 'notice';

    if (!key)
      key = this.html_identifier(msg);

    var date = new Date(),
      id = type + date.getTime();

    if (!timeout) {
      switch (type) {
        case 'error':
        case 'warning':
          timeout = this.message_time * 2;
          break;

        case 'uploading':
          timeout = 0;
          break;

        default:
          timeout = this.message_time;
      }
    }

    if (type == 'loading') {
      key = 'loading';
      timeout = this.env.request_timeout * 1000;
      if (!msg)
        msg = this.get_label('loading');
    }

    // The same message is already displayed
    if (this.messages[key]) {
      // replace label
      if (this.messages[key].obj)
        $('div.content', this.messages[key].obj).html(msg);
      // store label in stack
      if (type == 'loading') {
        this.messages[key].labels.push({'id': id, 'msg': msg});
      }
      // add element and set timeout
      this.messages[key].elements.push(id);
      setTimeout(function() { ref.hide_message(id, type == 'loading'); }, timeout);
      return id;
    }

    // create DOM object and display it
    var obj = $('<div>').addClass(type + ' content').html(msg).data('key', key),
      cont = $(this.gui_objects.message).append(obj).show();

    this.messages[key] = {'obj': obj, 'elements': [id]};

    if (type == 'loading') {
      this.messages[key].labels = [{'id': id, 'msg': msg}];
    }
    else if (type != 'uploading') {
      obj.click(function() { return ref.hide_message(obj); })
        .attr('role', 'alert');
    }

    this.triggerEvent('message', { message:msg, type:type, timeout:timeout, object:obj });

    if (timeout > 0)
      setTimeout(function() { ref.hide_message(id, type != 'loading'); }, timeout);

    return id;
  };

  // make a message to disapear
  this.hide_message = function(obj, fade)
  {
    // pass command to parent window
    if (this.is_framed())
      return parent.rcmail.hide_message(obj, fade);

    if (!this.gui_objects.message)
      return;

    var k, n, i, o, m = this.messages;

    // Hide message by object, don't use for 'loading'!
    if (typeof obj === 'object') {
      o = $(obj);
      k = o.data('key');
      this.hide_message_object(o, fade);
      if (m[k])
        delete m[k];
    }
    // Hide message by id
    else {
      for (k in m) {
        for (n in m[k].elements) {
          if (m[k] && m[k].elements[n] == obj) {
            m[k].elements.splice(n, 1);
            // hide DOM element if last instance is removed
            if (!m[k].elements.length) {
              this.hide_message_object(m[k].obj, fade);
              delete m[k];
            }
            // set pending action label for 'loading' message
            else if (k == 'loading') {
              for (i in m[k].labels) {
                if (m[k].labels[i].id == obj) {
                  delete m[k].labels[i];
                }
                else {
                  o = m[k].labels[i].msg;
                  $('div.content', m[k].obj).html(o);
                }
              }
            }
          }
        }
      }
    }
  };

  // hide message object and remove from the DOM
  this.hide_message_object = function(o, fade)
  {
    if (fade)
      o.fadeOut(600, function() { $(this).remove(); });
    else
      o.hide().remove();
  };

  // remove all messages immediately
  this.clear_messages = function()
  {
    // pass command to parent window
    if (this.is_framed())
      return parent.rcmail.clear_messages();

    var k, n, m = this.messages;

    for (k in m)
      for (n in m[k].elements)
        if (m[k].obj)
          this.hide_message_object(m[k].obj);

    this.messages = {};
  };

  // display uploading message with progress indicator
  // data should contain: name, total, current, percent, text
  this.display_progress = function(data)
  {
    if (!data || !data.name)
      return;

    var msg = this.messages['progress' + data.name];

    if (!data.label)
      data.label = this.get_label('uploadingmany');

    if (!msg) {
      if (!data.percent || data.percent < 100)
        this.display_message(data.label, 'uploading', 0, 'progress' + data.name);
      return;
    }

    if (!data.total || data.percent >= 100) {
      this.hide_message(msg.obj);
      return;
    }

    if (data.text)
      data.label += ' ' + data.text;

    msg.obj.text(data.label);
  };

  // open a jquery UI dialog with the given content
  this.show_popup_dialog = function(content, title, buttons, options)
  {
    // forward call to parent window
    if (this.is_framed()) {
      return parent.rcmail.show_popup_dialog(content, title, buttons, options);
    }

    var popup = $('<div class="popup">');

    if (typeof content == 'object') {
      popup.append(content);
      if ($(content).is('iframe'))
        popup.addClass('iframe');
    }
    else
      popup.html(content);

    options = $.extend({
        title: title,
        buttons: buttons,
        modal: true,
        resizable: true,
        width: 500,
        close: function(event, ui) { $(this).remove(); }
      }, options || {});

    popup.dialog(options);

    if (options.width)
      popup.width(options.width);
    if (options.height)
      popup.height(options.height);

    // resize and center popup
    var win = $(window), w = win.width(), h = win.height(),
      width = popup.width(), height = options.height || (popup[0].scrollHeight + 20);

    popup.dialog('option', {
      height: Math.min(h - 40, height + 70 + (buttons ? 50 : 0)),
      width: Math.min(w - 20, width + 24)
    });

    // assign special classes to dialog buttons
    $.each(options.button_classes || [], function(i, v) {
      if (v) $($('.ui-dialog-buttonpane button', popup.parent()).get(i)).addClass(v);
    });

    return popup;
  };

  // show_popup_dialog() wrapper for simple dialogs with action and Cancel buttons
  this.simple_dialog = function(content, title, action_func, options)
  {
    var title = this.get_label(title),
      cancel_label = (options || {}).cancel_button || 'cancel',
      save_label = (options || {}).button || 'save',
      close_func = function(e, ui, dialog) { (ref.is_framed() ? parent.$ : $)(dialog || this).dialog('close'); },
      buttons = [{
        text: ref.get_label(cancel_label),
        'class': 'cancel',
        click: close_func
      }];

    if (!action_func)
      buttons[0]['class'] += ' mainaction';
    else
      buttons.unshift({
        text: this.get_label(save_label),
        'class': 'mainaction ' + save_label,
        click: function(e, ui) { if (action_func(e)) close_func(e, ui, this); }
      });

    return this.show_popup_dialog(content, title, buttons, options);
  };

  // enable/disable buttons for page shifting
  this.set_page_buttons = function()
  {
    this.enable_command('nextpage', 'lastpage', this.env.pagecount > this.env.current_page);
    this.enable_command('previouspage', 'firstpage', this.env.current_page > 1);

    this.update_pagejumper();
  };

  // mark a mailbox as selected and set environment variable
  this.select_folder = function(name, prefix, encode)
  {
    if (this.savedsearchlist) {
      this.savedsearchlist.select('');
    }

    if (this.treelist) {
      this.treelist.select(name);
    }
    else if (this.gui_objects.folderlist) {
      $('li.selected', this.gui_objects.folderlist).removeClass('selected');
      $(this.get_folder_li(name, prefix, encode)).addClass('selected');

      // trigger event hook
      this.triggerEvent('selectfolder', { folder:name, prefix:prefix });
    }
  };

  // adds a class to selected folder
  this.mark_folder = function(name, class_name, prefix, encode)
  {
    $(this.get_folder_li(name, prefix, encode)).addClass(class_name);
    this.triggerEvent('markfolder', {folder: name, mark: class_name, status: true});
  };

  // adds a class to selected folder
  this.unmark_folder = function(name, class_name, prefix, encode)
  {
    $(this.get_folder_li(name, prefix, encode)).removeClass(class_name);
    this.triggerEvent('markfolder', {folder: name, mark: class_name, status: false});
  };

  // helper method to find a folder list item
  this.get_folder_li = function(name, prefix, encode)
  {
    if (!prefix)
      prefix = 'rcmli';

    if (this.gui_objects.folderlist) {
      name = this.html_identifier(name, encode);
      return document.getElementById(prefix+name);
    }
  };

  // for reordering column array (Konqueror workaround)
  // and for setting some message list global variables
  this.set_message_coltypes = function(listcols, repl, smart_col)
  {
    var list = this.message_list,
      thead = list ? list.thead : null,
      repl, cell, col, n, len, tr;

    this.env.listcols = listcols;

    if (!this.env.coltypes)
      this.env.coltypes = {};

    // replace old column headers
    if (thead) {
      if (repl) {
        thead.innerHTML = '';
        tr = document.createElement('tr');

        for (c=0, len=repl.length; c < len; c++) {
          cell = document.createElement('th');
          cell.innerHTML = repl[c].html || '';
          if (repl[c].id) cell.id = repl[c].id;
          if (repl[c].className) cell.className = repl[c].className;
          tr.appendChild(cell);
        }
        thead.appendChild(tr);
      }

      for (n=0, len=this.env.listcols.length; n<len; n++) {
        col = this.env.listcols[n];
        if ((cell = thead.rows[0].cells[n]) && (col == 'from' || col == 'to' || col == 'fromto')) {
          $(cell).attr('rel', col).find('span,a').text(this.get_label(col == 'fromto' ? smart_col : col));
        }
      }
    }

    this.env.subject_col = null;
    this.env.flagged_col = null;
    this.env.status_col = null;

    if (this.env.coltypes.folder)
      this.env.coltypes.folder.hidden = !(this.env.search_request || this.env.search_id) || this.env.search_scope == 'base';

    if ((n = $.inArray('subject', this.env.listcols)) >= 0) {
      this.env.subject_col = n;
      if (list)
        list.subject_col = n;
    }
    if ((n = $.inArray('flag', this.env.listcols)) >= 0)
      this.env.flagged_col = n;
    if ((n = $.inArray('status', this.env.listcols)) >= 0)
      this.env.status_col = n;

    if (list) {
      list.hide_column('folder', (this.env.coltypes.folder && this.env.coltypes.folder.hidden) || $.inArray('folder', this.env.listcols) < 0);
      list.init_header();
    }
  };

  // replace content of row count display
  this.set_rowcount = function(text, mbox)
  {
    // #1487752
    if (mbox && mbox != this.env.mailbox)
      return false;

    $(this.gui_objects.countdisplay).html(text);

    // update page navigation buttons
    this.set_page_buttons();
  };

  // replace content of mailboxname display
  this.set_mailboxname = function(content)
  {
    if (this.gui_objects.mailboxname && content)
      this.gui_objects.mailboxname.innerHTML = content;
  };

  // replace content of quota display
  this.set_quota = function(content)
  {
    if (this.gui_objects.quotadisplay && content && content.type == 'text')
      $(this.gui_objects.quotadisplay).text((content.percent||0) + '%').attr('title', content.title);

    this.triggerEvent('setquota', content);
    this.env.quota_content = content;
  };

  // update trash folder state
  this.set_trash_count = function(count)
  {
    this[(count ? 'un' : '') + 'mark_folder'](this.env.trash_mailbox, 'empty', '', true);
  };

  // update the mailboxlist
  this.set_unread_count = function(mbox, count, set_title, mark)
  {
    if (!this.gui_objects.mailboxlist)
      return false;

    this.env.unread_counts[mbox] = count;
    this.set_unread_count_display(mbox, set_title);

    if (mark)
      this.mark_folder(mbox, mark, '', true);
    else if (!count)
      this.unmark_folder(mbox, 'recent', '', true);

    this.mark_all_read_state();
  };

  // update the mailbox count display
  this.set_unread_count_display = function(mbox, set_title)
  {
    var reg, link, text_obj, item, mycount, childcount, div;

    if (item = this.get_folder_li(mbox, '', true)) {
      mycount = this.env.unread_counts[mbox] ? this.env.unread_counts[mbox] : 0;
      link = $(item).children('a').eq(0);
      text_obj = link.children('span.unreadcount');
      if (!text_obj.length && mycount)
        text_obj = $('<span>').addClass('unreadcount').appendTo(link);
      reg = /\s+\([0-9]+\)$/i;

      childcount = 0;
      if ((div = item.getElementsByTagName('div')[0]) &&
          div.className.match(/collapsed/)) {
        // add children's counters
        for (var k in this.env.unread_counts)
          if (k.startsWith(mbox + this.env.delimiter))
            childcount += this.env.unread_counts[k];
      }

      if (mycount && text_obj.length)
        text_obj.html(this.env.unreadwrap.replace(/%[sd]/, mycount));
      else if (text_obj.length)
        text_obj.remove();

      // set parent's display
      reg = new RegExp(RegExp.escape(this.env.delimiter) + '[^' + RegExp.escape(this.env.delimiter) + ']+$');
      if (mbox.match(reg))
        this.set_unread_count_display(mbox.replace(reg, ''), false);

      // set the right classes
      if ((mycount+childcount)>0)
        $(item).addClass('unread');
      else
        $(item).removeClass('unread');
    }

    // set unread count to window title
    reg = /^\([0-9]+\)\s+/i;
    if (set_title && document.title) {
      var new_title = '',
        doc_title = String(document.title);

      if (mycount && doc_title.match(reg))
        new_title = doc_title.replace(reg, '('+mycount+') ');
      else if (mycount)
        new_title = '('+mycount+') '+doc_title;
      else
        new_title = doc_title.replace(reg, '');

      this.set_pagetitle(new_title);
    }
  };

  // display fetched raw headers
  this.set_headers = function(content)
  {
    if (this.gui_objects.all_headers_row && this.gui_objects.all_headers_box && content)
      $(this.gui_objects.all_headers_box).html(content).show();
  };

  // display all-headers row and fetch raw message headers
  this.show_headers = function(props, elem)
  {
    if (!this.gui_objects.all_headers_row || !this.gui_objects.all_headers_box || !this.env.uid)
      return;

    $(elem).removeClass('show-headers').addClass('hide-headers');
    $(this.gui_objects.all_headers_row).show();
    elem.onclick = function() { ref.command('hide-headers', '', elem); };

    // fetch headers only once
    if (!this.gui_objects.all_headers_box.innerHTML) {
      this.http_post('headers', {_uid: this.env.uid, _mbox: this.env.mailbox},
        this.display_message(this.get_label('loading'), 'loading')
      );
    }
  };

  // hide all-headers row
  this.hide_headers = function(props, elem)
  {
    if (!this.gui_objects.all_headers_row || !this.gui_objects.all_headers_box)
      return;

    $(elem).removeClass('hide-headers').addClass('show-headers');
    $(this.gui_objects.all_headers_row).hide();
    elem.onclick = function() { ref.command('show-headers', '', elem); };
  };

  // create folder selector popup, position and display it
  this.folder_selector = function(event, callback)
  {
    var container = this.folder_selector_element;

    if (!container) {
      var rows = [],
        delim = this.env.delimiter,
        ul = $('<ul class="toolbarmenu">'),
        link = document.createElement('a');

      container = $('<div id="folder-selector" class="popupmenu"></div>');
      link.href = '#';
      link.className = 'icon';

      // loop over sorted folders list
      $.each(this.env.mailboxes_list, function() {
        var n = 0, s = 0,
          folder = ref.env.mailboxes[this],
          id = folder.id,
          a = $(link.cloneNode(false)),
          row = $('<li>');

        if (folder.virtual)
          a.addClass('virtual').attr({'aria-disabled': 'true', tabindex: '-1'});
        else
          a.addClass('active').data('id', folder.id);

        if (folder['class'])
          row.addClass(folder['class']);

        // calculate/set indentation level
        while ((s = id.indexOf(delim, s)) >= 0) {
          n++; s++;
        }
        a.css('padding-left', n ? (n * 16) + 'px' : 0);

        // add folder name element
        a.append($('<span>').text(folder.name));

        row.append(a);
        rows.push(row);
      });

      ul.append(rows).appendTo(container);

      // temporarily show element to calculate its size
      container.css({left: '-1000px', top: '-1000px'})
        .appendTo($('body')).show();

      // set max-height if the list is long
      if (rows.length > 10)
        container.css('max-height', $('li', container)[0].offsetHeight * 10 + 9);

      // register delegate event handler for folder item clicks
      container.on('click', 'a.active', function(e) {
        container.data('callback')($(this).data('id'));
        return false;
      });

      this.folder_selector_element = container;
    }

    container.data('callback', callback);

    // position menu on the screen
    this.show_menu('folder-selector', true, event);
  };


  /***********************************************/
  /*********    popup menu functions     *********/
  /***********************************************/

  // Show/hide a specific popup menu
  this.show_menu = function(prop, show, event)
  {
    var name = typeof prop == 'object' ? prop.menu : prop,
      obj = $('#'+name),
      ref = event && event.target ? $(event.target) : $(obj.attr('rel') || '#'+name+'link'),
      keyboard = rcube_event.is_keyboard(event),
      align = obj.attr('data-align') || '',
      stack = false;

    // find "real" button element
    if (ref.get(0).tagName != 'A' && ref.closest('a').length)
      ref = ref.closest('a');

    if (typeof prop == 'string')
      prop = { menu:name };

    // let plugins or skins provide the menu element
    if (!obj.length) {
      obj = this.triggerEvent('menu-get', { name:name, props:prop, originalEvent:event });
    }

    if (!obj || !obj.length) {
      // just delegate the action to subscribers
      return this.triggerEvent(show === false ? 'menu-close' : 'menu-open', { name:name, props:prop, originalEvent:event });
    }

    // move element to top for proper absolute positioning
    obj.appendTo(document.body);

    if (typeof show == 'undefined')
      show = obj.is(':visible') ? false : true;

    if (show && ref.length) {
      var win = $(window),
        pos = ref.offset(),
        above = align.indexOf('bottom') >= 0;

      stack = ref.attr('role') == 'menuitem' || ref.closest('[role=menuitem]').length > 0;

      ref.offsetWidth = ref.outerWidth();
      ref.offsetHeight = ref.outerHeight();
      if (!above && pos.top + ref.offsetHeight + obj.height() > win.height()) {
        above = true;
      }
      if (align.indexOf('right') >= 0) {
        pos.left = pos.left + ref.outerWidth() - obj.width();
      }
      else if (stack) {
        pos.left = pos.left + ref.offsetWidth - 5;
        pos.top -= ref.offsetHeight;
      }
      if (pos.left + obj.width() > win.width()) {
        pos.left = win.width() - obj.width() - 12;
      }
      pos.top = Math.max(0, pos.top + (above ? -obj.height() : ref.offsetHeight));
      obj.css({ left:pos.left+'px', top:pos.top+'px' });
    }

    // add menu to stack
    if (show) {
      // truncate stack down to the one containing the ref link
      for (var i = this.menu_stack.length - 1; stack && i >= 0; i--) {
        if (!$(ref).parents('#'+this.menu_stack[i]).length && $(event.target).parent().attr('role') != 'menuitem')
          this.hide_menu(this.menu_stack[i], event);
      }
      if (stack && this.menu_stack.length) {
        obj.data('parent', $.last(this.menu_stack));
        obj.css('z-index', ($('#'+$.last(this.menu_stack)).css('z-index') || 0) + 1);
      }
      else if (!stack && this.menu_stack.length) {
        this.hide_menu(this.menu_stack[0], event);
      }

      obj.show().attr('aria-hidden', 'false').data('opener', ref.attr('aria-expanded', 'true').get(0));
      this.triggerEvent('menu-open', { name:name, obj:obj, props:prop, originalEvent:event });
      this.menu_stack.push(name);

      this.menu_keyboard_active = show && keyboard;
      if (this.menu_keyboard_active) {
        this.focused_menu = name;
        obj.find('a,input:not(:disabled)').not('[aria-disabled=true]').first().focus();
      }
    }
    else {  // close menu
      this.hide_menu(name, event);
    }

    return show;
  };

  // hide the given popup menu (and it's childs)
  this.hide_menu = function(name, event)
  {
    if (!this.menu_stack.length) {
      // delegate to subscribers
      this.triggerEvent('menu-close', { name:name, props:{ menu:name }, originalEvent:event });
      return;
    }

    var obj, keyboard = rcube_event.is_keyboard(event);
    for (var j=this.menu_stack.length-1; j >= 0; j--) {
      obj = $('#' + this.menu_stack[j]).hide().attr('aria-hidden', 'true').data('parent', false);
      this.triggerEvent('menu-close', { name:this.menu_stack[j], obj:obj, props:{ menu:this.menu_stack[j] }, originalEvent:event });
      if (this.menu_stack[j] == name) {
        j = -1;  // stop loop
        if (obj.data('opener')) {
          $(obj.data('opener')).attr('aria-expanded', 'false');
          if (keyboard)
            obj.data('opener').focus();
        }
      }
      this.menu_stack.pop();
    }

    // focus previous menu in stack
    if (this.menu_stack.length && keyboard) {
      this.menu_keyboard_active = true;
      this.focused_menu = $.last(this.menu_stack);
      if (!obj || !obj.data('opener'))
        $('#'+this.focused_menu).find('a,input:not(:disabled)').not('[aria-disabled=true]').first().focus();
    }
    else {
      this.focused_menu = null;
      this.menu_keyboard_active = false;
    }
  };

  // position a menu element on the screen in relation to other object
  this.element_position = function(element, obj)
  {
    var obj = $(obj), win = $(window),
      width = obj.outerWidth(),
      height = obj.outerHeight(),
      menu_pos = obj.data('menu-pos'),
      win_height = win.height(),
      elem_height = $(element).height(),
      elem_width = $(element).width(),
      pos = obj.offset(),
      top = pos.top,
      left = pos.left + width;

    if (menu_pos == 'bottom') {
      top += height;
      left -= width;
    }
    else
      left -= 5;

    if (top + elem_height > win_height) {
      top -= elem_height - height;
      if (top < 0)
        top = Math.max(0, (win_height - elem_height) / 2);
    }

    if (left + elem_width > win.width())
      left -= elem_width + width;

    element.css({left: left + 'px', top: top + 'px'});
  };

  // initialize HTML editor
  this.editor_init = function(config, id)
  {
    this.editor = new rcube_text_editor(config, id);
  };


  /********************************************************/
  /*********  html to text conversion functions   *********/
  /********************************************************/

  this.html2plain = function(html, func)
  {
    return this.format_converter(html, 'html', func);
  };

  this.plain2html = function(plain, func)
  {
    return this.format_converter(plain, 'plain', func);
  };

  this.format_converter = function(text, format, func)
  {
    // warn the user (if converted content is not empty)
    if (!text
      || (format == 'html' && !(text.replace(/<[^>]+>|&nbsp;|\xC2\xA0|\s/g, '')).length)
      || (format != 'html' && !(text.replace(/\xC2\xA0|\s/g, '')).length)
    ) {
      // without setTimeout() here, textarea is filled with initial (onload) content
      if (func)
        setTimeout(function() { func(''); }, 50);
      return true;
    }

    var confirmed = this.env.editor_warned || confirm(this.get_label('editorwarning'));

    this.env.editor_warned = true;

    if (!confirmed)
      return false;

    var url = '?_task=utils&_action=' + (format == 'html' ? 'html2text' : 'text2html'),
      lock = this.set_busy(true, 'converting');

    $.ajax({ type: 'POST', url: url, data: text, contentType: 'application/octet-stream',
      error: function(o, status, err) { ref.http_error(o, status, err, lock); },
      success: function(data) {
        ref.set_busy(false, null, lock);
        if (func) func(data);
      }
    });

    return true;
  };


  /********************************************************/
  /*********        remote request methods        *********/
  /********************************************************/

  // compose a valid url with the given parameters
  this.url = function(action, query)
  {
    var querystring = typeof query === 'string' ? query : '';

    if (typeof action !== 'string')
      query = action;
    else if (!query || typeof query !== 'object')
      query = {};

    if (action)
      query._action = action;
    else if (this.env.action)
      query._action = this.env.action;

    var url = this.env.comm_path, k, param = {};

    // overwrite task name
    if (action && action.match(/([a-z0-9_-]+)\/([a-z0-9-_.]+)/)) {
      query._action = RegExp.$2;
      url = url.replace(/\_task=[a-z0-9_-]+/, '_task=' + RegExp.$1);
    }

    // force _framed=0
    if (query._framed === 0) {
      url = url.replace('&_framed=1', '');
      query._framed = null;
    }

    // remove undefined values
    for (k in query) {
      if (query[k] !== undefined && query[k] !== null)
        param[k] = query[k];
    }

    if (param = $.param(param))
      url += (url.indexOf('?') > -1 ? '&' : '?') + param;

    if (querystring)
      url += (url.indexOf('?') > -1 ? '&' : '?') + querystring;

    return url;
  };

  this.redirect = function(url, lock)
  {
    if (lock !== false)
      this.set_busy(true, 'loading');

    if (this.is_framed()) {
      parent.rcmail.redirect(url, lock);
    }
    else {
      if (this.env.extwin) {
        if (typeof url == 'string')
          url += (url.indexOf('?') < 0 ? '?' : '&') + '_extwin=1';
        else
          url._extwin = 1;
      }
      this.location_href(url, window);
    }
  };

  this.goto_url = function(action, query, lock, secure)
  {
    var url = this.url(action, query)
    if (secure) url = this.secure_url(url);
    this.redirect(url, lock);
  };

  this.location_href = function(url, target, frame)
  {
    if (frame)
      this.lock_frame();

    if (typeof url == 'object')
      url = this.env.comm_path + '&' + $.param(url);

    // simulate real link click to force IE to send referer header
    if (bw.ie && target == window)
      $('<a>').attr('href', url).appendTo(document.body).get(0).click();
    else
      target.location.href = url;

    // reset keep-alive interval
    this.start_keepalive();
  };

  // update browser location to remember current view
  this.update_state = function(query)
  {
    if (window.history.replaceState)
      try {
        // This may throw security exception in Firefox (#5400)
        window.history.replaceState({}, document.title, rcmail.url('', query));
      }
      catch(e) { /* ignore */ };
  };

  // send a http request to the server
  this.http_request = function(action, data, lock, type)
  {
    if (type != 'POST')
      type = 'GET';

    if (typeof data !== 'object')
      data = rcube_parse_query(data);

    data._remote = 1;
    data._unlock = lock ? lock : 0;

    // trigger plugin hook
    var result = this.triggerEvent('request' + action, data);

    // abort if one of the handlers returned false
    if (result === false) {
      if (data._unlock)
        this.set_busy(false, null, data._unlock);
      return false;
    }
    else if (result !== undefined) {
      data = result;
      if (data._action) {
        action = data._action;
        delete data._action;
      }
    }

    var url = this.url(action);

    // reset keep-alive interval
    this.start_keepalive();

    // send request
    return $.ajax({
      type: type, url: url, data: data, dataType: 'json',
      success: function(data) { ref.http_response(data); },
      error: function(o, status, err) { ref.http_error(o, status, err, lock, action); }
    });
  };

  // send a http GET request to the server
  this.http_get = this.http_request;

  // send a http POST request to the server
  this.http_post = function(action, data, lock)
  {
    return this.http_request(action, data, lock, 'POST');
  };

  // aborts ajax request
  this.abort_request = function(r)
  {
    if (r.request)
      r.request.abort();
    if (r.lock)
      this.set_busy(false, null, r.lock);
  };

  // handle HTTP response
  this.http_response = function(response)
  {
    if (!response)
      return;

    if (response.unlock)
      this.set_busy(false);

    this.triggerEvent('responsebefore', {response: response});
    this.triggerEvent('responsebefore'+response.action, {response: response});

    // set env vars
    if (response.env)
      this.set_env(response.env);

    var i;

    // we have labels to add
    if (typeof response.texts === 'object') {
      for (i in response.texts)
        if (typeof response.texts[i] === 'string')
          this.add_label(i, response.texts[i]);
    }

    // if we get javascript code from server -> execute it
    if (response.exec) {
      eval(response.exec);
    }

    // execute callback functions of plugins
    if (response.callbacks && response.callbacks.length) {
      for (i=0; i < response.callbacks.length; i++)
        this.triggerEvent(response.callbacks[i][0], response.callbacks[i][1]);
    }

    // process the response data according to the sent action
    switch (response.action) {
      case 'mark':
        // Mark the message as Seen also in the opener/parent
        if ((this.env.action == 'show' || this.env.action == 'preview') && this.env.last_flag == 'SEEN')
          this.set_unread_message(this.env.uid, this.env.mailbox);
        break;

      case 'delete':
        if (this.task == 'addressbook') {
          var sid, uid = this.contact_list.get_selection(), writable = false;

          if (uid && this.contact_list.rows[uid]) {
            // search results, get source ID from record ID
            if (this.env.source == '') {
              sid = String(uid).replace(/^[^-]+-/, '');
              writable = sid && this.env.address_sources[sid] && !this.env.address_sources[sid].readonly;
            }
            else {
              writable = !this.env.address_sources[this.env.source].readonly;
            }
          }
          this.enable_command('delete', 'edit', writable);
          this.enable_command('export', (this.contact_list && this.contact_list.rowcount > 0));
          this.enable_command('export-selected', 'print', false);
        }

      case 'move':
        if (this.env.action == 'show') {
          // re-enable commands on move/delete error
          this.enable_command(this.env.message_commands, true);
          if (!this.env.list_post)
            this.enable_command('reply-list', false);
        }
        else if (this.task == 'addressbook') {
          this.triggerEvent('listupdate', { folder:this.env.source, rowcount:this.contact_list.rowcount });
        }

      case 'purge':
      case 'expunge':
        if (this.task == 'mail') {
          if (!this.env.exists) {
            // clear preview pane content
            if (this.env.contentframe)
              this.show_contentframe(false);
            // disable commands useless when mailbox is empty
            this.enable_command(this.env.message_commands, 'purge', 'expunge',
              'select-all', 'select-none', 'expand-all', 'expand-unread', 'collapse-all', false);
          }
          if (this.message_list)
            this.triggerEvent('listupdate', { folder:this.env.mailbox, rowcount:this.message_list.rowcount });
        }
        break;

      case 'refresh':
      case 'check-recent':
        // update message flags
        $.each(this.env.recent_flags || {}, function(uid, flags) {
          ref.set_message(uid, 'deleted', flags.deleted);
          ref.set_message(uid, 'replied', flags.answered);
          ref.set_message(uid, 'unread', !flags.seen);
          ref.set_message(uid, 'forwarded', flags.forwarded);
          ref.set_message(uid, 'flagged', flags.flagged);
        });
        delete this.env.recent_flags;

      case 'getunread':
      case 'search':
        this.env.qsearch = null;
      case 'list':
        if (this.task == 'mail') {
          var is_multifolder = this.is_multifolder_listing(),
            list = this.message_list,
            uid = this.env.list_uid;

          this.enable_command('show', 'select-all', 'select-none', this.env.messagecount > 0);
          this.enable_command('expunge', this.env.exists && !is_multifolder);
          this.enable_command('purge', this.purge_mailbox_test() && !is_multifolder);
          this.enable_command('import-messages', !is_multifolder);
          this.enable_command('expand-all', 'expand-unread', 'collapse-all', this.env.threading && this.env.messagecount && !is_multifolder);

          if (list) {
            if (response.action == 'list' || response.action == 'search') {
              // highlight message row when we're back from message page
              if (uid) {
                if (!list.rows[uid])
                  uid += '-' + this.env.mailbox;
                if (list.rows[uid]) {
                  list.select(uid);
                }
                delete this.env.list_uid;
              }

              this.enable_command('set-listmode', this.env.threads && !is_multifolder);
              if (list.rowcount > 0 && !$(document.activeElement).is('input,textarea'))
                list.focus();

              // trigger 'select' so all dependent actions update its state
              // e.g. plugins use this event to activate buttons (#1490647)
              list.triggerEvent('select');
            }

            if (response.action != 'getunread')
              this.triggerEvent('listupdate', { folder:this.env.mailbox, rowcount:list.rowcount });
          }
        }
        else if (this.task == 'addressbook') {
          this.enable_command('export', (this.contact_list && this.contact_list.rowcount > 0));

          if (response.action == 'list' || response.action == 'search') {
            this.enable_command('search-create', this.env.source == '');
            this.enable_command('search-delete', this.env.search_id);
            this.update_group_commands();
            if (this.contact_list.rowcount > 0 && !$(document.activeElement).is('input,textarea'))
              this.contact_list.focus();
            this.triggerEvent('listupdate', { folder:this.env.source, rowcount:this.contact_list.rowcount });
          }
        }
        break;

      case 'list-contacts':
      case 'search-contacts':
        if (this.contact_list && this.contact_list.rowcount > 0)
          this.contact_list.focus();
        break;
    }

    if (response.unlock)
      this.hide_message(response.unlock);

    this.triggerEvent('responseafter', {response: response});
    this.triggerEvent('responseafter'+response.action, {response: response});

    // reset keep-alive interval
    this.start_keepalive();
  };

  // handle HTTP request errors
  this.http_error = function(request, status, err, lock, action)
  {
    var errmsg = request.statusText;

    this.set_busy(false, null, lock);
    request.abort();

    // don't display error message on page unload (#1488547)
    if (this.unload)
      return;

    if (request.status && errmsg)
      this.display_message(this.get_label('servererror') + ' (' + errmsg + ')', 'error');
    else if (status == 'timeout')
      this.display_message(this.get_label('requesttimedout'), 'error');
    else if (request.status == 0 && status != 'abort')
      this.display_message(this.get_label('connerror'), 'error');

    // redirect to url specified in location header if not empty
    var location_url = request.getResponseHeader("Location");
    if (location_url && this.env.action != 'compose')  // don't redirect on compose screen, contents might get lost (#1488926)
      this.redirect(location_url);

    // 403 Forbidden response (CSRF prevention) - reload the page.
    // In case there's a new valid session it will be used, otherwise
    // login form will be presented (#1488960).
    if (request.status == 403) {
      (this.is_framed() ? parent : window).location.reload();
      return;
    }

    // re-send keep-alive requests after 30 seconds
    if (action == 'keep-alive')
      setTimeout(function(){ ref.keep_alive(); ref.start_keepalive(); }, 30000);
  };

  // handler for session errors detected on the server
  this.session_error = function(redirect_url)
  {
    this.env.server_error = 401;

    // save message in local storage and do not redirect
    if (this.env.action == 'compose') {
      this.save_compose_form_local();
      this.compose_skip_unsavedcheck = true;
      // stop keep-alive and refresh processes
      this.env.session_lifetime = 0;
      if (this._keepalive)
        clearInterval(this._keepalive);
      if (this._refresh)
        clearInterval(this._refresh);
    }
    else if (redirect_url) {
      setTimeout(function(){ ref.redirect(redirect_url, true); }, 2000);
    }
  };

  // callback when an iframe finished loading
  this.iframe_loaded = function(unlock)
  {
    this.set_busy(false, null, unlock);

    if (this.submit_timer)
      clearTimeout(this.submit_timer);
  };

  /**
   Send multi-threaded parallel HTTP requests to the server for a list if items.
   The string '%' in either a GET query or POST parameters will be replaced with the respective item value.
   This is the argument object expected: {
       items: ['foo','bar','gna'],      // list of items to send requests for
       action: 'task/some-action',      // Roudncube action to call
       query: { q:'%s' },               // GET query parameters
       postdata: { source:'%s' },       // POST data (sends a POST request if present)
       threads: 3,                      // max. number of concurrent requests
       onresponse: function(data){ },   // Callback function called for every response received from server
       whendone: function(alldata){ }   // Callback function called when all requests have been sent
   }
  */
  this.multi_thread_http_request = function(prop)
  {
    var i, item, reqid = new Date().getTime(),
      threads = prop.threads || 1;

    prop.reqid = reqid;
    prop.running = 0;
    prop.requests = [];
    prop.result = [];
    prop._items = $.extend([], prop.items);  // copy items

    if (!prop.lock)
      prop.lock = this.display_message(this.get_label('loading'), 'loading');

    // add the request arguments to the jobs pool
    this.http_request_jobs[reqid] = prop;

    // start n threads
    for (i=0; i < threads; i++) {
      item = prop._items.shift();
      if (item === undefined)
        break;

      prop.running++;
      prop.requests.push(this.multi_thread_send_request(prop, item));
    }

    return reqid;
  };

  // helper method to send an HTTP request with the given iterator value
  this.multi_thread_send_request = function(prop, item)
  {
    var k, postdata, query;

    // replace %s in post data
    if (prop.postdata) {
      postdata = {};
      for (k in prop.postdata) {
        postdata[k] = String(prop.postdata[k]).replace('%s', item);
      }
      postdata._reqid = prop.reqid;
    }
    // replace %s in query
    else if (typeof prop.query == 'string') {
      query = prop.query.replace('%s', item);
      query += '&_reqid=' + prop.reqid;
    }
    else if (typeof prop.query == 'object' && prop.query) {
      query = {};
      for (k in prop.query) {
        query[k] = String(prop.query[k]).replace('%s', item);
      }
      query._reqid = prop.reqid;
    }

    // send HTTP GET or POST request
    return postdata ? this.http_post(prop.action, postdata) : this.http_request(prop.action, query);
  };

  // callback function for multi-threaded http responses
  this.multi_thread_http_response = function(data, reqid)
  {
    var prop = this.http_request_jobs[reqid];
    if (!prop || prop.running <= 0 || prop.cancelled)
      return;

    prop.running--;

    // trigger response callback
    if (prop.onresponse && typeof prop.onresponse == 'function') {
      prop.onresponse(data);
    }

    prop.result = $.extend(prop.result, data);

    // send next request if prop.items is not yet empty
    var item = prop._items.shift();
    if (item !== undefined) {
      prop.running++;
      prop.requests.push(this.multi_thread_send_request(prop, item));
    }
    // trigger whendone callback and mark this request as done
    else if (prop.running == 0) {
      if (prop.whendone && typeof prop.whendone == 'function') {
        prop.whendone(prop.result);
      }

      this.set_busy(false, '', prop.lock);

      // remove from this.http_request_jobs pool
      delete this.http_request_jobs[reqid];
    }
  };

  // abort a running multi-thread request with the given identifier
  this.multi_thread_request_abort = function(reqid)
  {
    var prop = this.http_request_jobs[reqid];
    if (prop) {
      for (var i=0; prop.running > 0 && i < prop.requests.length; i++) {
        if (prop.requests[i].abort)
          prop.requests[i].abort();
      }

      prop.running = 0;
      prop.cancelled = true;
      this.set_busy(false, '', prop.lock);
    }
  };

  // post the given form to a hidden iframe
  this.async_upload_form = function(form, action, onload)
  {
    // create hidden iframe
    var ts = new Date().getTime(),
      frame_name = 'rcmupload' + ts,
      frame = this.async_upload_form_frame(frame_name);

    // upload progress support
    if (this.env.upload_progress_name) {
      var fname = this.env.upload_progress_name,
        field = $('input[name='+fname+']', form);

      if (!field.length) {
        field = $('<input>').attr({type: 'hidden', name: fname});
        field.prependTo(form);
      }

      field.val(ts);
    }

    // handle upload errors by parsing iframe content in onload
    frame.on('load', {ts:ts}, onload);

    $(form).attr({
        target: frame_name,
        action: this.url(action, {_id: this.env.compose_id || '', _uploadid: ts, _from: this.env.action}),
        method: 'POST'})
      .attr(form.encoding ? 'encoding' : 'enctype', 'multipart/form-data')
      .submit();

    return frame_name;
  };

  // create iframe element for files upload
  this.async_upload_form_frame = function(name)
  {
    return $('<iframe>').attr({name: name, style: 'border: none; width: 0; height: 0; visibility: hidden'})
      .appendTo(document.body);
  };

  // html5 file-drop API
  this.document_drag_hover = function(e, over)
  {
    // don't e.preventDefault() here to not block text dragging on the page (#1490619)
    $(this.gui_objects.filedrop)[(over?'addClass':'removeClass')]('active');
  };

  this.file_drag_hover = function(e, over)
  {
    e.preventDefault();
    e.stopPropagation();
    $(this.gui_objects.filedrop)[(over?'addClass':'removeClass')]('hover');
  };

  // handler when files are dropped to a designated area.
  // compose a multipart form data and submit it to the server
  this.file_dropped = function(e)
  {
    // abort event and reset UI
    this.file_drag_hover(e, false);

    // prepare multipart form data composition
    var uri, size = 0, numfiles = 0,
      files = e.target.files || e.dataTransfer.files,
      formdata = window.FormData ? new FormData() : null,
      fieldname = (this.env.filedrop.fieldname || '_file') + (this.env.filedrop.single ? '' : '[]'),
      boundary = '------multipartformboundary' + (new Date).getTime(),
      dashdash = '--', crlf = '\r\n',
      multipart = dashdash + boundary + crlf,
      args = {_id: this.env.compose_id || this.env.cid || '', _remote: 1, _from: this.env.action};

    if (!files || !files.length) {
      // Roundcube attachment, pass its uri to the backend and attach
      if (uri = e.dataTransfer.getData('roundcube-uri')) {
        var ts = new Date().getTime(),
          // jQuery way to escape filename (#1490530)
          content = $('<span>').text(e.dataTransfer.getData('roundcube-name') || this.get_label('attaching')).html();

        args._uri = uri;
        args._uploadid = ts;

        // add to attachments list
        if (!this.add2attachment_list(ts, {name: '', html: content, classname: 'uploading', complete: false}))
          this.file_upload_id = this.set_busy(true, 'attaching');

        this.http_post(this.env.filedrop.action || 'upload', args);
      }
      return;
    }

    // inline function to submit the files to the server
    var submit_data = function() {
      if (ref.env.max_filesize && ref.env.filesizeerror && size > ref.env.max_filesize) {
        ref.display_message(ref.env.filesizeerror, 'error');
        return;
      }

      if (ref.env.max_filecount && ref.env.filecounterror && numfiles > ref.env.max_filecount) {
        ref.display_message(ref.env.filecounterror, 'error');
        return;
      }

      var multiple = files.length > 1,
        ts = new Date().getTime(),
        // jQuery way to escape filename (#1490530)
        content = $('<span>').text(multiple ? ref.get_label('uploadingmany') : files[0].name).html();

      // add to attachments list
      if (!ref.add2attachment_list(ts, { name:'', html:content, classname:'uploading', complete:false }))
        ref.file_upload_id = ref.set_busy(true, 'uploading');

      // complete multipart content and post request
      multipart += dashdash + boundary + dashdash + crlf;

      args._uploadid = ts;

      $.ajax({
        type: 'POST',
        dataType: 'json',
        url: ref.url(ref.env.filedrop.action || 'upload', args),
        contentType: formdata ? false : 'multipart/form-data; boundary=' + boundary,
        processData: false,
        timeout: 0, // disable default timeout set in ajaxSetup()
        data: formdata || multipart,
        headers: {'X-Roundcube-Request': ref.env.request_token},
        xhr: function() { var xhr = jQuery.ajaxSettings.xhr(); if (!formdata && xhr.sendAsBinary) xhr.send = xhr.sendAsBinary; return xhr; },
        success: function(data){ ref.http_response(data); },
        error: function(o, status, err) { ref.http_error(o, status, err, null, 'attachment'); }
      });
    };

    // get contents of all dropped files
    var last = this.env.filedrop.single ? 0 : files.length - 1;
    for (var j=0, i=0, f; j <= last && (f = files[i]); i++) {
      if (!f.name) f.name = f.fileName;
      if (!f.size) f.size = f.fileSize;
      if (!f.type) f.type = 'application/octet-stream';

      // file name contains non-ASCII characters, do UTF8-binary string conversion.
      if (!formdata && /[^\x20-\x7E]/.test(f.name))
        f.name_bin = unescape(encodeURIComponent(f.name));

      // filter by file type if requested
      if (this.env.filedrop.filter && !f.type.match(new RegExp(this.env.filedrop.filter))) {
        // TODO: show message to user
        continue;
      }

      size += f.size;
      numfiles++;

      // do it the easy way with FormData (FF 4+, Chrome 5+, Safari 5+)
      if (formdata) {
        formdata.append(fieldname, f);
        if (j == last)
          return submit_data();
      }
      // use FileReader supporetd by Firefox 3.6
      else if (window.FileReader) {
        var reader = new FileReader();

        // closure to pass file properties to async callback function
        reader.onload = (function(file, j) {
          return function(e) {
            multipart += 'Content-Disposition: form-data; name="' + fieldname + '"';
            multipart += '; filename="' + (f.name_bin || file.name) + '"' + crlf;
            multipart += 'Content-Length: ' + file.size + crlf;
            multipart += 'Content-Type: ' + file.type + crlf + crlf;
            multipart += reader.result + crlf;
            multipart += dashdash + boundary + crlf;

            if (j == last)  // we're done, submit the data
              return submit_data();
          }
        })(f,j);
        reader.readAsBinaryString(f);
      }
      // Firefox 3
      else if (f.getAsBinary) {
        multipart += 'Content-Disposition: form-data; name="' + fieldname + '"';
        multipart += '; filename="' + (f.name_bin || f.name) + '"' + crlf;
        multipart += 'Content-Length: ' + f.size + crlf;
        multipart += 'Content-Type: ' + f.type + crlf + crlf;
        multipart += f.getAsBinary() + crlf;
        multipart += dashdash + boundary +crlf;

        if (j == last)
          return submit_data();
      }

      j++;
    }
  };

  // starts interval for keep-alive signal
  this.start_keepalive = function()
  {
    if (!this.env.session_lifetime || this.env.framed || this.env.extwin || this.task == 'login' || this.env.action == 'print')
      return;

    if (this._keepalive)
      clearInterval(this._keepalive);

    // use Math to prevent from an integer overflow (#5273)
    // maximum interval is 15 minutes, minimum is 30 seconds
    var interval = Math.min(1800, this.env.session_lifetime) * 0.5 * 1000;
    this._keepalive = setInterval(function() { ref.keep_alive(); }, interval < 30000 ? 30000 : interval);
  };

  // starts interval for refresh signal
  this.start_refresh = function()
  {
    if (!this.env.refresh_interval || this.env.framed || this.env.extwin || this.task == 'login' || this.env.action == 'print')
      return;

    if (this._refresh)
      clearInterval(this._refresh);

    this._refresh = setInterval(function(){ ref.refresh(); }, this.env.refresh_interval * 1000);
  };

  // sends keep-alive signal
  this.keep_alive = function()
  {
    if (!this.busy)
      this.http_request('keep-alive');
  };

  // sends refresh signal
  this.refresh = function()
  {
    if (this.busy) {
      // try again after 10 seconds
      setTimeout(function(){ ref.refresh(); ref.start_refresh(); }, 10000);
      return;
    }

    var params = {}, lock = this.set_busy(true, 'refreshing');

    if (this.task == 'mail' && this.gui_objects.mailboxlist)
      params = this.check_recent_params();

    params._last = Math.floor(this.env.lastrefresh.getTime() / 1000);
    this.env.lastrefresh = new Date();

    // plugins should bind to 'requestrefresh' event to add own params
    this.http_post('refresh', params, lock);
  };

  // returns check-recent request parameters
  this.check_recent_params = function()
  {
    var params = {_mbox: this.env.mailbox};

    if (this.gui_objects.mailboxlist)
      params._folderlist = 1;
    if (this.gui_objects.quotadisplay)
      params._quota = 1;
    if (this.env.search_request)
      params._search = this.env.search_request;

    if (this.gui_objects.messagelist) {
      params._list = 1;

      // message uids for flag updates check
      params._uids = $.map(this.message_list.rows, function(row, uid) { return uid; }).join(',');
    }

    return params;
  };


  /********************************************************/
  /*********            helper methods            *********/
  /********************************************************/

  /**
   * Quote html entities
   */
  this.quote_html = function(str)
  {
    return String(str).replace(/</g, '&lt;').replace(/>/g, '&gt;').replace(/"/g, '&quot;');
  };

  // get window.opener.rcmail if available
  this.opener = function(deep, filter)
  {
    var i, win = window.opener;

    // catch Error: Permission denied to access property rcmail
    try {
      if (win && !win.closed) {
        // try parent of the opener window, e.g. preview frame
        if (deep && (!win.rcmail || win.rcmail.env.framed) && win.parent && win.parent.rcmail)
          win = win.parent;

        if (win.rcmail && filter)
          for (i in filter)
            if (win.rcmail.env[i] != filter[i])
              return;

        return win.rcmail;
      }
    }
    catch (e) {}
  };

  // check if we're in show mode or if we have a unique selection
  // and return the message uid
  this.get_single_uid = function()
  {
    var uid = this.env.uid || (this.message_list ? this.message_list.get_single_selection() : null);
    var result = ref.triggerEvent('get_single_uid', { uid: uid });
    return result || uid;
  };

  // same as above but for contacts
  this.get_single_cid = function()
  {
    var cid = this.env.cid || (this.contact_list ? this.contact_list.get_single_selection() : null);
    var result = ref.triggerEvent('get_single_cid', { cid: cid });
    return result || cid;
  };

  // get the IMP mailbox of the message with the given UID
  this.get_message_mailbox = function(uid)
  {
    var msg = (this.env.messages && uid ? this.env.messages[uid] : null) || {};
    return msg.mbox || this.env.mailbox;
  };

  // build request parameters from single message id (maybe with mailbox name)
  this.params_from_uid = function(uid, params)
  {
    if (!params)
      params = {};

    params._uid = String(uid).split('-')[0];
    params._mbox = this.get_message_mailbox(uid);

    return params;
  };

  // gets cursor position
  this.get_caret_pos = function(obj)
  {
    if (obj.selectionEnd !== undefined)
      return obj.selectionEnd;

    return obj.value.length;
  };

  // moves cursor to specified position
  this.set_caret_pos = function(obj, pos)
  {
    try {
      if (obj.setSelectionRange)
        obj.setSelectionRange(pos, pos);
    }
    catch(e) {} // catch Firefox exception if obj is hidden
  };

  // get selected text from an input field
  this.get_input_selection = function(obj)
  {
    var start = 0, end = 0, normalizedValue = '';

    if (typeof obj.selectionStart == "number" && typeof obj.selectionEnd == "number") {
      normalizedValue = obj.value;
      start = obj.selectionStart;
      end = obj.selectionEnd;
    }

    return {start: start, end: end, text: normalizedValue.substr(start, end-start)};
  };

  // disable/enable all fields of a form
  this.lock_form = function(form, lock)
  {
    if (!form || !form.elements)
      return;

    var n, len, elm;

    if (lock)
      this.disabled_form_elements = [];

    for (n=0, len=form.elements.length; n<len; n++) {
      elm = form.elements[n];

      if (elm.type == 'hidden')
        continue;
      // remember which elem was disabled before lock
      if (lock && elm.disabled)
        this.disabled_form_elements.push(elm);
      else if (lock || $.inArray(elm, this.disabled_form_elements) < 0)
        elm.disabled = lock;
    }
  };

  this.mailto_handler_uri = function()
  {
    return location.href.split('?')[0] + '?_task=mail&_action=compose&_to=%s';
  };

  this.register_protocol_handler = function(name)
  {
    try {
      window.navigator.registerProtocolHandler('mailto', this.mailto_handler_uri(), name);
    }
    catch(e) {
      this.display_message(String(e), 'error');
    }
  };

  this.check_protocol_handler = function(name, elem)
  {
    var nav = window.navigator;

    if (!nav || (typeof nav.registerProtocolHandler != 'function')) {
      $(elem).addClass('disabled').click(function(){ return false; });
    }
    else if (typeof nav.isProtocolHandlerRegistered == 'function') {
      var status = nav.isProtocolHandlerRegistered('mailto', this.mailto_handler_uri());
      if (status)
        $(elem).parent().find('.mailtoprotohandler-status').html(status);
    }
    else {
      $(elem).click(function() { ref.register_protocol_handler(name); return false; });
    }
  };

  // Checks browser capabilities eg. PDF support, TIF support
  this.browser_capabilities_check = function()
  {
    if (!this.env.browser_capabilities)
      this.env.browser_capabilities = {};

    $.each(['pdf', 'flash', 'tiff', 'webp'], function() {
      if (ref.env.browser_capabilities[this] === undefined)
        ref.env.browser_capabilities[this] = ref[this + '_support_check']();
    });
  };

  // Returns browser capabilities string
  this.browser_capabilities = function()
  {
    if (!this.env.browser_capabilities)
      return '';

    var n, ret = [];

    for (n in this.env.browser_capabilities)
      ret.push(n + '=' + this.env.browser_capabilities[n]);

    return ret.join();
  };

  this.tiff_support_check = function()
  {
    this.image_support_check('tiff');
    return 0;
  };

  this.webp_support_check = function()
  {
    this.image_support_check('webp');
    return 0;
  };

  this.image_support_check = function(type)
  {
    window.setTimeout(function() {
      var img = new Image();
      img.onload = function() { ref.env.browser_capabilities[type] = 1; };
      img.onerror = function() { ref.env.browser_capabilities[type] = 0; };
      img.src = ref.assets_path('program/resources/blank.' + type);
    }, 10);
  };

  this.pdf_support_check = function()
  {
    var i, plugin = navigator.mimeTypes ? navigator.mimeTypes["application/pdf"] : {},
      plugins = navigator.plugins,
      len = plugins.length,
      regex = /Adobe Reader|PDF|Acrobat/i;

    if (plugin && plugin.enabledPlugin)
        return 1;

    if ('ActiveXObject' in window) {
      try {
        if (plugin = new ActiveXObject("AcroPDF.PDF"))
          return 1;
      }
      catch (e) {}
      try {
        if (plugin = new ActiveXObject("PDF.PdfCtrl"))
          return 1;
      }
      catch (e) {}
    }

    for (i=0; i<len; i++) {
      plugin = plugins[i];
      if (typeof plugin === 'String') {
        if (regex.test(plugin))
          return 1;
      }
      else if (plugin.name && regex.test(plugin.name))
        return 1;
    }

    window.setTimeout(function() {
      $('<object>').attr({
          data: ref.assets_path('program/resources/dummy.pdf'),
          type: 'application/pdf',
          style: 'position: "absolute"; top: -1000px; height: 1px; width: 1px'
        })
        .on('load error', function(e) {
          ref.env.browser_capabilities.pdf = e.type == 'load' ? 1 : 0;
          $(this).remove();
        })
        .appendTo($('body'));
      }, 10);

    return 0;
  };

  this.flash_support_check = function()
  {
    var plugin = navigator.mimeTypes ? navigator.mimeTypes["application/x-shockwave-flash"] : {};

    if (plugin && plugin.enabledPlugin)
        return 1;

    if ('ActiveXObject' in window) {
      try {
        if (plugin = new ActiveXObject("ShockwaveFlash.ShockwaveFlash"))
          return 1;
      }
      catch (e) {}
    }

    return 0;
  };

  this.assets_path = function(path)
  {
    if (this.env.assets_path && !path.startsWith(this.env.assets_path)) {
      path = this.env.assets_path + path;
    }

    return path;
  };

  // Cookie setter
  this.set_cookie = function(name, value, expires)
  {
    setCookie(name, value, expires, this.env.cookie_path, this.env.cookie_domain, this.env.cookie_secure);
  };

  this.get_local_storage_prefix = function()
  {
    if (!this.local_storage_prefix)
      this.local_storage_prefix = 'roundcube.' + (this.env.user_id || 'anonymous') + '.';

    return this.local_storage_prefix;
  };

  // wrapper for localStorage.getItem(key)
  this.local_storage_get_item = function(key, deflt, encrypted)
  {
    var item, result;

    // TODO: add encryption
    try {
      item = localStorage.getItem(this.get_local_storage_prefix() + key);
      result = JSON.parse(item);
    }
    catch (e) { }

    return result || deflt || null;
  };

  // wrapper for localStorage.setItem(key, data)
  this.local_storage_set_item = function(key, data, encrypted)
  {
    // try/catch to handle no localStorage support, but also error
    // in Safari-in-private-browsing-mode where localStorage exists
    // but can't be used (#1489996)
    try {
      // TODO: add encryption
      localStorage.setItem(this.get_local_storage_prefix() + key, JSON.stringify(data));
      return true;
    }
    catch (e) {
      return false;
    }
  };

  // wrapper for localStorage.removeItem(key)
  this.local_storage_remove_item = function(key)
  {
    try {
      localStorage.removeItem(this.get_local_storage_prefix() + key);
      return true;
    }
    catch (e) {
      return false;
    }
  };

  this.print_dialog = function()
  {
    if (bw.safari)
      setTimeout('window.print()', 10);
    else
      window.print();
  };
}  // end object rcube_webmail


// some static methods
rcube_webmail.long_subject_title = function(elem, indent)
{
  if (!elem.title) {
    var $elem = $(elem);
    if ($elem.width() + (indent || 0) * 15 > $elem.parent().width())
      elem.title = rcube_webmail.subject_text(elem);
  }
};

rcube_webmail.long_subject_title_ex = function(elem)
{
  if (!elem.title) {
    var $elem = $(elem),
      txt = $.trim($elem.text()),
      tmp = $('<span>').text(txt)
        .css({'position': 'absolute', 'float': 'left', 'visibility': 'hidden',
          'font-size': $elem.css('font-size'), 'font-weight': $elem.css('font-weight')})
        .appendTo($('body')),
      w = tmp.width();

    tmp.remove();
    if (w + $('span.branch', $elem).width() * 15 > $elem.width())
      elem.title = rcube_webmail.subject_text(elem);
  }
};

rcube_webmail.subject_text = function(elem)
{
  var t = $(elem).clone();
  t.find('.skip-on-drag,.skip-content,.voice').remove();
  return t.text();
};

// set event handlers on all iframe elements (and their contents)
rcube_webmail.set_iframe_events = function(events)
{
  $('iframe').each(function() {
    var frame = $(this);
    $.each(events, function(event_name, event_handler) {
      frame.on('load', function(e) {
        try { $(this).contents().on(event_name, event_handler); }
        catch (e) {/* catch possible permission error in IE */ }
      });

      try { frame.contents().on(event_name, event_handler); }
      catch (e) {/* catch possible permission error in IE */ }
    });
  });
};

rcube_webmail.prototype.get_cookie = getCookie;

// copy event engine prototype
rcube_webmail.prototype.addEventListener = rcube_event_engine.prototype.addEventListener;
rcube_webmail.prototype.removeEventListener = rcube_event_engine.prototype.removeEventListener;
rcube_webmail.prototype.triggerEvent = rcube_event_engine.prototype.triggerEvent;<|MERGE_RESOLUTION|>--- conflicted
+++ resolved
@@ -4082,11 +4082,7 @@
             ref.mark_all_read(folder, $('input:checked', this).val());
             return true;
           },
-<<<<<<< HEAD
-          {button: 'mark', height: 100}
-=======
           {button: 'mark'}
->>>>>>> afa03008
         );
 
         return;
