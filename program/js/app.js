--- conflicted
+++ resolved
@@ -5449,20 +5449,7 @@
     if (id === null || !this.env.contacts[id] || !this.ksearch_input)
       return;
 
-    // get cursor pos
-<<<<<<< HEAD
-    var inp_value = this.ksearch_input.value,
-      cpos = this.get_caret_pos(this.ksearch_input),
-      p = inp_value.lastIndexOf(this.ksearch_value, cpos),
-      trigger = false,
-      insert = '',
-      delim = ', ',
-      // replace search string with full address
-      pre = inp_value.substring(0, p),
-      end = inp_value.substring(p+this.ksearch_value.length, inp_value.length);
-=======
-    var trigger = false, insert = '';
->>>>>>> f9e53d95
+    var trigger = false, insert = '', delim = ', ';
 
     this.ksearch_destroy();
 
@@ -5507,14 +5494,8 @@
     if (this.ksearch_pane && this.ksearch_pane.is(":visible"))
       this.ksearch_pane.hide();
 
-<<<<<<< HEAD
     // get string from cursor position back to the last comma or semicolon
-    var cpos = this.get_caret_pos(this.ksearch_input),
-      q = inp_value.substr(0, cpos).split(/[,;]/).pop(),
-=======
-    // get string from current cursor pos to last comma
     var q = this.ksearch_input_get(),
->>>>>>> f9e53d95
       min = this.env.autocomplete_min_length,
       data = this.ksearch_data;
 
@@ -5670,9 +5651,7 @@
       value = this.ksearch_input.value;
     }
 
-    sp = value.lastIndexOf(this.env.recipients_separator, cp - 1);
-
-    return value.substring(sp + 1, cp);
+    return value.substr(0, cp).split(/[,;]/).pop();
   };
 
   // Setter for input value (with support for non-input content-editable elements)
