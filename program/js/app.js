--- conflicted
+++ resolved
@@ -6438,21 +6438,15 @@
   {
     var undelete = this.env.source && this.env.address_sources[this.env.source].undelete;
 
-<<<<<<< HEAD
-    if (!undelete) {
-      cid = this.contact_list.get_selection();
+    if (undelete) {
+      this._with_selected_contacts('delete');
+    }
+    else {
+      var cid = this.contact_list.get_selection();
       this.confirm_dialog(this.get_label('deletecontactconfirm'), 'delete', function() {
-          ref._with_selected_contacts('delete', {_cid: cid});
-        });
-    }
-=======
-    if (undelete)
-      this._with_selected_contacts('delete');
-    else
-      this.confirm_dialog(this.get_label('deletecontactconfirm'), 'delete', function() {
-        ref._with_selected_contacts('delete');
+        ref._with_selected_contacts('delete', {_cid: cid});
       });
->>>>>>> a5174956
+    }
   };
 
   this._with_selected_contacts = function(action, post_data)
