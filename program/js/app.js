--- conflicted
+++ resolved
@@ -283,14 +283,8 @@
             }, this.env.mail_read_time * 1000);
 
           if (this.env.blockedobjects) {
-<<<<<<< HEAD
             $(this.gui_objects.remoteobjectsmsg).show();
-            this.enable_command('load-images', 'always-load', true);
-=======
-            if (this.gui_objects.remoteobjectsmsg)
-              this.gui_objects.remoteobjectsmsg.style.display = 'block';
             this.enable_command('load-remote', true);
->>>>>>> c11e593c
           }
 
           // make preview/message frame visible
