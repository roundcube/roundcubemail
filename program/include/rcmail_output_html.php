<?php

/**
 +-----------------------------------------------------------------------+
 | program/include/rcmail_output_html.php                                |
 |                                                                       |
 | This file is part of the Roundcube Webmail client                     |
 | Copyright (C) 2006-2014, The Roundcube Dev Team                       |
 |                                                                       |
 | Licensed under the GNU General Public License version 3 or            |
 | any later version with exceptions for skins & plugins.                |
 | See the README file for a full license statement.                     |
 |                                                                       |
 | PURPOSE:                                                              |
 |   Class to handle HTML page output using a skin template.             |
 |                                                                       |
 +-----------------------------------------------------------------------+
 | Author: Thomas Bruederli <roundcube@gmail.com>                        |
 +-----------------------------------------------------------------------+
*/

/**
 * Class to create HTML page output using a skin template
 *
 * @package    Webmail
 * @subpackage View
 */
class rcmail_output_html extends rcmail_output
{
    public $type = 'html';

    protected $message;
    protected $template_name;
    protected $objects      = array();
    protected $js_env       = array();
    protected $js_labels    = array();
    protected $js_commands  = array();
    protected $skin_paths   = array();
    protected $skin_name    = '';
    protected $scripts_path = '';
    protected $script_files = array();
    protected $css_files    = array();
    protected $scripts      = array();
    protected $header       = '';
    protected $footer       = '';
    protected $body         = '';
    protected $base_path    = '';
    protected $assets_path;
    protected $assets_dir   = RCUBE_INSTALL_PATH;
    protected $devel_mode   = false;
    protected $default_template = "<html>\n<head><title></title></head>\n<body></body>\n</html>";

    // deprecated names of templates used before 0.5
    protected $deprecated_templates = array(
        'contact'      => 'showcontact',
        'contactadd'   => 'addcontact',
        'contactedit'  => 'editcontact',
        'identityedit' => 'editidentity',
        'messageprint' => 'printmessage',
    );

    // deprecated names of template objects used before 1.4
    protected $deprecated_template_objects = array(
        'addressframe'        => 'contentframe',
        'messagecontentframe' => 'contentframe',
        'prefsframe'          => 'contentframe',
        'folderframe'         => 'contentframe',
        'identityframe'       => 'contentframe',
        'responseframe'       => 'contentframe',
        'keyframe'            => 'contentframe',
        'filterframe'         => 'contentframe',
    );

    /**
     * Constructor
     */
    public function __construct($task = null, $framed = false)
    {
        parent::__construct();

        $this->devel_mode = $this->config->get('devel_mode');

        $this->set_env('task', $task);
        $this->set_env('standard_windows', (bool) $this->config->get('standard_windows'));
        $this->set_env('locale', $_SESSION['language']);
        $this->set_env('devel_mode', $this->devel_mode);

        // Version number e.g. 1.4.2 will be 10402
        $version = explode('.', preg_replace('/[^0-9.].*/', '', RCMAIL_VERSION));
        $this->set_env('rcversion', $version[0] * 10000 + $version[1] * 100 + $version[2]);

        // add cookie info
        $this->set_env('cookie_domain', ini_get('session.cookie_domain'));
        $this->set_env('cookie_path', ini_get('session.cookie_path'));
        $this->set_env('cookie_secure', filter_var(ini_get('session.cookie_secure'), FILTER_VALIDATE_BOOLEAN));

        // load and setup the skin
        $this->set_skin($this->config->get('skin'));
        $this->set_assets_path($this->config->get('assets_path'), $this->config->get('assets_dir'));

        if (!empty($_REQUEST['_extwin']))
            $this->set_env('extwin', 1);
        if ($this->framed || $framed)
            $this->set_env('framed', 1);

        $lic = <<<EOF
/*
        @licstart  The following is the entire license notice for the 
        JavaScript code in this page.

        Copyright (C) 2005-2014 The Roundcube Dev Team

        The JavaScript code in this page is free software: you can redistribute
        it and/or modify it under the terms of the GNU General Public License
        as published by the Free Software Foundation, either version 3 of
        the License, or (at your option) any later version.

        The code is distributed WITHOUT ANY WARRANTY; without even the implied
        warranty of MERCHANTABILITY or FITNESS FOR A PARTICULAR PURPOSE.
        See the GNU GPL for more details.

        @licend  The above is the entire license notice
        for the JavaScript code in this page.
*/
EOF;
        // add common javascripts
        $this->add_script($lic, 'head_top');
        $this->add_script('var '.self::JS_OBJECT_NAME.' = new rcube_webmail();', 'head_top');

        // don't wait for page onload. Call init at the bottom of the page (delayed)
        $this->add_script(self::JS_OBJECT_NAME.'.init();', 'docready');

        $this->scripts_path = 'program/js/';
        $this->include_script('jquery.min.js');
        $this->include_script('common.js');
        $this->include_script('app.js');

        // register common UI objects
        $this->add_handlers(array(
            'loginform'       => array($this, 'login_form'),
            'preloader'       => array($this, 'preloader'),
            'username'        => array($this, 'current_username'),
            'message'         => array($this, 'message_container'),
            'charsetselector' => array($this, 'charset_selector'),
            'aboutcontent'    => array($this, 'about_content'),
        ));

        // set blankpage (watermark) url
        $blankpage = $this->config->get('blankpage_url', '/watermark.html');
        $this->set_env('blankpage', $blankpage);
    }

    /**
     * Set environment variable
     *
     * @param string  $name    Property name
     * @param mixed   $value   Property value
     * @param boolean $addtojs True if this property should be added
     *                         to client environment
     */
    public function set_env($name, $value, $addtojs = true)
    {
        $this->env[$name] = $value;

        if ($addtojs || isset($this->js_env[$name])) {
            $this->js_env[$name] = $value;
        }
    }

    /**
     * Parse and set assets path
     *
     * @param string $path   Assets path URL (relative or absolute)
     * @param string $fs_dif Assets path in filesystem
     */
    public function set_assets_path($path, $fs_dir = null)
    {
        if (empty($path)) {
            return;
        }

        $path = rtrim($path, '/') . '/';

        // handle relative assets path
        if (!preg_match('|^https?://|', $path) && $path[0] != '/') {
            // save the path to search for asset files later
            $this->assets_dir = $path;

            $base = preg_replace('/[?#&].*$/', '', $_SERVER['REQUEST_URI']);
            $base = rtrim($base, '/');

            // remove url token if exists
            if ($len = intval($this->config->get('use_secure_urls'))) {
                $_base  = explode('/', $base);
                $last   = count($_base) - 1;
                $length = $len > 1 ? $len : 16; // as in rcube::get_secure_url_token()

                // we can't use real token here because it
                // does not exists in unauthenticated state,
                // hope this will not produce false-positive matches
                if ($last > -1 && preg_match('/^[a-f0-9]{' . $length . '}$/', $_base[$last])) {
                    $path = '../' . $path;
                }
            }
        }

        // set filesystem path for assets
        if ($fs_dir) {
            if ($fs_dir[0] != '/') {
                $fs_dir = realpath(RCUBE_INSTALL_PATH . $fs_dir);
            }
            // ensure the path ends with a slash
            $this->assets_dir = rtrim($fs_dir, '/') . '/';
        }

        $this->assets_path = $path;
        $this->set_env('assets_path', $path);
    }

    /**
     * Getter for the current page title
     *
     * @return string The page title
     */
    protected function get_pagetitle()
    {
        if (!empty($this->pagetitle)) {
            $title = $this->pagetitle;
        }
        else if ($this->env['task'] == 'login') {
            $title = $this->app->gettext(array(
                'name' => 'welcome',
                'vars' => array('product' => $this->config->get('product_name')
            )));
        }
        else {
            $title = ucfirst($this->env['task']);
        }

        return $title;
    }

    /**
     * Set skin
     *
     * @param string $skin Skin name
     */
    public function set_skin($skin)
    {
        if (!$this->check_skin($skin)) {
            $skin = rcube_config::DEFAULT_SKIN;
        }

        $skin_path = 'skins/' . $skin;

        $this->config->set('skin_path', $skin_path);
        $this->base_path = $skin_path;

        // register skin path(s)
        $this->skin_paths = array();
        $this->load_skin($skin_path);

        $this->skin_name = $skin;
        $this->set_env('skin', $skin);
    }

    /**
     * Check skin validity/existence
     *
     * @param string $skin Skin name
     *
     * @return bool True if the skin exist and is readable, False otherwise
     */
    public function check_skin($skin)
    {
        // Sanity check to prevent from path traversal vulnerability (#1490620)
        if (strpos($skin, '/') !== false || strpos($skin, "\\") !== false) {
            rcube::raise_error(array(
                    'file'    => __FILE__,
                    'line'    => __LINE__,
                    'message' => 'Invalid skin name'
                ), true, false);

            return false;
        }

        $path = RCUBE_INSTALL_PATH . 'skins/';

        return !empty($skin) && is_dir($path . $skin) && is_readable($path . $skin);
    }

    /**
     * Helper method to recursively read skin meta files and register search paths
     */
    private function load_skin($skin_path)
    {
        $this->skin_paths[] = $skin_path;

        // read meta file and check for dependencies
        $meta = @file_get_contents(RCUBE_INSTALL_PATH . $skin_path . '/meta.json');
        $meta = @json_decode($meta, true);

        $meta['path']  = $skin_path;
        $path_elements = explode('/', $skin_path);
        $skin_id       = end($path_elements);

        if (!$meta['name']) {
            $meta['name'] = $skin_id;
        }

        $this->skins[$skin_id] = $meta;

        if ($meta['extends']) {
            $path = RCUBE_INSTALL_PATH . 'skins/';
            if (is_dir($path . $meta['extends']) && is_readable($path . $meta['extends'])) {
                $this->load_skin('skins/' . $meta['extends']);
            }
        }

        foreach ((array) $meta['config'] as $key => $value) {
            $this->config->set($key, $value, true);
        }

        if (!empty($meta['config'])) {
            $value = array_merge((array) $this->config->get('dont_override'), array_keys($meta['config']));
            $this->config->set('dont_override', $value, true);
        }

        if (!empty($meta['localization'])) {
            $locdir = $meta['localization'] === true ? 'localization' : $meta['localization'];
            if ($texts = $this->app->read_localization(RCUBE_INSTALL_PATH . $skin_path . '/' . $locdir)) {
                $this->app->load_language($_SESSION['language'], $texts);
            }
        }
    }

    /**
     * Check if a specific template exists
     *
     * @param string $name Template name
     *
     * @return boolean True if template exists
     */
    public function template_exists($name)
    {
        foreach ($this->skin_paths as $skin_path) {
            $filename = RCUBE_INSTALL_PATH . $skin_path . '/templates/' . $name . '.html';
            if ((is_file($filename) && is_readable($filename))
                || ($this->deprecated_templates[$name] && $this->template_exists($this->deprecated_templates[$name]))
            ) {
                return true;
            }
        }

        return false;
    }

    /**
     * Find the given file in the current skin path stack
     *
     * @param string $file       File name/path to resolve (starting with /)
     * @param string &$skin_path Reference to the base path of the matching skin
     * @param string $add_path   Additional path to search in
     *
     * @return mixed Relative path to the requested file or False if not found
     */
    public function get_skin_file($file, &$skin_path = null, $add_path = null)
    {
        $skin_paths = $this->skin_paths;

        if ($add_path) {
            array_unshift($skin_paths, $add_path);
            $skin_paths = array_unique($skin_paths);
        }

        if ($skin_path = $this->find_file_path($file, $skin_paths)) {
            return $skin_path . $file;
        }

        return false;
    }

    /**
     * Find path of the asset file
     */
    protected function find_file_path($file, $skin_paths)
    {
        foreach ($skin_paths as $skin_path) {
            if ($this->assets_dir != RCUBE_INSTALL_PATH) {
                if (realpath($this->assets_dir . $skin_path . $file)) {
                    return $skin_path;
                }
            }

            if (realpath(RCUBE_INSTALL_PATH . $skin_path . $file)) {
                return $skin_path;
            }
        }
    }

    /**
     * Register a GUI object to the client script
     *
     * @param string $obj Object name
     * @param string $id  Object ID
     */
    public function add_gui_object($obj, $id)
    {
        $this->add_script(self::JS_OBJECT_NAME.".gui_object('$obj', '$id');");
    }

    /**
     * Call a client method
     *
     * @param string Method to call
     * @param ... Additional arguments
     */
    public function command()
    {
        $cmd = func_get_args();
        if (strpos($cmd[0], 'plugin.') !== false)
            $this->js_commands[] = array('triggerEvent', $cmd[0], $cmd[1]);
        else
            $this->js_commands[] = $cmd;
    }

    /**
     * Add a localized label to the client environment
     */
    public function add_label()
    {
        $args = func_get_args();

        if (count($args) == 1 && is_array($args[0])) {
            $args = $args[0];
        }

        foreach ($args as $name) {
            $this->js_labels[$name] = $this->app->gettext($name);
        }
    }

    /**
     * Invoke display_message command
     *
     * @param string  $message  Message to display
     * @param string  $type     Message type [notice|confirm|error]
     * @param array   $vars     Key-value pairs to be replaced in localized text
     * @param boolean $override Override last set message
     * @param int     $timeout  Message display time in seconds
     *
     * @uses self::command()
     */
    public function show_message($message, $type='notice', $vars=null, $override=true, $timeout=0)
    {
        if ($override || !$this->message) {
            if ($this->app->text_exists($message)) {
                if (!empty($vars))
                    $vars = array_map(array('rcube','Q'), $vars);
                $msgtext = $this->app->gettext(array('name' => $message, 'vars' => $vars));
            }
            else
                $msgtext = $message;

            $this->message = $message;
            $this->command('display_message', $msgtext, $type, $timeout * 1000);
        }
    }

    /**
     * Delete all stored env variables and commands
     *
     * @param bool $all Reset all env variables (including internal)
     */
    public function reset($all = false)
    {
        $framed = $this->framed;
        $env    = $all ? null : array_intersect_key($this->env, array('extwin'=>1, 'framed'=>1));

        parent::reset();

        // let some env variables survive
        $this->env          = $this->js_env = $env;
        $this->framed       = $framed || $this->env['framed'];
        $this->js_labels    = array();
        $this->js_commands  = array();
        $this->script_files = array();
        $this->scripts      = array();
        $this->header       = '';
        $this->footer       = '';
        $this->body         = '';

        // load defaults
        if (!$all) {
            $this->__construct();
        }
    }

    /**
     * Redirect to a certain url
     *
     * @param mixed $p      Either a string with the action or url parameters as key-value pairs
     * @param int   $delay  Delay in seconds
     * @param bool  $secure Redirect to secure location (see rcmail::url())
     */
    public function redirect($p = array(), $delay = 1, $secure = false)
    {
        if ($this->env['extwin'])
            $p['extwin'] = 1;
        $location = $this->app->url($p, false, false, $secure);
        header('Location: ' . $location);
        exit;
    }

    /**
     * Send the request output to the client.
     * This will either parse a skin tempalte or send an AJAX response
     *
     * @param string  $templ Template name
     * @param boolean $exit  True if script should terminate (default)
     */
    public function send($templ = null, $exit = true)
    {
        if ($templ != 'iframe') {
            // prevent from endless loops
            if ($exit != 'recur' && $this->app->plugins->is_processing('render_page')) {
                rcube::raise_error(array('code' => 505, 'type' => 'php',
                  'file' => __FILE__, 'line' => __LINE__,
                  'message' => 'Recursion alert: ignoring output->send()'), true, false);
                return;
            }
            $this->parse($templ, false);
        }
        else {
            $this->framed = true;
            $this->write();
        }

        // set output asap
        ob_flush();
        flush();

        if ($exit) {
            exit;
        }
    }

    /**
     * Process template and write to stdOut
     *
     * @param string $template HTML template content
     */
    public function write($template = '')
    {
        if (!empty($this->script_files)) {
            $this->set_env('request_token', $this->app->get_request_token());
        }

        // Fix assets path on blankpage
        if ($this->js_env['blankpage']) {
            $this->js_env['blankpage'] = $this->asset_url($this->abs_url($this->js_env['blankpage'], true));
        }

        $commands = $this->get_js_commands($framed);

        // if all js commands go to parent window we can ignore all
        // script files and skip rcube_webmail initialization (#1489792)
        if ($framed) {
            $this->scripts      = array();
            $this->script_files = array();
            $this->header       = '';
            $this->footer       = '';
        }

        // write all javascript commands
        if (!empty($commands)) {
            $this->add_script($commands, 'head_top');
        }

        // allow (legal) iframe content to be loaded
        $iframe = $this->framed || $this->env['framed'];
        if (!headers_sent() && $iframe && ($xopt = $this->app->config->get('x_frame_options', 'sameorigin'))) {
            if (strtolower($xopt) != 'sameorigin') {
                header('X-Frame-Options: sameorigin', true);
            }
        }

        // call super method
        $this->_write($template, $this->config->get('skin_path'));
    }

    /**
     * Parse a specific skin template and deliver to stdout (or return)
     *
     * @param string  $name  Template name
     * @param boolean $exit  Exit script
     * @param boolean $write Don't write to stdout, return parsed content instead
     *
     * @link http://php.net/manual/en/function.exit.php
     */
    function parse($name = 'main', $exit = true, $write = true)
    {
        $plugin   = false;
        $realname = $name;
        $plugin_skin_paths = array();

        $this->template_name = $realname;

        $temp = explode('.', $name, 2);
        if (count($temp) > 1) {
            $plugin   = $temp[0];
            $name     = $temp[1];
            $skin_dir = $plugin . '/skins/' . $this->config->get('skin');

            // apply skin search escalation list to plugin directory
            foreach ($this->skin_paths as $skin_path) {
                $plugin_skin_paths[] = $this->app->plugins->url . $plugin . '/' . $skin_path;
            }

            // add fallback to default skin
            if (is_dir($this->app->plugins->dir . $plugin . '/skins/default')) {
                $skin_dir = $plugin . '/skins/default';
                $plugin_skin_paths[] = $this->app->plugins->url . $skin_dir;
            }

            // prepend plugin skin paths to search list
            $this->skin_paths = array_merge($plugin_skin_paths, $this->skin_paths);
        }

        // find skin template
        $path = false;
        foreach ($this->skin_paths as $skin_path) {
            $path = RCUBE_INSTALL_PATH . "$skin_path/templates/$name.html";

            // fallback to deprecated template names
            if (!is_readable($path) && ($dname = $this->deprecated_templates[$realname])) {
                $path = RCUBE_INSTALL_PATH . "$skin_path/templates/$dname.html";

                if (is_readable($path)) {
                    rcube::raise_error(array(
                            'code' => 502, 'file' => __FILE__, 'line' => __LINE__,
                            'message' => "Using deprecated template '$dname' in $skin_path/templates. Please rename to '$realname'"
                        ), true, false);
                }
            }

            if (is_readable($path)) {
                $this->config->set('skin_path', $skin_path);
                // set base_path to core skin directory (not plugin's skin)
                $this->base_path = preg_replace('!plugins/\w+/!', '', $skin_path);
                $skin_dir        = preg_replace('!^plugins/!', '', $skin_path);
                break;
            }
            else {
                $path = false;
            }
        }

        // read template file
        if (!$path || ($templ = @file_get_contents($path)) === false) {
            rcube::raise_error(array(
                'code' => 404,
                'type' => 'php',
                'line' => __LINE__,
                'file' => __FILE__,
                'message' => 'Error loading template for '.$realname
                ), true, $write);

            $this->skin_paths = array_slice($this->skin_paths, count($plugin_skin_paths));
            return false;
        }

        // replace all path references to plugins/... with the configured plugins dir
        // and /this/ to the current plugin skin directory
        if ($plugin) {
            $templ = preg_replace(
                array('/\bplugins\//', '/(["\']?)\/this\//'),
                array($this->app->plugins->url, '\\1'.$this->app->plugins->url.$skin_dir.'/'),
                $templ
            );
        }

        // parse for specialtags
        $output = $this->parse_conditions($templ);
        $output = $this->parse_xml($output);

        // trigger generic hook where plugins can put additional content to the page
        $hook = $this->app->plugins->exec_hook("render_page", array(
                'template' => $realname, 'content' => $output, 'write' => $write));

        // save some memory
        $output = $hook['content'];
        unset($hook['content']);

        // remove plugin skin paths from current context
        $this->skin_paths = array_slice($this->skin_paths, count($plugin_skin_paths));

        if (!$write) {
            return $this->postrender($output);
        }

        $this->write(trim($output));

        if ($exit) {
            exit;
        }
    }

    /**
     * Return executable javascript code for all registered commands
     */
    protected function get_js_commands(&$framed = null)
    {
        $out             = '';
        $parent_commands = 0;
        $top_commands    = array();

        // these should be always on top,
        // e.g. hide_message() below depends on env.framed
        if (!$this->framed && !empty($this->js_env)) {
            $top_commands[] = array('set_env', $this->js_env);
        }
        if (!empty($this->js_labels)) {
            $top_commands[] = array('add_label', $this->js_labels);
        }

        // unlock interface after iframe load
        $unlock = preg_replace('/[^a-z0-9]/i', '', $_REQUEST['_unlock']);
        if ($this->framed) {
            $top_commands[] = array('iframe_loaded', $unlock);
        }
        else if ($unlock) {
            $top_commands[] = array('hide_message', $unlock);
        }

        $commands = array_merge($top_commands, $this->js_commands);

        foreach ($commands as $i => $args) {
            $method = array_shift($args);
            $parent = $this->framed || preg_match('/^parent\./', $method);

            foreach ($args as $i => $arg) {
                $args[$i] = self::json_serialize($arg, $this->devel_mode);
            }

            if ($parent) {
                $parent_commands++;
                $method        = preg_replace('/^parent\./', '', $method);
                $parent_prefix = 'if (window.parent && parent.' . self::JS_OBJECT_NAME . ') parent.';
                $method        = $parent_prefix . self::JS_OBJECT_NAME . '.' . $method;
            }
            else {
                $method = self::JS_OBJECT_NAME . '.' . $method;
            }

            $out .= sprintf("%s(%s);\n", $method, implode(',', $args));
        }

        $framed = $parent_prefix && $parent_commands == count($commands);

        // make the output more compact if all commands go to parent window
        if ($framed) {
            $out = "if (window.parent && parent." . self::JS_OBJECT_NAME . ") {\n"
                . str_replace($parent_prefix, "\tparent.", $out)
                . "}\n";
        }

        return $out;
    }

    /**
     * Make URLs starting with a slash point to skin directory
     *
     * @param string $str          Input string
     * @param bool   $search_path  True if URL should be resolved using the current skin path stack
     *
     * @return string URL
     */
    public function abs_url($str, $search_path = false)
    {
        if ($str[0] == '/') {
            if ($search_path && ($file_url = $this->get_skin_file($str, $skin_path))) {
                return $file_url;
            }

            return $this->base_path . $str;
        }

        return $str;
    }

    /**
     * Show error page and terminate script execution
     *
     * @param int    $code    Error code
     * @param string $message Error message
     */
    public function raise_error($code, $message)
    {
        global $__page_content, $ERROR_CODE, $ERROR_MESSAGE;

        $ERROR_CODE    = $code;
        $ERROR_MESSAGE = $message;

        include RCUBE_INSTALL_PATH . 'program/steps/utils/error.inc';
        exit;
    }

    /**
     * Modify path by adding URL prefix if configured
     */
    public function asset_url($path)
    {
        // iframe content can't be in a different domain
        // @TODO: check if assests are on a different domain

        if (!$this->assets_path || in_array($path[0], array('?', '/', '.')) || strpos($path, '://')) {
            return $path;
        }

        return $this->assets_path . $path;
    }


    /*****  Template parsing methods  *****/

    /**
     * Replace all strings ($varname)
     * with the content of the according global variable.
     */
    protected function parse_with_globals($input)
    {
        $GLOBALS['__version']   = html::quote(RCMAIL_VERSION);
        $GLOBALS['__comm_path'] = html::quote($this->app->comm_path);
        $GLOBALS['__skin_path'] = html::quote($this->base_path);

        return preg_replace_callback('/\$(__[a-z0-9_\-]+)/',
            array($this, 'globals_callback'), $input);
    }

    /**
     * Callback function for preg_replace_callback() in parse_with_globals()
     */
    protected function globals_callback($matches)
    {
        return $GLOBALS[$matches[1]];
    }

    /**
     * Correct absolute paths in images and other tags
     * add timestamp to .js and .css filename
     */
    protected function fix_paths($output)
    {
        return preg_replace_callback(
            '!(src|href|background)=(["\']?)([a-z0-9/_.-]+)(["\'\s>])!i',
            array($this, 'file_callback'), $output);
    }

    /**
     * Callback function for preg_replace_callback in fix_paths()
     *
     * @return string Parsed string
     */
    protected function file_callback($matches)
    {
        $file = $matches[3];
        $file = preg_replace('!^/this/!', '/', $file);

        // correct absolute paths
        if ($file[0] == '/') {
            $this->get_skin_file($file, $skin_path, $this->base_path);
            $file = ($skin_path ?: $this->base_path) . $file;
        }

        // add file modification timestamp
        if (preg_match('/\.(js|css)$/', $file, $m)) {
            $file = $this->file_mod($file);
        }

        return $matches[1] . '=' . $matches[2] . $file . $matches[4];
    }

    /**
     * Correct paths of asset files according to assets_path
     */
    protected function fix_assets_paths($output)
    {
        return preg_replace_callback(
            '!(src|href|background)=(["\']?)([a-z0-9/_.?=-]+)(["\'\s>])!i',
            array($this, 'assets_callback'), $output);
    }

    /**
     * Callback function for preg_replace_callback in fix_assets_paths()
     *
     * @return string Parsed string
     */
    protected function assets_callback($matches)
    {
        $file = $this->asset_url($matches[3]);

        return $matches[1] . '=' . $matches[2] . $file . $matches[4];
    }

    /**
     * Modify file by adding mtime indicator
     */
    protected function file_mod($file)
    {
        $fs  = false;
        $ext = substr($file, strrpos($file, '.') + 1);

        // use minified file if exists (not in development mode)
        if (!$this->devel_mode && !preg_match('/\.min\.' . $ext . '$/', $file)) {
            $minified_file = substr($file, 0, strlen($ext) * -1) . 'min.' . $ext;
            if ($fs = @filemtime($this->assets_dir . $minified_file)) {
                return $minified_file . '?s=' . $fs;
            }
        }

        if ($fs = @filemtime($this->assets_dir . $file)) {
            $file .= '?s=' . $fs;
        }

        return $file;
    }

    /**
     * Public wrapper to dipp into template parsing.
     *
     * @param string $input Template content
     *
     * @return string
     * @uses   rcmail_output_html::parse_xml()
     * @since  0.1-rc1
     */
    public function just_parse($input)
    {
        $input = $this->parse_conditions($input);
        $input = $this->parse_xml($input);
        $input = $this->postrender($input);

        return $input;
    }

    /**
     * Parse for conditional tags
     */
    protected function parse_conditions($input)
    {
        $matches = preg_split('/<roundcube:(if|elseif|else|endif)\s+([^>]+)>\n?/is', $input, 2, PREG_SPLIT_DELIM_CAPTURE);
        if ($matches && count($matches) == 4) {
            if (preg_match('/^(else|endif)$/i', $matches[1])) {
                return $matches[0] . $this->parse_conditions($matches[3]);
            }

            $attrib = html::parse_attrib_string($matches[2]);

            if (isset($attrib['condition'])) {
                $condmet    = $this->check_condition($attrib['condition']);
                $submatches = preg_split('/<roundcube:(elseif|else|endif)\s+([^>]+)>\n?/is', $matches[3], 2, PREG_SPLIT_DELIM_CAPTURE);

                if ($condmet) {
                    $result = $submatches[0];
                    if ($submatches[1] != 'endif') {
                        $result .= preg_replace('/.*<roundcube:endif\s+[^>]+>\n?/Uis', '', $submatches[3], 1);
                    }
                    else {
                        $result .= $submatches[3];
                    }
                }
                else {
                    $result = "<roundcube:$submatches[1] $submatches[2]>" . $submatches[3];
                }

                return $matches[0] . $this->parse_conditions($result);
            }

            rcube::raise_error(array(
                    'code' => 500, 'line' => __LINE__, 'file' => __FILE__,
                    'message' => "Unable to parse conditional tag " . $matches[2]
                ), true, false);
        }

        return $input;
    }

    /**
     * Determines if a given condition is met
     *
     * @param string $condition Condition statement
     *
     * @return boolean True if condition is met, False if not
     * @todo Extend this to allow real conditions, not just "set"
     */
    protected function check_condition($condition)
    {
        return $this->eval_expression($condition);
    }

    /**
     * Inserts hidden field with CSRF-prevention-token into POST forms
     */
    protected function alter_form_tag($matches)
    {
        $out    = $matches[0];
        $attrib = html::parse_attrib_string($matches[1]);

        if (strtolower($attrib['method']) == 'post') {
            $hidden = new html_hiddenfield(array('name' => '_token', 'value' => $this->app->get_request_token()));
            $out .= "\n" . $hidden->show();
        }

        return $out;
    }

    /**
     * Parse & evaluate a given expression and return its result.
     *
     * @param string $expression Expression statement
     *
     * @return mixed Expression result
     */
    protected function eval_expression($expression)
    {
        $expression = preg_replace(
            array(
                '/session:([a-z0-9_]+)/i',
                '/config:([a-z0-9_]+)(:([a-z0-9_]+))?/i',
                '/env:([a-z0-9_]+)/i',
                '/request:([a-z0-9_]+)/i',
                '/cookie:([a-z0-9_]+)/i',
                '/browser:([a-z0-9_]+)/i',
                '/template:name/i',
            ),
            array(
                "\$_SESSION['\\1']",
                "\$this->app->config->get('\\1',rcube_utils::get_boolean('\\3'))",
                "\$this->env['\\1']",
                "rcube_utils::get_input_value('\\1', rcube_utils::INPUT_GPC)",
                "\$_COOKIE['\\1']",
                "\$this->browser->{'\\1'}",
                "'{$this->template_name}'",
            ),
            $expression
        );

        // Note: We used create_function() before but it's deprecated in PHP 7.2
        //       and really it was just a wrapper on eval().
        return eval("return ($expression);");
    }

    /**
     * Parse variable strings
     *
     * @param string $type Variable type (env, config etc)
     * @param string $name Variable name
     *
     * @return mixed Variable value
     */
    protected function parse_variable($type, $name)
    {
        $value = '';

        switch ($type) {
            case 'env':
                $value = $this->env[$name];
                break;
            case 'config':
                $value = $this->config->get($name);
                if (is_array($value) && $value[$_SESSION['storage_host']]) {
                    $value = $value[$_SESSION['storage_host']];
                }
                break;
            case 'request':
                $value = rcube_utils::get_input_value($name, rcube_utils::INPUT_GPC);
                break;
            case 'session':
                $value = $_SESSION[$name];
                break;
            case 'cookie':
                $value = htmlspecialchars($_COOKIE[$name], ENT_COMPAT | ENT_HTML401, RCUBE_CHARSET);
                break;
            case 'browser':
                $value = $this->browser->{$name};
                break;
        }

        return $value;
    }

    /**
     * Search for special tags in input and replace them
     * with the appropriate content
     *
     * @param string $input Input string to parse
     *
     * @return string Altered input string
     * @todo   Use DOM-parser to traverse template HTML
     * @todo   Maybe a cache.
     */
    protected function parse_xml($input)
    {
        return preg_replace_callback('/<roundcube:([-_a-z]+)\s+((?:[^>]|\\\\>)+)(?<!\\\\)>/Ui', array($this, 'xml_command'), $input);
    }

    /**
     * Callback function for parsing an xml command tag
     * and turn it into real html content
     *
     * @param array $matches Matches array of preg_replace_callback
     *
     * @return string Tag/Object content
     */
    protected function xml_command($matches)
    {
        $command = strtolower($matches[1]);
        $attrib  = html::parse_attrib_string($matches[2]);

        // empty output if required condition is not met
        if (!empty($attrib['condition']) && !$this->check_condition($attrib['condition'])) {
            return '';
        }

        // localize title and summary attributes
        if ($command != 'button' && !empty($attrib['title']) && $this->app->text_exists($attrib['title'])) {
            $attrib['title'] = $this->app->gettext($attrib['title']);
        }
        if ($command != 'button' && !empty($attrib['summary']) && $this->app->text_exists($attrib['summary'])) {
            $attrib['summary'] = $this->app->gettext($attrib['summary']);
        }

        // execute command
        switch ($command) {
            // return a button
            case 'button':
                if ($attrib['name'] || $attrib['command']) {
                    return $this->button($attrib);
                }
                break;

            // frame
            case 'frame':
                return $this->frame($attrib);
                break;

            // show a label
            case 'label':
                if ($attrib['expression'])
                    $attrib['name'] = $this->eval_expression($attrib['expression']);

                if ($attrib['name'] || $attrib['command']) {
                    $vars = $attrib + array('product' => $this->config->get('product_name'));
                    unset($vars['name'], $vars['command']);

                    $label   = $this->app->gettext($attrib + array('vars' => $vars));
                    $quoting = !empty($attrib['quoting']) ? strtolower($attrib['quoting']) : (rcube_utils::get_boolean((string)$attrib['html']) ? 'no' : '');

                    // 'noshow' can be used in skins to define new labels
                    if ($attrib['noshow']) {
                        return '';
                    }

                    switch ($quoting) {
                        case 'no':
                        case 'raw':
                            break;
                        case 'javascript':
                        case 'js':
                            $label = rcube::JQ($label);
                            break;
                        default:
                            $label = html::quote($label);
                            break;
                    }

                    return $label;
                }
                break;

            case 'add_label':
                $this->add_label($attrib['name']);
                break;

            // include a file
            case 'include':
                if ($attrib['condition'] && !$this->check_condition($attrib['condition'])) {
                    break;
                }

                if ($attrib['file'][0] != '/') {
                    $attrib['file'] = '/templates/' . $attrib['file'];
                }

                $old_base_path    = $this->base_path;
                $include          = '';

                if (!empty($attrib['skin_path'])) {
                    $attrib['skinpath'] = $attrib['skin_path'];
                }

                if ($path = $this->get_skin_file($attrib['file'], $skin_path, $attrib['skinpath'])) {
                    // set base_path to core skin directory (not plugin's skin)
                    $this->base_path = preg_replace('!plugins/\w+/!', '', $skin_path);
                    $path = realpath(RCUBE_INSTALL_PATH . $path);
                }

                if (is_readable($path)) {
                    $allow_php = $this->config->get('skin_include_php');
                    $include   = $allow_php ? $this->include_php($path) : file_get_contents($path);
                    $include   = $this->parse_conditions($include);
                    $include   = $this->parse_xml($include);
                    $include   = $this->fix_paths($include);
                }

                $this->base_path = $old_base_path;

                return $include;

            case 'plugin.include':
                $hook = $this->app->plugins->exec_hook("template_plugin_include", $attrib);
                return $hook['content'];

            // define a container block
            case 'container':
                if ($attrib['name'] && $attrib['id']) {
                    $this->command('gui_container', $attrib['name'], $attrib['id']);
                    // let plugins insert some content here
                    $hook = $this->app->plugins->exec_hook("template_container", $attrib);
                    return $hook['content'];
                }
                break;

            // return code for a specific application object
            case 'object':
                $object  = strtolower($attrib['name']);
                $content = '';

                // correct deprecated object names
                if ($this->deprecated_template_objects[$object]) {
                    $object = $this->deprecated_template_objects[$object];
                }

                // we are calling a class/method
                if (($handler = $this->object_handlers[$object]) && is_array($handler)) {
                    if (is_callable($handler)) {
                        $this->prepare_object_attribs($attrib);

                        // We assume that objects with src attribute are internal (in most
                        // cases this is a watermark frame). We need this to make sure assets_path
                        // is added to the internal assets paths
                        $external = empty($attrib['src']);
                        $content  = call_user_func($handler, $attrib);
                    }
                }
                // execute object handler function
                else if (function_exists($handler)) {
                    $this->prepare_object_attribs($attrib);
                    $content = call_user_func($handler, $attrib);
                }
                else if ($object == 'doctype') {
                    $content = html::doctype($attrib['value']);
                }
                else if ($object == 'logo') {
                    $attrib += array('alt' => $this->xml_command(array('', 'object', 'name="productname"')));

                    if (!empty($attrib['type']) && ($template_logo = $this->get_template_logo(':' . $attrib['type'], true)) !== null) {
                        $attrib['src'] = $template_logo;
                    }
                    else if (($template_logo = $this->get_template_logo()) !== null) {
                        $attrib['src'] = $template_logo;
                    }

                    // process alternative logos (eg for Elastic small screen)
                    foreach ($attrib as $key => $value) {
                        if (preg_match('/data-src-(.*)/', $key, $matches)) {
                            if (($template_logo = $this->get_template_logo(':' . $matches[1], true)) !== null) {
                                $attrib[$key] = $template_logo;
                            }

                            $attrib[$key] = !empty($attrib[$key]) ? $this->abs_url($attrib[$key]) : null;
                        }
                    }

                    if ($attrib['src']) {
                        $content = html::img($attrib);
                    }
                }
                else if ($object == 'productname') {
                    $name = $this->config->get('product_name', 'Roundcube Webmail');
                    $content = html::quote($name);
                }
                else if ($object == 'version') {
                    $ver = (string)RCMAIL_VERSION;
                    if (is_file(RCUBE_INSTALL_PATH . '.svn/entries')) {
                        if (preg_match('/Revision:\s(\d+)/', @shell_exec('svn info'), $regs))
                          $ver .= ' [SVN r'.$regs[1].']';
                    }
                    else if (is_file(RCUBE_INSTALL_PATH . '.git/index')) {
                        if (preg_match('/Date:\s+([^\n]+)/', @shell_exec('git log -1'), $regs)) {
                            if ($date = date('Ymd.Hi', strtotime($regs[1]))) {
                                $ver .= ' [GIT '.$date.']';
                            }
                        }
                    }
                    $content = html::quote($ver);
                }
                else if ($object == 'steptitle') {
                    $content = html::quote($this->get_pagetitle());
                }
                else if ($object == 'pagetitle') {
                    if ($this->devel_mode && !empty($_SESSION['username']))
                        $title = $_SESSION['username'].' :: ';
                    else if ($prod_name = $this->config->get('product_name'))
                        $title = $prod_name . ' :: ';
                    else
                        $title = '';
                    $title .= $this->get_pagetitle();
                    $content = html::quote($title);
                }
<<<<<<< HEAD
                else if ($object == 'favicon') {
                    if ($template_logo = $this->get_template_logo(':favicon', true)) {
                        $content = html::tag('link', array('rel'  => 'shortcut icon', 'href' => $template_logo));
                    }
                    else if ($file = $this->config->get('favicon', '/images/favicon.ico')) {
                        $content = html::tag('link', array('rel'  => 'shortcut icon', 'href' => $file));
                    }
=======
                else if ($object == 'contentframe') {
                    if (empty($attrib['id'])) {
                        $attrib['id'] = 'rcm' . $this->env['task'] . 'frame';
                    }

                    // parse variables
                    if (preg_match('/^(config|env):([a-z0-9_]+)$/i', $attrib['src'], $matches)) {
                        $attrib['src'] = $this->parse_variable($matches[1], $matches[2]);
                    }

                    $content = $this->frame($attrib, true);
>>>>>>> 10b85656
                }

                // exec plugin hooks for this template object
                $hook = $this->app->plugins->exec_hook("template_object_$object", $attrib + array('content' => $content));

                if (strlen($hook['content']) && !empty($external)) {
                    $object_id                 = uniqid('TEMPLOBJECT:', true);
                    $this->objects[$object_id] = $hook['content'];
                    $hook['content']           = $object_id;
                }

                return $hook['content'];

            // return <link> element
            case 'link':
                if ($attrib['condition'] && !$this->check_condition($attrib['condition'])) {
                    break;
                }

                unset($attrib['condition']);

                return html::tag('link', $attrib);


            // return code for a specified eval expression
            case 'exp':
                return html::quote($this->eval_expression($attrib['expression']));

            // return variable
            case 'var':
                $var = explode(':', $attrib['name']);
                $value = $this->parse_variable($var[0], $var[1]);

                if (is_array($value)) {
                    $value = implode(', ', $value);
                }

                return html::quote($value);

            case 'form':
                return $this->form_tag($attrib);
        }
        return '';
    }

    /**
     * Prepares template object attributes
     *
     * @param array &$attribs Attributes
     */
    protected function prepare_object_attribs(&$attribs)
    {
        // Localize data-label-* attributes
        array_walk($attribs, function(&$value, $key, $rcube) {
            if (strpos($key, 'data-label-') === 0) {
                $value = $rcube->gettext($value);
            }
        }, $this->app);
    }

    /**
     * Include a specific file and return it's contents
     *
     * @param string $file File path
     *
     * @return string Contents of the processed file
     */
    protected function include_php($file)
    {
        ob_start();
        include $file;
        $out = ob_get_contents();
        ob_end_clean();

        return $out;
    }

    /**
     * Put objects' content back into template output
     */
    protected function postrender($output)
    {
        // insert objects' contents
        foreach ($this->objects as $key => $val) {
            $output = str_replace($key, $val, $output, $count);
            if ($count) {
                $this->objects[$key] = null;
            }
        }

        // make sure all <form> tags have a valid request token
        $output = preg_replace_callback('/<form\s+([^>]+)>/Ui', array($this, 'alter_form_tag'), $output);

        return $output;
    }

    /**
     * Create and register a button
     *
     * @param array $attrib Named button attributes
     *
     * @return string HTML button
     * @todo   Remove all inline JS calls and use jQuery instead.
     * @todo   Remove all sprintf()'s - they are pretty, but also slow.
     */
    public function button($attrib)
    {
        static $s_button_count   = 100;
        static $disabled_actions = null;

        // these commands can be called directly via url
        $a_static_commands = array('compose', 'list', 'preferences', 'folders', 'identities');

        if (!($attrib['command'] || $attrib['name'] || $attrib['href'])) {
            return '';
        }

        // try to find out the button type
        if ($attrib['type']) {
            $attrib['type'] = strtolower($attrib['type']);
            if ($pos = strpos($attrib['type'], '-menuitem')) {
                $attrib['type'] = substr($attrib['type'], 0, -9);
                $menuitem = true;
            }
        }
        else {
            $attrib['type'] = ($attrib['image'] || $attrib['imagepas'] || $attrib['imageact']) ? 'image' : 'button';
        }

        $command = $attrib['command'];
        $action = $command ?: $attrib['name'];

        if ($attrib['task']) {
            $command = $attrib['task'] . '.' . $command;
            $element = $attrib['task'] . '.' . $action;
        }
        else {
            $element = ($this->env['task'] ? $this->env['task'] . '.' : '') . $action;
        }

        if ($disabled_actions === null) {
            $disabled_actions = (array) $this->config->get('disabled_actions');
        }

        // remove buttons for disabled actions
        if (in_array($element, $disabled_actions) || in_array($action, $disabled_actions)) {
            return '';
        }

        if (!$attrib['image']) {
            $attrib['image'] = $attrib['imagepas'] ? $attrib['imagepas'] : $attrib['imageact'];
        }

        if (!$attrib['id']) {
            $attrib['id'] =  sprintf('rcmbtn%d', $s_button_count++);
        }
        // get localized text for labels and titles
        if ($attrib['title']) {
            $attrib['title'] = html::quote($this->app->gettext($attrib['title'], $attrib['domain']));
        }
        if ($attrib['label']) {
            $attrib['label'] = html::quote($this->app->gettext($attrib['label'], $attrib['domain']));
        }
        if ($attrib['alt']) {
            $attrib['alt'] = html::quote($this->app->gettext($attrib['alt'], $attrib['domain']));
        }

        // set accessibility attributes
        if (!$attrib['role']) {
            $attrib['role'] = 'button';
        }
        if (!empty($attrib['class']) && !empty($attrib['classact']) || !empty($attrib['imagepas']) && !empty($attrib['imageact'])) {
            if (array_key_exists('tabindex', $attrib))
                $attrib['data-tabindex'] = $attrib['tabindex'];
            $attrib['tabindex'] = '-1';  // disable button by default
            $attrib['aria-disabled'] = 'true';
        }

        // set title to alt attribute for IE browsers
        if ($this->browser->ie && !$attrib['title'] && $attrib['alt']) {
            $attrib['title'] = $attrib['alt'];
        }

        // add empty alt attribute for XHTML compatibility
        if (!isset($attrib['alt'])) {
            $attrib['alt'] = '';
        }

        // register button in the system
        if ($attrib['command']) {
            $this->add_script(sprintf(
                "%s.register_button('%s', '%s', '%s', '%s', '%s', '%s');",
                self::JS_OBJECT_NAME,
                $command,
                $attrib['id'],
                $attrib['type'],
                $attrib['imageact'] ? $this->abs_url($attrib['imageact']) : $attrib['classact'],
                $attrib['imagesel'] ? $this->abs_url($attrib['imagesel']) : $attrib['classsel'],
                $attrib['imageover'] ? $this->abs_url($attrib['imageover']) : ''
            ));

            // make valid href to specific buttons
            if (in_array($attrib['command'], rcmail::$main_tasks)) {
                $attrib['href']    = $this->app->url(array('task' => $attrib['command']));
                $attrib['onclick'] = sprintf("return %s.command('switch-task','%s',this,event)", self::JS_OBJECT_NAME, $attrib['command']);
            }
            else if ($attrib['task'] && in_array($attrib['task'], rcmail::$main_tasks)) {
                $attrib['href'] = $this->app->url(array('action' => $attrib['command'], 'task' => $attrib['task']));
            }
            else if (in_array($attrib['command'], $a_static_commands)) {
                $attrib['href'] = $this->app->url(array('action' => $attrib['command']));
            }
            else if (($attrib['command'] == 'permaurl' || $attrib['command'] == 'extwin') && !empty($this->env['permaurl'])) {
              $attrib['href'] = $this->env['permaurl'];
            }
        }

        // overwrite attributes
        if (!$attrib['href']) {
            $attrib['href'] = '#';
        }
        if ($attrib['task']) {
            if ($attrib['classact'])
                $attrib['class'] = $attrib['classact'];
        }
        else if ($command && !$attrib['onclick']) {
            $attrib['onclick'] = sprintf(
                "return %s.command('%s','%s',this,event)",
                self::JS_OBJECT_NAME,
                $command,
                $attrib['prop']
            );
        }

        $out = '';

        // generate image tag
        if ($attrib['type'] == 'image') {
            $attrib_str = html::attrib_string(
                $attrib,
                array(
                    'style', 'class', 'id', 'width', 'height', 'border', 'hspace',
                    'vspace', 'align', 'alt', 'tabindex', 'title'
                )
            );
            $btn_content = sprintf('<img src="%s"%s />', $this->abs_url($attrib['image']), $attrib_str);
            if ($attrib['label']) {
                $btn_content .= ' '.$attrib['label'];
            }
            $link_attrib = array('href', 'onclick', 'onmouseover', 'onmouseout', 'onmousedown', 'onmouseup', 'target');
        }
        else if ($attrib['type'] == 'link') {
            $btn_content = isset($attrib['content']) ? $attrib['content'] : ($attrib['label'] ? $attrib['label'] : $attrib['command']);
            $link_attrib = array_merge(html::$common_attrib, array('href', 'onclick', 'tabindex', 'target', 'rel'));
            if ($attrib['innerclass'])
                $btn_content = html::span($attrib['innerclass'], $btn_content);
        }
        else if ($attrib['type'] == 'input') {
            $attrib['type'] = 'button';

            if ($attrib['label']) {
                $attrib['value'] = $attrib['label'];
            }
            if ($attrib['command']) {
                $attrib['disabled'] = 'disabled';
            }

            $out = html::tag('input', $attrib, null, array('type', 'value', 'onclick', 'id', 'class', 'style', 'tabindex', 'disabled'));
        }
        else {
            if ($attrib['label']) {
                $attrib['value'] = $attrib['label'];
            }
            if ($attrib['command']) {
                $attrib['disabled'] = 'disabled';
            }

            $content = isset($attrib['content']) ? $attrib['content'] : $attrib['label'];
            $out = html::tag('button', $attrib, $content, array('type', 'value', 'onclick', 'id', 'class', 'style', 'tabindex', 'disabled'));
        }

        // generate html code for button
        if ($btn_content) {
            $attrib_str = html::attrib_string($attrib, $link_attrib);
            $out = sprintf('<a%s>%s</a>', $attrib_str, $btn_content);
        }

        if ($attrib['wrapper']) {
            $out = html::tag($attrib['wrapper'], null, $out);
        }

        if ($menuitem) {
            $class = $attrib['menuitem-class'] ? ' class="' . $attrib['menuitem-class'] . '"' : '';
            $out   = '<li role="menuitem"' . $class . '>' . $out . '</li>';
        }

        return $out;
    }

    /**
     * Link an external script file
     *
     * @param string $file     File URL
     * @param string $position Target position [head|foot]
     */
    public function include_script($file, $position='head')
    {
        if (!preg_match('|^https?://|i', $file) && $file[0] != '/') {
            $file = $this->file_mod($this->scripts_path . $file);
        }

        if (!is_array($this->script_files[$position])) {
            $this->script_files[$position] = array();
        }

        if (!in_array($file, $this->script_files[$position])) {
            $this->script_files[$position][] = $file;
        }
    }

    /**
     * Add inline javascript code
     *
     * @param string $script   JS code snippet
     * @param string $position Target position [head|head_top|foot]
     */
    public function add_script($script, $position = 'head')
    {
        if (!isset($this->scripts[$position])) {
            $this->scripts[$position] = "\n" . rtrim($script);
        }
        else {
            $this->scripts[$position] .= "\n" . rtrim($script);
        }
    }

    /**
     * Link an external css file
     *
     * @param string $file File URL
     */
    public function include_css($file)
    {
        $this->css_files[] = $file;
    }

    /**
     * Add HTML code to the page header
     *
     * @param string $str HTML code
     */
    public function add_header($str)
    {
        $this->header .= "\n" . $str;
    }

    /**
     * Add HTML code to the page footer
     * To be added right befor </body>
     *
     * @param string $str HTML code
     */
    public function add_footer($str)
    {
        $this->footer .= "\n" . $str;
    }

    /**
     * Process template and write to stdOut
     *
     * @param string $output    HTML output
     * @param string $base_path Base for absolute paths
     */
    protected function _write($output = '', $base_path = '')
    {
        $output = trim($output);

        if (empty($output)) {
            $output   = html::doctype('html5') . "\n" . $this->default_template;
            $is_empty = true;
        }

        // set default page title
        if (empty($this->pagetitle)) {
            $this->pagetitle = 'Roundcube Mail';
        }

        // declare page language
        if (!empty($_SESSION['language'])) {
            $lang = substr($_SESSION['language'], 0, 2);
            $output = preg_replace('/<html/', '<html lang="' . html::quote($lang) . '"', $output, 1);
            if (!headers_sent()) {
                header('Content-Language: ' . $lang);
            }
        }

        // replace specialchars in content
        $page_title  = html::quote($this->pagetitle);
        $page_header = '';
        $page_footer = '';

        // include meta tag with charset
        if (!empty($this->charset)) {
            if (!headers_sent()) {
                header('Content-Type: text/html; charset=' . $this->charset);
            }
            $page_header = '<meta http-equiv="content-type"';
            $page_header.= ' content="text/html; charset=';
            $page_header.= $this->charset . '" />'."\n";
        }

        // definition of the code to be placed in the document header and footer
        if (is_array($this->script_files['head'])) {
            foreach ($this->script_files['head'] as $file) {
                $page_header .= html::script($file);
            }
        }

        $head_script = $this->scripts['head_top'] . $this->scripts['head'];
        if (!empty($head_script)) {
            $page_header .= html::script(array(), $head_script);
        }

        if (!empty($this->header)) {
            $page_header .= $this->header;
        }

        // put docready commands into page footer
        if (!empty($this->scripts['docready'])) {
            $this->add_script('$(document).ready(function(){ ' . $this->scripts['docready'] . "\n});", 'foot');
        }

        if (is_array($this->script_files['foot'])) {
            foreach ($this->script_files['foot'] as $file) {
                $page_footer .= html::script($file);
            }
        }

        if (!empty($this->footer)) {
            $page_footer .= $this->footer . "\n";
        }

        if (!empty($this->scripts['foot'])) {
            $page_footer .= html::script(array(), $this->scripts['foot']);
        }

        // find page header
        if ($hpos = stripos($output, '</head>')) {
            $page_header .= "\n";
        }
        else {
            if (!is_numeric($hpos)) {
                $hpos = stripos($output, '<body');
            }
            if (!is_numeric($hpos) && ($hpos = stripos($output, '<html'))) {
                while ($output[$hpos] != '>') {
                    $hpos++;
                }
                $hpos++;
            }
            $page_header = "<head>\n<title>$page_title</title>\n$page_header\n</head>\n";
        }

        // add page hader
        if ($hpos) {
            $output = substr_replace($output, $page_header, $hpos, 0);
        }
        else {
            $output = $page_header . $output;
        }

        // add page footer
        if (($fpos = strripos($output, '</body>')) || ($fpos = strripos($output, '</html>'))) {
            // for Elastic: put footer content before "footer scripts"
            while (($npos = strripos($output, "\n", -strlen($output) + $fpos - 1))
                && $npos != $fpos
                && ($chunk = substr($output, $npos, $fpos - $npos)) !== ''
                && (trim($chunk) === '' || preg_match('/\s*<script[^>]+><\/script>\s*/', $chunk))
            ) {
                $fpos = $npos;
            }

            $output = substr_replace($output, $page_footer."\n", $fpos, 0);
        }
        else {
            $output .= "\n".$page_footer;
        }

        // add css files in head, before scripts, for speed up with parallel downloads
        if (!empty($this->css_files) && !$is_empty
            && (($pos = stripos($output, '<script ')) || ($pos = stripos($output, '</head>')))
        ) {
            $css = '';
            foreach ($this->css_files as $file) {
                $is_less = substr_compare($file, '.less', -5, 5, true) === 0;
                $css    .= html::tag('link', array(
                        'rel'  => $is_less ? 'stylesheet/less' : 'stylesheet',
                        'type' => 'text/css',
                        'href' => $file,
                        'nl'   => true,
                ));
            }
            $output = substr_replace($output, $css, $pos, 0);
        }

        $output = $this->parse_with_globals($this->fix_paths($output));

        if ($this->assets_path) {
            $output = $this->fix_assets_paths($output);
        }

        $output = $this->postrender($output);

        // trigger hook with final HTML content to be sent
        $hook = $this->app->plugins->exec_hook("send_page", array('content' => $output));
        if (!$hook['abort']) {
            if ($this->charset != RCUBE_CHARSET) {
                echo rcube_charset::convert($hook['content'], RCUBE_CHARSET, $this->charset);
            }
            else {
                echo $hook['content'];
            }
        }
    }

    /**
     * Returns iframe object, registers some related env variables
     *
     * @param array   $attrib          HTML attributes
     * @param boolean $is_contentframe Register this iframe as the 'contentframe' gui object
     *
     * @return string IFRAME element
     */
    public function frame($attrib, $is_contentframe = false)
    {
        static $idcount = 0;

        if (!$attrib['id']) {
            $attrib['id'] = 'rcmframe' . ++$idcount;
        }

        $attrib['name'] = $attrib['id'];
        $attrib['src']  = $attrib['src'] ? $this->abs_url($attrib['src'], true) : 'about:blank';

        // register as 'contentframe' object
        if ($is_contentframe || $attrib['contentframe']) {
            $this->set_env('contentframe', $attrib['contentframe'] ? $attrib['contentframe'] : $attrib['name']);
        }

        return html::iframe($attrib);
    }


    /*  ************* common functions delivering gui objects **************  */

    /**
     * Create a form tag with the necessary hidden fields
     *
     * @param array  $attrib  Named tag parameters
     * @param string $content HTML content of the form
     *
     * @return string HTML code for the form
     */
    public function form_tag($attrib, $content = null)
    {
        if ($this->env['extwin']) {
            $hiddenfield = new html_hiddenfield(array('name' => '_extwin', 'value' => '1'));
            $hidden = $hiddenfield->show();
        }
        else if ($this->framed || $this->env['framed']) {
            $hiddenfield = new html_hiddenfield(array('name' => '_framed', 'value' => '1'));
            $hidden = $hiddenfield->show();
        }

        if (!$content) {
            $attrib['noclose'] = true;
        }

        return html::tag('form',
            $attrib + array('action' => $this->app->comm_path, 'method' => "get"),
            $hidden . $content,
            array('id','class','style','name','method','action','enctype','onsubmit')
        );
    }

    /**
     * Build a form tag with a unique request token
     *
     * @param array  $attrib  Named tag parameters including 'action' and 'task' values
     *                        which will be put into hidden fields
     * @param string $content Form content
     *
     * @return string HTML code for the form
     */
    public function request_form($attrib, $content = '')
    {
        $hidden = new html_hiddenfield();
        if ($attrib['task']) {
            $hidden->add(array('name' => '_task', 'value' => $attrib['task']));
        }
        if ($attrib['action']) {
            $hidden->add(array('name' => '_action', 'value' => $attrib['action']));
        }

        // we already have a <form> tag
        if ($attrib['form']) {
            if ($this->framed || $this->env['framed']) {
                $hidden->add(array('name' => '_framed', 'value' => '1'));
            }

            return $hidden->show() . $content;
        }

        unset($attrib['task'], $attrib['request']);
        $attrib['action'] = './';

        return $this->form_tag($attrib, $hidden->show() . $content);
    }

    /**
     * GUI object 'username'
     * Showing IMAP username of the current session
     *
     * @param array $attrib Named tag parameters (currently not used)
     *
     * @return string HTML code for the gui object
     */
    public function current_username($attrib)
    {
        static $username;

        // alread fetched
        if (!empty($username)) {
            return $username;
        }

        // Current username is an e-mail address
        if (strpos($_SESSION['username'], '@')) {
            $username = $_SESSION['username'];
        }
        // get e-mail address from default identity
        else if ($sql_arr = $this->app->user->get_identity()) {
            $username = $sql_arr['email'];
        }
        else {
            $username = $this->app->user->get_username();
        }

        return rcube_utils::idn_to_utf8($username);
    }

    /**
     * GUI object 'loginform'
     * Returns code for the webmail login form
     *
     * @param array $attrib Named parameters
     *
     * @return string HTML code for the gui object
     */
    protected function login_form($attrib)
    {
        $default_host = $this->config->get('default_host');
        $autocomplete = (int) $this->config->get('login_autocomplete');

        $_SESSION['temp'] = true;

        // save original url
        $url = rcube_utils::get_input_value('_url', rcube_utils::INPUT_POST);
        if (empty($url) && !preg_match('/_(task|action)=logout/', $_SERVER['QUERY_STRING']))
            $url = $_SERVER['QUERY_STRING'];

        // Disable autocapitalization on iPad/iPhone (#1488609)
        $attrib['autocapitalize'] = 'off';

        $form_name = !empty($attrib['form']) ? $attrib['form'] : 'form';

        // set atocomplete attribute
        $user_attrib = $autocomplete > 0 ? array() : array('autocomplete' => 'off');
        $host_attrib = $autocomplete > 0 ? array() : array('autocomplete' => 'off');
        $pass_attrib = $autocomplete > 1 ? array() : array('autocomplete' => 'off');

        $input_task   = new html_hiddenfield(array('name' => '_task', 'value' => 'login'));
        $input_action = new html_hiddenfield(array('name' => '_action', 'value' => 'login'));
        $input_tzone  = new html_hiddenfield(array('name' => '_timezone', 'id' => 'rcmlogintz', 'value' => '_default_'));
        $input_url    = new html_hiddenfield(array('name' => '_url', 'id' => 'rcmloginurl', 'value' => $url));
        $input_user   = new html_inputfield(array('name' => '_user', 'id' => 'rcmloginuser', 'required' => 'required')
            + $attrib + $user_attrib);
        $input_pass   = new html_passwordfield(array('name' => '_pass', 'id' => 'rcmloginpwd', 'required' => 'required')
            + $attrib + $pass_attrib);
        $input_host   = null;

        if (is_array($default_host) && count($default_host) > 1) {
            $input_host = new html_select(array('name' => '_host', 'id' => 'rcmloginhost'));

            foreach ($default_host as $key => $value) {
                if (!is_array($value)) {
                    $input_host->add($value, (is_numeric($key) ? $value : $key));
                }
                else {
                    $input_host = null;
                    break;
                }
            }
        }
        else if (is_array($default_host) && ($host = key($default_host)) !== null) {
            $hide_host = true;
            $input_host = new html_hiddenfield(array(
                'name' => '_host', 'id' => 'rcmloginhost', 'value' => is_numeric($host) ? $default_host[$host] : $host) + $attrib);
        }
        else if (empty($default_host)) {
            $input_host = new html_inputfield(array('name' => '_host', 'id' => 'rcmloginhost')
                + $attrib + $host_attrib);
        }

        $this->add_gui_object('loginform', $form_name);

        // create HTML table with two cols
        $table = new html_table(array('cols' => 2));

        $table->add('title', html::label('rcmloginuser', html::quote($this->app->gettext('username'))));
        $table->add('input', $input_user->show(rcube_utils::get_input_value('_user', rcube_utils::INPUT_GPC)));

        $table->add('title', html::label('rcmloginpwd', html::quote($this->app->gettext('password'))));
        $table->add('input', $input_pass->show());

        // add host selection row
        if (is_object($input_host) && !$hide_host) {
            $table->add('title', html::label('rcmloginhost', html::quote($this->app->gettext('server'))));
            $table->add('input', $input_host->show(rcube_utils::get_input_value('_host', rcube_utils::INPUT_GPC)));
        }

        $out  = $input_task->show();
        $out .= $input_action->show();
        $out .= $input_tzone->show();
        $out .= $input_url->show();
        $out .= $table->show();

        if ($hide_host) {
            $out .= $input_host->show();
        }

        if (rcube_utils::get_boolean($attrib['submit'])) {
            $button_attr = array('type' => 'submit', 'id' => 'rcmloginsubmit', 'class' => 'button mainaction submit');
            $out .= html::p('formbuttons', html::tag('button', $button_attr, $this->app->gettext('login')));
        }

        // surround html output with a form tag
        if (empty($attrib['form'])) {
            $out = $this->form_tag(array('name' => $form_name, 'method' => 'post'), $out);
        }

        // include script for timezone detection
        $this->include_script('jstz.min.js');

        return $out;
    }

    /**
     * GUI object 'preloader'
     * Loads javascript code for images preloading
     *
     * @param array $attrib Named parameters
     * @return void
     */
    protected function preloader($attrib)
    {
        $images = preg_split('/[\s\t\n,]+/', $attrib['images'], -1, PREG_SPLIT_NO_EMPTY);
        $images = array_map(array($this, 'abs_url'), $images);
        $images = array_map(array($this, 'asset_url'), $images);

        if (empty($images) || $_REQUEST['_task'] == 'logout') {
            return;
        }

        $this->add_script('var images = ' . self::json_serialize($images, $this->devel_mode) .';
            for (var i=0; i<images.length; i++) {
                img = new Image();
                img.src = images[i];
            }', 'docready');
    }

    /**
     * GUI object 'searchform'
     * Returns code for search function
     *
     * @param array $attrib Named parameters
     *
     * @return string HTML code for the gui object
     */
    public function search_form($attrib)
    {
        // add some labels to client
        $this->add_label('searching');

        $attrib['name'] = '_q';

        if (empty($attrib['id'])) {
            $attrib['id'] = 'rcmqsearchbox';
        }
        if ($attrib['type'] == 'search' && !$this->browser->khtml) {
            unset($attrib['type'], $attrib['results']);
        }
        if (empty($attrib['placeholder'])) {
            $attrib['placeholder'] = $this->app->gettext('searchplaceholder');
        }

        $label   = html::label(array('for' => $attrib['id'], 'class' => 'voice'), rcube::Q($this->app->gettext('arialabelsearchterms')));
        $input_q = new html_inputfield($attrib);
        $out     = $label . $input_q->show();

        // Support for multiple searchforms on the same page
        if ($attrib['gui-object'] !== false && $attrib['gui-object'] !== 'false') {
            $this->add_gui_object($attrib['gui-object'] ?: 'qsearchbox', $attrib['id']);
        }

        // add form tag around text field
        if (empty($attrib['form']) && empty($attrib['no-form'])) {
            $out = $this->form_tag(array(
                    'name'     => $attrib['form-name'] ?: 'rcmqsearchform',
                    'onsubmit' => sprintf("%s.command('%s'); return false", self::JS_OBJECT_NAME, $attrib['command'] ?: 'search'),
                    // 'style'    => "display:inline"
                ), $out);
        }

        if (!empty($attrib['wrapper'])) {
            $header = html::tag($attrib['ariatag'] ?: 'h2', array(
                    'id'    => 'aria-label-' . $attrib['label'],
                    'class' => 'voice'
                ), rcube::Q($this->app->gettext('arialabel' . $attrib['label'], $attrib['label-domain'])));

            if ($attrib['options']) {
                $options_button = $this->button(array(
                        'type'       => 'link',
                        'href'       => '#search-filter',
                        'class'      => 'button options',
                        'label'      => 'options',
                        'title'      => 'options',
                        'tabindex'   => '0',
                        'innerclass' => 'inner',
                        'data-popup' => $attrib['options']
                ));
            }

            $search_button = $this->button(array(
                    'type'       => 'link',
                    'href'       => '#search',
                    'class'      => 'button search',
                    'label'      => $attrib['buttontitle'],
                    'title'      => $attrib['buttontitle'],
                    'tabindex'   => '0',
                    'innerclass' => 'inner',
            ));

            $reset_button = $this->button(array(
                    'type'       => 'link',
                    'command'    => $attrib['reset-command'] ?: 'reset-search',
                    'class'      => 'button reset',
                    'label'      => 'resetsearch',
                    'title'      => 'resetsearch',
                    'tabindex'   => '0',
                    'innerclass' => 'inner',
            ));

            $out = html::div(array(
                'role'            => 'search',
                'aria-labelledby' => $attrib['label'] ? 'aria-label-' . $attrib['label'] : null,
                'class'           => $attrib['wrapper'],
            ), "$header$out\n$options_button\n$reset_button\n$search_button");
        }

        return $out;
    }

    /**
     * Builder for GUI object 'message'
     *
     * @param array Named tag parameters
     * @return string HTML code for the gui object
     */
    protected function message_container($attrib)
    {
        if (isset($attrib['id']) === false) {
            $attrib['id'] = 'rcmMessageContainer';
        }

        $this->add_gui_object('message', $attrib['id']);

        return html::div($attrib, '');
    }

    /**
     * GUI object 'charsetselector'
     *
     * @param array $attrib Named parameters for the select tag
     *
     * @return string HTML code for the gui object
     */
    public function charset_selector($attrib)
    {
        // pass the following attributes to the form class
        $field_attrib = array('name' => '_charset');
        foreach ($attrib as $attr => $value) {
            if (in_array($attr, array('id', 'name', 'class', 'style', 'size', 'tabindex'))) {
                $field_attrib[$attr] = $value;
            }
        }

        $charsets = array(
            'UTF-8'        => 'UTF-8 ('.$this->app->gettext('unicode').')',
            'US-ASCII'     => 'ASCII ('.$this->app->gettext('english').')',
            'ISO-8859-1'   => 'ISO-8859-1 ('.$this->app->gettext('westerneuropean').')',
            'ISO-8859-2'   => 'ISO-8859-2 ('.$this->app->gettext('easterneuropean').')',
            'ISO-8859-4'   => 'ISO-8859-4 ('.$this->app->gettext('baltic').')',
            'ISO-8859-5'   => 'ISO-8859-5 ('.$this->app->gettext('cyrillic').')',
            'ISO-8859-6'   => 'ISO-8859-6 ('.$this->app->gettext('arabic').')',
            'ISO-8859-7'   => 'ISO-8859-7 ('.$this->app->gettext('greek').')',
            'ISO-8859-8'   => 'ISO-8859-8 ('.$this->app->gettext('hebrew').')',
            'ISO-8859-9'   => 'ISO-8859-9 ('.$this->app->gettext('turkish').')',
            'ISO-8859-10'   => 'ISO-8859-10 ('.$this->app->gettext('nordic').')',
            'ISO-8859-11'   => 'ISO-8859-11 ('.$this->app->gettext('thai').')',
            'ISO-8859-13'   => 'ISO-8859-13 ('.$this->app->gettext('baltic').')',
            'ISO-8859-14'   => 'ISO-8859-14 ('.$this->app->gettext('celtic').')',
            'ISO-8859-15'   => 'ISO-8859-15 ('.$this->app->gettext('westerneuropean').')',
            'ISO-8859-16'   => 'ISO-8859-16 ('.$this->app->gettext('southeasterneuropean').')',
            'WINDOWS-1250' => 'Windows-1250 ('.$this->app->gettext('easterneuropean').')',
            'WINDOWS-1251' => 'Windows-1251 ('.$this->app->gettext('cyrillic').')',
            'WINDOWS-1252' => 'Windows-1252 ('.$this->app->gettext('westerneuropean').')',
            'WINDOWS-1253' => 'Windows-1253 ('.$this->app->gettext('greek').')',
            'WINDOWS-1254' => 'Windows-1254 ('.$this->app->gettext('turkish').')',
            'WINDOWS-1255' => 'Windows-1255 ('.$this->app->gettext('hebrew').')',
            'WINDOWS-1256' => 'Windows-1256 ('.$this->app->gettext('arabic').')',
            'WINDOWS-1257' => 'Windows-1257 ('.$this->app->gettext('baltic').')',
            'WINDOWS-1258' => 'Windows-1258 ('.$this->app->gettext('vietnamese').')',
            'ISO-2022-JP'  => 'ISO-2022-JP ('.$this->app->gettext('japanese').')',
            'ISO-2022-KR'  => 'ISO-2022-KR ('.$this->app->gettext('korean').')',
            'ISO-2022-CN'  => 'ISO-2022-CN ('.$this->app->gettext('chinese').')',
            'EUC-JP'       => 'EUC-JP ('.$this->app->gettext('japanese').')',
            'EUC-KR'       => 'EUC-KR ('.$this->app->gettext('korean').')',
            'EUC-CN'       => 'EUC-CN ('.$this->app->gettext('chinese').')',
            'BIG5'         => 'BIG5 ('.$this->app->gettext('chinese').')',
            'GB2312'       => 'GB2312 ('.$this->app->gettext('chinese').')',
        );

        if ($post = rcube_utils::get_input_value('_charset', rcube_utils::INPUT_POST)) {
            $set = $post;
        }
        else if (!empty($attrib['selected'])) {
            $set = $attrib['selected'];
        }
        else {
            $set = $this->get_charset();
        }

        $set = strtoupper($set);
        if (!isset($charsets[$set]) && preg_match('/^[A-Z0-9-]+$/', $set)) {
            $charsets[$set] = $set;
        }

        $select = new html_select($field_attrib);
        $select->add(array_values($charsets), array_keys($charsets));

        return $select->show($set);
    }

    /**
     * Include content from config/about.<LANG>.html if available
     */
    protected function about_content($attrib)
    {
        $content = '';
        $filenames = array(
            'about.' . $_SESSION['language'] . '.html',
            'about.' . substr($_SESSION['language'], 0, 2) . '.html',
            'about.html',
        );
        foreach ($filenames as $file) {
            $fn = RCUBE_CONFIG_DIR . $file;
            if (is_readable($fn)) {
                $content = file_get_contents($fn);
                $content = $this->parse_conditions($content);
                $content = $this->parse_xml($content);
                break;
            }
        }

        return $content;
    }

    /**
     * Get logo URL for current template based on skin_logo config option
     *
     * @param string  $name     Name of the logo to check for
     *                          default is current template
     * @param boolean $strict   True if logo should only be returned for specific template
     *
     * @return string image URL
     */
    protected function get_template_logo($name = null, $strict = false)
    {
        $template_logo = null;

        // Use current template if none provided
        if (!$name) {
            $name = $this->template_name;
        }

        $template_names = array(
            $this->skin_name . ':' . $name,
            $this->skin_name . ':*',
            $name,
            '*',
        );

        // If strict matching then remove wildcard options
        if ($strict) {
            $template_names = preg_grep("/\*$/", $template_names, PREG_GREP_INVERT);
        }

        if ($logo = $this->config->get('skin_logo')) {
            if (is_array($logo)) {
                foreach ($template_names as $key) {
                    if (isset($logo[$key])) {
                        $template_logo = $logo[$key];
                        break;
                    }
                }
            }
            else {
                $template_logo = $logo;
            }
        }

        return $template_logo;
    }
}<|MERGE_RESOLUTION|>--- conflicted
+++ resolved
@@ -1319,7 +1319,18 @@
                     $title .= $this->get_pagetitle();
                     $content = html::quote($title);
                 }
-<<<<<<< HEAD
+                else if ($object == 'contentframe') {
+                    if (empty($attrib['id'])) {
+                        $attrib['id'] = 'rcm' . $this->env['task'] . 'frame';
+                    }
+
+                    // parse variables
+                    if (preg_match('/^(config|env):([a-z0-9_]+)$/i', $attrib['src'], $matches)) {
+                        $attrib['src'] = $this->parse_variable($matches[1], $matches[2]);
+                    }
+
+                    $content = $this->frame($attrib, true);
+                }
                 else if ($object == 'favicon') {
                     if ($template_logo = $this->get_template_logo(':favicon', true)) {
                         $content = html::tag('link', array('rel'  => 'shortcut icon', 'href' => $template_logo));
@@ -1327,19 +1338,6 @@
                     else if ($file = $this->config->get('favicon', '/images/favicon.ico')) {
                         $content = html::tag('link', array('rel'  => 'shortcut icon', 'href' => $file));
                     }
-=======
-                else if ($object == 'contentframe') {
-                    if (empty($attrib['id'])) {
-                        $attrib['id'] = 'rcm' . $this->env['task'] . 'frame';
-                    }
-
-                    // parse variables
-                    if (preg_match('/^(config|env):([a-z0-9_]+)$/i', $attrib['src'], $matches)) {
-                        $attrib['src'] = $this->parse_variable($matches[1], $matches[2]);
-                    }
-
-                    $content = $this->frame($attrib, true);
->>>>>>> 10b85656
                 }
 
                 // exec plugin hooks for this template object
