<?php

/*
 +-----------------------------------------------------------------------+
 | program/include/rcube_spellchecker.php                                |
 |                                                                       |
 | This file is part of the Roundcube Webmail client                     |
 | Copyright (C) 2011, Kolab Systems AG                                  |
 | Copyright (C) 2008-2011, The Roundcube Dev Team                       |
 |                                                                       |
 | Licensed under the GNU General Public License version 3 or            |
 | any later version with exceptions for skins & plugins.                |
 | See the README file for a full license statement.                     |
 |                                                                       |
 | PURPOSE:                                                              |
 |   Spellchecking using different backends                              |
 |                                                                       |
 +-----------------------------------------------------------------------+
 | Author: Aleksander Machniak <machniak@kolabsys.com>                   |
 | Author: Thomas Bruederli <roundcube@gmail.com>                        |
 +-----------------------------------------------------------------------+
*/


/**
 * Helper class for spellchecking with Googielspell and PSpell support.
 *
 * @package Core
 */
class rcube_spellchecker
{
    private $matches = array();
    private $engine;
    private $lang;
    private $rc;
    private $error;
    private $separator = '/[\s\r\n\t\(\)\/\[\]{}<>\\"]+|[:;?!,\.]([^\w]|$)/';
    private $options = array();
    private $dict;
    private $have_dict;


    // default settings
    const GOOGLE_HOST = 'ssl://www.google.com';
    const GOOGLE_PORT = 443;
    const MAX_SUGGESTIONS = 10;


    /**
     * Constructor
     *
     * @param string $lang Language code
     */
    function __construct($lang = 'en')
    {
        $this->rc     = rcube::get_instance();
        $this->engine = $this->rc->config->get('spellcheck_engine', 'googie');
        $this->lang   = $lang ? $lang : 'en';

        $this->options = array(
            'ignore_syms' => $this->rc->config->get('spellcheck_ignore_syms'),
            'ignore_nums' => $this->rc->config->get('spellcheck_ignore_nums'),
            'ignore_caps' => $this->rc->config->get('spellcheck_ignore_caps'),
            'dictionary'  => $this->rc->config->get('spellcheck_dictionary'),
        );
    }


    /**
     * Set content and check spelling
     *
     * @param string $text    Text content for spellchecking
     * @param bool   $is_html Enables HTML-to-Text conversion
     *
     * @return bool True when no mispelling found, otherwise false
     */
    function check($text, $is_html = false)
    {
        // convert to plain text
        if ($is_html) {
            $this->content = $this->html2text($text);
        }
        else {
            $this->content = $text;
        }

        if ($this->engine == 'pspell') {
            $this->matches = $this->_pspell_check($this->content);
        }
        else {
            $this->matches = $this->_googie_check($this->content);
        }

        return $this->found() == 0;
    }


    /**
     * Number of mispellings found (after check)
     *
     * @return int Number of mispellings
     */
    function found()
    {
        return count($this->matches);
    }


    /**
     * Returns suggestions for the specified word
     *
     * @param string $word The word
     *
     * @return array Suggestions list
     */
    function get_suggestions($word)
    {
        if ($this->engine == 'pspell') {
            return $this->_pspell_suggestions($word);
        }

        return $this->_googie_suggestions($word);
    }


    /**
     * Returns mispelled words
     *
     * @param string $text The content for spellchecking. If empty content
     *                     used for check() method will be used.
     *
     * @return array List of mispelled words
     */
    function get_words($text = null, $is_html=false)
    {
        if ($this->engine == 'pspell') {
            return $this->_pspell_words($text, $is_html);
        }

        return $this->_googie_words($text, $is_html);
    }


    /**
     * Returns checking result in XML (Googiespell) format
     *
     * @return string XML content
     */
    function get_xml()
    {
        // send output
        $out = '<?xml version="1.0" encoding="'.RCMAIL_CHARSET.'"?><spellresult charschecked="'.mb_strlen($this->content).'">';

        foreach ($this->matches as $item) {
            $out .= '<c o="'.$item[1].'" l="'.$item[2].'">';
            $out .= is_array($item[4]) ? implode("\t", $item[4]) : $item[4];
            $out .= '</c>';
        }

        $out .= '</spellresult>';

        return $out;
    }


    /**
     * Returns checking result (mispelled words with suggestions)
     *
     * @return array Spellchecking result. An array indexed by word.
     */
    function get()
    {
        $result = array();

        foreach ($this->matches as $item) {
            if ($this->engine == 'pspell') {
                $word = $item[0];
            }
            else {
                $word = mb_substr($this->content, $item[1], $item[2], RCMAIL_CHARSET);
            }
            $result[$word] = is_array($item[4]) ? implode("\t", $item[4]) : $item[4];
        }

        return $result;
    }


    /**
     * Returns error message
     *
     * @return string Error message
     */
    function error()
    {
        return $this->error;
    }


    /**
     * Checks the text using pspell
     *
     * @param string $text Text content for spellchecking
     */
    private function _pspell_check($text)
    {
        // init spellchecker
        $this->_pspell_init();

        if (!$this->plink) {
            return array();
        }

        // tokenize
        $text = preg_split($this->separator, $text, NULL, PREG_SPLIT_NO_EMPTY | PREG_SPLIT_OFFSET_CAPTURE);

        $diff       = 0;
        $matches    = array();

        foreach ($text as $w) {
            $word = trim($w[0]);
            $pos  = $w[1] - $diff;
            $len  = mb_strlen($word);

            // skip exceptions
            if ($this->is_exception($word)) {
            }
            else if (!pspell_check($this->plink, $word)) {
                $suggestions = pspell_suggest($this->plink, $word);

<<<<<<< HEAD
                if (sizeof($suggestions) > self::MAX_SUGGESTIONS)
                    $suggestions = array_slice($suggestions, 0, self::MAX_SUGGESTIONS);
=======
                if (sizeof($suggestions) > self::MAX_SUGGESTIONS) {
                    $suggestions = array_slice($suggestions, 0, self::MAX_SUGGESTIONS);
                }
>>>>>>> cb190c0c

                $matches[] = array($word, $pos, $len, null, $suggestions);
            }

            $diff += (strlen($word) - $len);
        }

        return $matches;
    }


    /**
     * Returns the mispelled words
     */
    private function _pspell_words($text = null, $is_html=false)
    {
        $result = array();

        if ($text) {
            // init spellchecker
            $this->_pspell_init();

            if (!$this->plink) {
                return array();
            }

            // With PSpell we don't need to get suggestions to return mispelled words
            if ($is_html) {
                $text = $this->html2text($text);
            }

            $text = preg_split($this->separator, $text, NULL, PREG_SPLIT_NO_EMPTY | PREG_SPLIT_OFFSET_CAPTURE);

            foreach ($text as $w) {
                $word = trim($w[0]);

                // skip exceptions
                if ($this->is_exception($word)) {
                    continue;
                }

                if (!pspell_check($this->plink, $word)) {
                    $result[] = $word;
                }
            }

            return $result;
        }

        foreach ($this->matches as $m) {
            $result[] = $m[0];
        }

        return $result;
    }


    /**
     * Returns suggestions for mispelled word
     */
    private function _pspell_suggestions($word)
    {
        // init spellchecker
        $this->_pspell_init();

        if (!$this->plink) {
            return array();
        }

        $suggestions = pspell_suggest($this->plink, $word);

        if (sizeof($suggestions) > self::MAX_SUGGESTIONS)
            $suggestions = array_slice($suggestions, 0, self::MAX_SUGGESTIONS);

        return is_array($suggestions) ? $suggestions : array();
    }


    /**
     * Initializes PSpell dictionary
     */
    private function _pspell_init()
    {
        if (!$this->plink) {
            if (!extension_loaded('pspell')) {
                $this->error = "Pspell extension not available";
                rcube::raise_error(array(
                    'code' => 500, 'type' => 'php',
                    'file' => __FILE__, 'line' => __LINE__,
                    'message' => $this->error), true, false);

                return;
            }

            $this->plink = pspell_new($this->lang, null, null, RCMAIL_CHARSET, PSPELL_FAST);
        }

        if (!$this->plink) {
            $this->error = "Unable to load Pspell engine for selected language";
        }
    }


    private function _googie_check($text)
    {
        // spell check uri is configured
        $url = $this->rc->config->get('spellcheck_uri');

        if ($url) {
            $a_uri = parse_url($url);
            $ssl   = ($a_uri['scheme'] == 'https' || $a_uri['scheme'] == 'ssl');
            $port  = $a_uri['port'] ? $a_uri['port'] : ($ssl ? 443 : 80);
            $host  = ($ssl ? 'ssl://' : '') . $a_uri['host'];
            $path  = $a_uri['path'] . ($a_uri['query'] ? '?'.$a_uri['query'] : '') . $this->lang;
        }
        else {
            $host = self::GOOGLE_HOST;
            $port = self::GOOGLE_PORT;
            $path = '/tbproxy/spell?lang=' . $this->lang;
        }

        // Google has some problem with spaces, use \n instead
        $gtext = str_replace(' ', "\n", $text);

        $gtext = '<?xml version="1.0" encoding="utf-8" ?>'
            .'<spellrequest textalreadyclipped="0" ignoredups="0" ignoredigits="1" ignoreallcaps="1">'
            .'<text>' . $gtext . '</text>'
            .'</spellrequest>';

        $store = '';
        if ($fp = fsockopen($host, $port, $errno, $errstr, 30)) {
            $out = "POST $path HTTP/1.0\r\n";
            $out .= "Host: " . str_replace('ssl://', '', $host) . "\r\n";
            $out .= "Content-Length: " . strlen($gtext) . "\r\n";
            $out .= "Content-Type: application/x-www-form-urlencoded\r\n";
            $out .= "Connection: Close\r\n\r\n";
            $out .= $gtext;
            fwrite($fp, $out);

            while (!feof($fp))
                $store .= fgets($fp, 128);
            fclose($fp);
        }

        if (!$store) {
            $this->error = "Empty result from spelling engine";
        }

        preg_match_all('/<c o="([^"]*)" l="([^"]*)" s="([^"]*)">([^<]*)<\/c>/', $store, $matches, PREG_SET_ORDER);

        // skip exceptions (if appropriate options are enabled)
        if (!empty($this->options['ignore_syms']) || !empty($this->options['ignore_nums'])
            || !empty($this->options['ignore_caps']) || !empty($this->options['dictionary'])
        ) {
            foreach ($matches as $idx => $m) {
                $word = mb_substr($text, $m[1], $m[2], RCMAIL_CHARSET);
                // skip  exceptions
                if ($this->is_exception($word)) {
                    unset($matches[$idx]);
                }
            }
        }

        return $matches;
    }


    private function _googie_words($text = null, $is_html=false)
    {
        if ($text) {
            if ($is_html) {
                $text = $this->html2text($text);
            }

            $matches = $this->_googie_check($text);
        }
        else {
            $matches = $this->matches;
            $text    = $this->content;
        }

        $result = array();

        foreach ($matches as $m) {
            $result[] = mb_substr($text, $m[1], $m[2], RCMAIL_CHARSET);
        }

        return $result;
    }


    private function _googie_suggestions($word)
    {
        if ($word) {
            $matches = $this->_googie_check($word);
        }
        else {
            $matches = $this->matches;
        }

        if ($matches[0][4]) {
            $suggestions = explode("\t", $matches[0][4]);
            if (sizeof($suggestions) > self::MAX_SUGGESTIONS) {
                $suggestions = array_slice($suggestions, 0, MAX_SUGGESTIONS);
            }

            return $suggestions;
        }

        return array();
    }


    private function html2text($text)
    {
        $h2t = new html2text($text, false, true, 0);
        return $h2t->get_text();
    }


    /**
     * Check if the specified word is an exception accoring to 
     * spellcheck options.
     *
     * @param string  $word  The word
     *
     * @return bool True if the word is an exception, False otherwise
     */
    public function is_exception($word)
    {
        // Contain only symbols (e.g. "+9,0", "2:2")
        if (!$word || preg_match('/^[0-9@#$%^&_+~*=:;?!,.-]+$/', $word))
            return true;

        // Contain symbols (e.g. "g@@gle"), all symbols excluding separators
        if (!empty($this->options['ignore_syms']) && preg_match('/[@#$%^&_+~*=-]/', $word))
            return true;

        // Contain numbers (e.g. "g00g13")
        if (!empty($this->options['ignore_nums']) && preg_match('/[0-9]/', $word))
            return true;

        // Blocked caps (e.g. "GOOGLE")
        if (!empty($this->options['ignore_caps']) && $word == mb_strtoupper($word))
            return true;

        // Use exceptions from dictionary
        if (!empty($this->options['dictionary'])) {
            $this->load_dict();

            // @TODO: should dictionary be case-insensitive?
            if (!empty($this->dict) && in_array($word, $this->dict))
                return true;
        }

        return false;
    }


    /**
     * Add a word to dictionary
     *
     * @param string  $word  The word to add
     */
    public function add_word($word)
    {
        $this->load_dict();

        foreach (explode(' ', $word) as $word) {
            // sanity check
            if (strlen($word) < 512) {
                $this->dict[] = $word;
                $valid = true;
            }
        }

        if ($valid) {
            $this->dict = array_unique($this->dict);
            $this->update_dict();
        }
    }


    /**
     * Remove a word from dictionary
     *
     * @param string  $word  The word to remove
     */
    public function remove_word($word)
    {
        $this->load_dict();

        if (($key = array_search($word, $this->dict)) !== false) {
            unset($this->dict[$key]);
            $this->update_dict();
        }
    }


    /**
     * Update dictionary row in DB
     */
    private function update_dict()
    {
        if (strcasecmp($this->options['dictionary'], 'shared') != 0) {
            $userid = $this->rc->get_user_id();
        }

        $plugin = $this->rc->plugins->exec_hook('spell_dictionary_save', array(
            'userid' => $userid, 'language' => $this->lang, 'dictionary' => $this->dict));

        if (!empty($plugin['abort'])) {
            return;
        }

        if ($this->have_dict) {
            if (!empty($this->dict)) {
                $this->rc->db->query(
                    "UPDATE ".$this->rc->db->table_name('dictionary')
                    ." SET data = ?"
                    ." WHERE user_id " . ($plugin['userid'] ? "= ".$this->rc->db->quote($plugin['userid']) : "IS NULL")
                        ." AND " . $this->rc->db->quoteIdentifier('language') . " = ?",
                    implode(' ', $plugin['dictionary']), $plugin['language']);
            }
            // don't store empty dict
            else {
                $this->rc->db->query(
                    "DELETE FROM " . $this->rc->db->table_name('dictionary')
                    ." WHERE user_id " . ($plugin['userid'] ? "= ".$this->rc->db->quote($plugin['userid']) : "IS NULL")
                        ." AND " . $this->rc->db->quoteIdentifier('language') . " = ?",
                    $plugin['language']);
            }
        }
        else if (!empty($this->dict)) {
            $this->rc->db->query(
                "INSERT INTO " .$this->rc->db->table_name('dictionary')
                ." (user_id, " . $this->rc->db->quoteIdentifier('language') . ", data) VALUES (?, ?, ?)",
                $plugin['userid'], $plugin['language'], implode(' ', $plugin['dictionary']));
        }
    }


    /**
     * Get dictionary from DB
     */
    private function load_dict()
    {
        if (is_array($this->dict)) {
            return $this->dict;
        }

        if (strcasecmp($this->options['dictionary'], 'shared') != 0) {
            $userid = $this->rc->get_user_id();
        }

        $plugin = $this->rc->plugins->exec_hook('spell_dictionary_get', array(
            'userid' => $userid, 'language' => $this->lang, 'dictionary' => array()));

        if (empty($plugin['abort'])) {
            $dict = array();
            $this->rc->db->query(
                "SELECT data FROM ".$this->rc->db->table_name('dictionary')
                ." WHERE user_id ". ($plugin['userid'] ? "= ".$this->rc->db->quote($plugin['userid']) : "IS NULL")
                    ." AND " . $this->rc->db->quoteIdentifier('language') . " = ?",
                $plugin['language']);

            if ($sql_arr = $this->rc->db->fetch_assoc($sql_result)) {
                $this->have_dict = true;
                if (!empty($sql_arr['data'])) {
                    $dict = explode(' ', $sql_arr['data']);
                }
            }

            $plugin['dictionary'] = array_merge((array)$plugin['dictionary'], $dict);
        }

        if (!empty($plugin['dictionary']) && is_array($plugin['dictionary'])) {
            $this->dict = $plugin['dictionary'];
        }
        else {
            $this->dict = array();
        }

        return $this->dict;
    }

}<|MERGE_RESOLUTION|>--- conflicted
+++ resolved
@@ -228,14 +228,9 @@
             else if (!pspell_check($this->plink, $word)) {
                 $suggestions = pspell_suggest($this->plink, $word);
 
-<<<<<<< HEAD
-                if (sizeof($suggestions) > self::MAX_SUGGESTIONS)
-                    $suggestions = array_slice($suggestions, 0, self::MAX_SUGGESTIONS);
-=======
                 if (sizeof($suggestions) > self::MAX_SUGGESTIONS) {
                     $suggestions = array_slice($suggestions, 0, self::MAX_SUGGESTIONS);
                 }
->>>>>>> cb190c0c
 
                 $matches[] = array($word, $pos, $len, null, $suggestions);
             }
