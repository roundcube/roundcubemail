<?php

/*
 +-----------------------------------------------------------------------+
 | This file is part of the Roundcube Webmail client                     |
 |                                                                       |
 | Copyright (C) The Roundcube Dev Team                                  |
 |                                                                       |
 | Licensed under the GNU General Public License version 3 or            |
 | any later version with exceptions for skins & plugins.                |
 | See the README file for a full license statement.                     |
 |                                                                       |
 | CONTENTS:                                                             |
 |   Roundcube OAuth2 utilities                                          |
 |   @see https://datatracker.ietf.org/doc/html/rfc6749                  |
 |   please note that it implements Oauth2 and OpenID Connect extension  |
 +-----------------------------------------------------------------------+
 | Author: Thomas Bruederli <roundcube@gmail.com>                        |
 +-----------------------------------------------------------------------+
*/

use GuzzleHttp\Exception\RequestException;
use GuzzleHttp\MessageFormatter;

/**
 * Roundcube OAuth2 utilities
 */
class rcmail_oauth
{
    const TOKEN_REFRESHED       = 1;
    const TOKEN_STILL_VALID     = 0;
    const TOKEN_REFRESH_FAILED  = -1;
    const TOKEN_NOT_FOUND       = -2;
    const TOKEN_ERROR           = -3;
    const TOKEN_REFRESH_EXPIRED = -4;
    const TOKEN_REVOKED         = -5;
    const TOKEN_COMPROMISED     = -6;

    const JWKS_CACHE_TTL        = 30; // TTL for JWKS (in seconds)

    // prepare the OAUTHBEARER which is now the official protocol (rfc 7628)
    // but currently implement mostly the formal XOAUTH2
    /** @var string */
    protected $auth_type = 'XOAUTH2';

    /** @var rcmail */
    protected $rcmail;

    /** @var array */
    protected $options = [];

    /** @var array */
    protected $jwks;

    /** @var string */
    protected $last_error;

    /** @var bool */
    protected $no_redirect = false;

    /** @var rcube_cache */
    protected $cache;

    /** @var GuzzleHttp\Client */
    protected $http_client;

    /** @var string */
    protected $logout_redirect_url;

    /** @var ?array parameters used during the login phase */
    protected $login_phase;

    /** @var array map of .well-known entries to config (discovery URI) */
    static protected $config_mapper = [
        'issuer'                 => 'issuer',
        'authorization_endpoint' => 'auth_uri',
        'token_endpoint'         => 'token_uri',
        'userinfo_endpoint'      => 'identity_uri',
        'end_session_endpoint'   => 'logout_uri',
        'jwks_uri'               => 'jwks_uri',
    ];

    /** @var array map PKCE code_challenge_method to hash method */
    static protected $pkce_mapper = [
        'S256' => 'sha256',
        // plain method is not implemented: @see RFC7636 4.2: "If the client is capable of using "S256", it MUST use "S256"
    ];

    /** @var rcmail_oauth */
    static protected $instance;

    /**
     * Singleton factory
     *
     * @return rcmail_oauth The one and only instance
     */
    static function get_instance($options = [])
    {
        if (!self::$instance) {
            self::$instance = new self($options);
            self::$instance->init();
        }

        return self::$instance;
    }

    /**
     * Helper to log oauth
     *
     * @return void
     */
    private function logger($level, $message)
    {
        $token = $this->login_phase['token'] ?? $_SESSION['oauth_token'] ?? [];
        $sub = $token['identity']['sub'] ?? '-';
        $ses = $token['session_state']   ?? '-';
        rcube::write_log('oauth', sprintf('%s: [ip=%s sub=%s ses=%s] %s', $level, rcube_utils::remote_ip(), $sub, $ses, $message));
    }

    /**
     * Helper to log oauth debug message (only if `oauth_debug`is true)
     *
     * XXX for debug only, please use rcube::raise_error to raise errors in a centralized place
     *
     * @return void
     */
    public function log_debug(...$args)
    {
        if ($this->options['debug']) {
            $this->logger('DEBUG', sprintf(...$args));
        }
    }

    /**
     * Object constructor
     *
     * @param array $options Config options:
     */
    public function __construct($options = [])
    {
        $this->rcmail = rcmail::get_instance();

        // use `oauth_cache` to define engine & `oauth_cache_ttl` to define ttl (default 1d))
        $this->cache = $this->rcmail->get_cache_shared('oauth');

        $this->options = (array) $options + [
            'provider'        => $this->rcmail->config->get('oauth_provider'),
            'provider_name'   => $this->rcmail->config->get('oauth_provider_name', 'OAuth'),
            'auth_uri'        => $this->rcmail->config->get('oauth_auth_uri'),
            'config_uri'      => $this->rcmail->config->get('oauth_config_uri'),
            'issuer'          => $this->rcmail->config->get('oauth_issuer'),
            'logout_uri'      => $this->rcmail->config->get('oauth_logout_uri'),
            'token_uri'       => $this->rcmail->config->get('oauth_token_uri'),
            'jwks_uri'        => $this->rcmail->config->get('oauth_jwks_uri'),
            'client_id'       => $this->rcmail->config->get('oauth_client_id'),
            'client_secret'   => $this->rcmail->config->get('oauth_client_secret'),
            'identity_uri'    => $this->rcmail->config->get('oauth_identity_uri'),
            'identity_fields' => $this->rcmail->config->get('oauth_identity_fields', ['email']),
            'scope'           => $this->rcmail->config->get('oauth_scope', ''),
            'timeout'         => $this->rcmail->config->get('oauth_timeout', 10),
            'verify_peer'     => $this->rcmail->config->get('oauth_verify_peer', true),
            'auth_parameters' => $this->rcmail->config->get('oauth_auth_parameters', []),
            'login_redirect'  => $this->rcmail->config->get('oauth_login_redirect', false),
            'pkce'            => $this->rcmail->config->get('oauth_pkce', 'S256'),
            'debug'           => $this->rcmail->config->get('oauth_debug', false),
        ];

        // http_options will be used in test phase to add a mock
        if (!isset($options['http_options'])) {
            $options['http_options'] = [];
        }

        if ($this->options['pkce'] && !array_key_exists($this->options['pkce'], self::$pkce_mapper)) {
            // will stops on error
            rcube::raise_error([
                'message' => "PKCE method not supported (oauth_pkce='{$this->options['pkce']}')",
                'file'    => __FILE__,
                'line'    => __LINE__,
            ], true, true);
        }

        // prepare a http client with the correct options
        $this->http_client = $this->rcmail->get_http_client((array) $options['http_options'] + [
            'timeout' => $this->options['timeout'],
            'verify'  => $this->options['verify_peer'],
        ]);

    }

    /**
     * discover .well-known/oidc-configuration according config_uri and complete options
     *
     * use cache if defined
     *
     * @return void
     *
     * @see https://datatracker.ietf.org/doc/html/rfc8414
     */
    protected function discover()
    {
        $config_uri = $this->options['config_uri'];
        if (empty($config_uri)) {
            return;
        }
        $key_cache = 'discovery.' . md5($config_uri);

        try {
            $data = $this->cache ? $this->cache->get($key_cache) : null;
            if ($data === null) {
                // Caveat: if .well-known URL is not answering it will break login display (will not display the button)
                $response = $this->http_client->get($config_uri);
                $data = json_decode($response->getBody(), true);

                //sanity check
                if (!isset($data['issuer'])) {
                    throw new RuntimeException('incorrect response from %s', $config_uri);
                }

                //cache answer
                if ($this->cache) {
                    $this->cache->set($key_cache, $data);
                }
            }

            // map discovery to our options
            foreach (self::$config_mapper as $config_key => $options_key) {
                if (empty($data[$config_key])) {
                    rcube::raise_error([
                            'message' => "key {$config_key} not found in answer of {$config_uri}",
                            'file'    => __FILE__,
                            'line'    => __LINE__,
                        ], true, false
                    );
                }
                else {
                    $this->options[$options_key] = $data[$config_key];
                }
            }

            // check if pkce method is supported by this server
            if ($this->options['pkce'] && isset($data['code_challenge_methods_supported']) && is_array($data['code_challenge_methods_supported'])) {
                if (!in_array($this->options['pkce'], $data['code_challenge_methods_supported'])) {
                    rcube::raise_error([
                           'message' => "OAuth server does not support this PKCE method (oauth_pkce='{$this->options['pkce']}')",
                           'file'    => __FILE__,
                           'line'    => __LINE__,
                       ], true, false
                    );
                }
            }
        }
        catch (\Exception $e) {
            rcube::raise_error([
                   'message' => "Error fetching {$config_uri} : {$e->getMessage()}",
                   'file'    => __FILE__,
                   'line'    => __LINE__,
               ], true, false
            );
        }
    }

    /**
     * Fetch JWKS certificates (use cache if active)
     *
     * @return void
     */
    protected function fetch_jwks()
    {
        if (!$this->options['jwks_uri']) {
            // not activated
            return;
        }

        if ($this->jwks !== null) {
            // already defined
            return;
        }

        $jwks_uri = $this->options['jwks_uri'];
        $key_cache = 'jwks.' . md5($jwks_uri);
        $this->jwks = $this->cache ? $this->cache->get($key_cache) : null;

        if ($this->jwks !== null && $this->jwks['expires'] > time()) {
            return;
        }

        // not in cache, fetch json web key set
        $response = $this->http_client->get($jwks_uri);
        $this->jwks = json_decode($response->getBody(), true);

        //sanity check
        if (!isset($this->jwks['keys'])) {
            $this->log_debug('incorrect jwks response from %s', $jwks_uri);
        }
        elseif ($this->cache) {
            // this is a hack because we cannot specify the TTL in the shared_cache
            // and cache must not be too high as the Identity Provider can rotate it's keys
            $this->jwks['expires'] = time() + self::JWKS_CACHE_TTL;
            $this->cache->set($key_cache, $this->jwks);
        }
    }

    /**
     * Initialize this instance
     *
     * @return void
     */
    public function init()
    {
        // important must be called before is_enabled()
        $this->discover();

        if (!$this->is_enabled()) {
            return;
        }

        if ($this->cache === null) {
            $this->log_debug('cache is disabled');
        }

        // subscribe to storage and smtp init events
        $this->rcmail->plugins->register_hook('loginform_content', [$this, 'loginform_content']);
        $this->rcmail->plugins->register_hook('startup', [$this, 'startup']);

        $this->rcmail->plugins->register_hook('storage_init', [$this, 'storage_init']);
        $this->rcmail->plugins->register_hook('smtp_connect', [$this, 'smtp_connect']);
        $this->rcmail->plugins->register_hook('managesieve_connect', [$this, 'managesieve_connect']);

        $this->rcmail->plugins->register_hook('authenticate', [$this, 'authenticate']);
        $this->rcmail->plugins->register_hook('login_after', [$this, 'login_after']);
        $this->rcmail->plugins->register_hook('login_failed', [$this, 'login_failed']);
        $this->rcmail->plugins->register_hook('logout_after', [$this, 'logout_after']);
        $this->rcmail->plugins->register_hook('unauthenticated', [$this, 'unauthenticated']);

        $this->rcmail->plugins->register_hook('refresh', [$this, 'refresh']);
    }

    /**
     * Check if OAuth is generally enabled in config
     *
     * @return bool
     */
    public function is_enabled()
    {
        return !empty($this->options['provider'])
            && !empty($this->options['token_uri'])
            && !empty($this->options['client_id']);
    }

    /**
     * Getter for the last error occurred
     *
     * @return mixed
     */
    public function get_last_error()
    {
        return $this->last_error;
    }


    /**
     * Callback for `loginform_content` hook
     *
     * Append Oauth button on login page if defined (this is a hook)
     * can also hide default user/pass form if flag oauth_login_redirect is true
     *
     * @return void
     */
    public function loginform_content(array $form_content)
    {
        // hide login form fields when `oauth_login_redirect` is configured
        if ($this->options['login_redirect']) {
            $form_content['hidden']  = [];
            $form_content['inputs']  = [];
            $form_content['buttons'] = [];
        }

        $link_attr = [
            'href'  => $this->rcmail->url(['action' => 'oauth']),
            'id'    => 'rcmloginoauth',
            'class' => 'button oauth ' . $this->options['provider'],
        ];

        $provider = $this->options['provider_name'];
        $button   = html::a($link_attr, $this->rcmail->gettext(['name' => 'oauthlogin', 'vars' => ['provider' => $provider]]));

        $form_content['buttons']['oauthlogin'] = ['outterclass' => 'oauthlogin', 'content' => $button];

        return $form_content;
    }


    protected static function base64url_decode($encoded)
    {
        return base64_decode(strtr($encoded, '-_', '+/'), true);
    }

    protected static function base64url_encode($payload)
    {
        return rtrim(strtr(base64_encode($payload), '+/', '-_'),'=');
    }

    /**
     * Helper method to decode a JWT and check payload OIDC consistency
     *
     * @param string $jwt
     *
     * @return array Hash array with decoded body
     */
    public function jwt_decode($jwt)
    {
        $body = [];

        [$headb64, $bodyb64, $cryptob64] = explode('.', $jwt);

        $header = json_decode(static::base64url_decode($headb64), true);
        $body   = json_decode(static::base64url_decode($bodyb64), true);
        //$crypto = static::base64url_decode($cryptob64);

        if ($this->options['jwks_uri']) {
            // jwks_uri defined, will check JWT signature

            $this->fetch_jwks();

            $kid = $header['kid'];
            $alg = $header['alg'];

            $jwk = null;

            foreach ($this->jwks['keys'] as $current_jwk) {
                if ($current_jwk['kid'] === $kid) {
                    $jwk = $current_jwk;
                    break;
                }
            }

            if ($jwk === null) {
                throw new RuntimeException('JWS key to verify JWT not found');
            }

            // TODO: check alg. matches
            // TODO should check signature, note will use https://github.com/firebase/php-jwt later as it requires ^php7.4
        }

        // FIXME depends on body type: ID, Logout, Bearer, Refresh,

        if (isset($body['azp']) && $body['azp'] !== $this->options['client_id']) {
            throw new RuntimeException('Failed to validate JWT: invalid azp value');
        }
        elseif (isset($body['aud']) && !in_array($this->options['client_id'], (array) $body['aud'])) {
            throw new RuntimeException('Failed to validate JWT: invalid aud value');
        }
        elseif (!isset($body['azp']) && !isset($body['aud'])) {
            throw new RuntimeException('Failed to validate JWT: missing aud/azp value');
        }

        // if defined in parameters, check that issuer match
        if (isset($this->options['issuer']) && $body['iss'] !== $this->options['issuer']) {
            throw new RuntimeException('Failed to validate JWT: issuer mismatch');
        }

        // check that token is not an outdated message
        if (isset($body['exp']) && (time() > $body['exp'])) {
            throw new RuntimeException('Failed to validate JWT: expired message');
        }

<<<<<<< HEAD
        $this->log_debug('jwt: %s', json_encode($body));
=======
        $this->log_debug("jwt: %s", json_encode($body));
>>>>>>> 506917d7

        return $body;
    }

    /**
     * Compose a fully qualified redirect URI for auth requests
     *
     * @return string
     */
    public function get_redirect_uri()
    {
        $url = $this->rcmail->url([], true, true);

        // rewrite redirect URL to not contain query parameters because some providers do not support this
        $url = preg_replace('/\?.*/', '', $url);

        return slashify($url) . 'index.php/login/oauth';
    }

    /**
     * Login action: redirect to `oauth_auth_uri`
     *
     * Authorization Code Request
     *
     * @see https://datatracker.ietf.org/doc/html/rfc6749#section-4.1.1
     *
     * @return void
     */
    public function login_redirect()
    {
        if (empty($this->options['auth_uri']) || empty($this->options['client_id'])) {
            // log error about missing config options
            rcube::raise_error([
                    'message' => "Missing required OAuth config options 'oauth_auth_uri', 'oauth_client_id'",
                    'file'    => __FILE__,
                    'line'    => __LINE__,
                ], true, false
            );
            return;
        }

        // create a secret string
        $_SESSION['oauth_state'] = rcube_utils::random_bytes(12);

        // compose full oauth login uri
        $query = [
            'response_type' => 'code',
            'client_id'     => $this->options['client_id'],
            'scope'         => $this->options['scope'],
            'redirect_uri'  => $this->get_redirect_uri(),
            'state'         => $_SESSION['oauth_state'],
        ];

        // implementation of PKCE @see: rfc7636
        if ($this->options['pkce']) {
            $code_verifier = rcube_utils::random_bytes(64);
            $code_challenge_method = $this->options['pkce'];
            $hash_method = self::$pkce_mapper[$code_challenge_method];

<<<<<<< HEAD
        $this->log_debug('requesting authorization with scope: %s', $this->options['scope']);
=======
            // do not store it in clear, do not want it to be readable
            $_SESSION['oauth_code_verifier'] = $this->rcmail->encrypt($code_verifier);

            $query += [
                'code_challenge_method' => $code_challenge_method,
                'code_challenge' => self::base64url_encode(hash($hash_method, $code_verifier, true)),
            ];
        }

        $this->log_debug("requesting authorization code via a redirect to %s with scope='%s' and pkce method=%s",
            $this->options['auth_uri'], $this->options['scope'], $this->options['pkce']);

        $delimiter = strpos($this->options['auth_uri'], '?') > 0 ? '&' : '?';
        $url = $this->options['auth_uri'] . $delimiter . http_build_query($query + (array) $this->options['auth_parameters']);
>>>>>>> 506917d7

        $this->last_error = null; // clean last error
        $this->rcmail->output->redirect($url);  // exit
    }

    /**
     * Call ODIC to get identity for an given authorization
     *
     * @param string $authorization the Bearer authorization
     *
     * @return array the identity
     *
     * @see: https://openid.net/specs/openid-connect-core-1_0.html#UserInfo
     */
    protected function fetch_userinfo($authorization)
    {
        $oauth_identity_uri = $this->options['identity_uri'];

        if (empty($oauth_identity_uri)) {
            // service not available
            return;
        }

        $identity_response = $this->http_client->get($oauth_identity_uri, [
                'headers' => [
                    'Authorization' => $authorization,
                    'Accept' => 'application/json',
                ],
        ]);

        return json_decode($identity_response->getBody(), true);
    }

    /**
     * Request access token with auth code returned from oauth login
     *
     * @param string $auth_code
     * @param string $state
     *
     * @return array Authorization data as hash array with entries
     *               `username` as the authentication user name
     *               `authorization` as the oauth authorization string "<type> <access-token>"
     *               `token` as the complete oauth response to be stored in session
     *
     * @see https://datatracker.ietf.org/doc/html/rfc6749#section-4.1.3
     */
    public function request_access_token($auth_code, $state = null)
    {
        $oauth_token_uri     = $this->options['token_uri'];
        $oauth_client_id     = $this->options['client_id'];
        $oauth_client_secret = $this->options['client_secret'];

        try {
            // sanity check
            if (empty($oauth_token_uri) || empty($oauth_client_id) || empty($oauth_client_secret)) {
                throw new RuntimeException("Missing required OAuth config options 'oauth_token_uri', 'oauth_client_id', 'oauth_client_secret'");
            }

            // validate state parameter against $_SESSION['oauth_state']
            if (!isset($_SESSION['oauth_state']) || ($_SESSION['oauth_state'] !== $state)) {
                throw new RuntimeException('state parameter mismatch');
            }

            $this->rcmail->session->remove('oauth_state');

            $this->log_debug('requesting a grant_type=authorization_code to %s', $oauth_token_uri);

            $form = [
                'grant_type'    => 'authorization_code',
                'code'          => $auth_code,
                'client_id'     => $oauth_client_id,
                'client_secret' => $oauth_client_secret,
                'redirect_uri'  => $this->get_redirect_uri(),
            ];

            if ($this->options['pkce']) {
                $form['code_verifier'] = $this->rcmail->decrypt($_SESSION['oauth_code_verifier']);
            }

            $response = $this->http_client->post($oauth_token_uri, ['form_params' => $form]);
            $data = json_decode($response->getBody(), true);

            $authorization = $this->parse_tokens('authorization_code', $data);

            $username = null;
            $identity = null;

            // decode JWT id_token if provided
            if (!empty($data['id_token'])) {
                $identity = $this->jwt_decode($data['id_token']);

                // note that id_token values depend on scopes
                foreach ($this->options['identity_fields'] as $field) {
                    if (isset($identity[$field])) {
                        $username = $identity[$field];
                        break;
                    }
                }
            }

            // request user identity (email)
            if (empty($username)) {
                $fetched_identity = $this->fetch_userinfo($authorization);

                $this->log_debug('fetched identity: %s', json_encode($fetched_identity, true));

                if (!empty($fetched_identity)) {
                    $identity = $fetched_identity;

                    foreach ($this->options['identity_fields'] as $field) {
                        if (isset($identity[$field])) {
                            $username = $identity[$field];
                            break;
                        }
                    }
                }
            }

            // store the full identity (usually contains `sub`, `name`, `preferred_username`, `given_name`, `family_name`, `locale`, `email`)
            $data['identity'] = $identity;

            // the username
            $data['username'] = $username;

            $this->mask_auth_data($data);

            $this->rcmail->plugins->exec_hook('oauth_login', array_merge($data, [
                'username' => $username,
                'identity' => $identity,
            ]));

            $this->last_error = null; // clean last error

            // return auth data
            $this->login_phase = [
                'username'      => $username,
                'authorization' => $authorization, // the payload to authentificate through IMAP, SMTP, SIEVE .. servers
                'token'         => $data,
            ];

            if ($this->options['pkce']) {
                // store crypted code_verifier because session is going to be killed
                $this->login_phase['code_verifier'] = $_SESSION['oauth_code_verifier'];
            }
            return $this->login_phase;
        }
        catch (RequestException $e) {
            $this->last_error = 'OAuth token request failed: ' . $e->getMessage();
            $this->no_redirect = true;
            $formatter = new MessageFormatter();

            rcube::raise_error([
                    'message' => $this->last_error . '; ' . $formatter->format($e->getRequest(), $e->getResponse()),
                    'file'    => __FILE__,
                    'line'    => __LINE__,
                ], true, false
            );

            return false;
        }
        catch (Exception $e) {
            $this->last_error = 'OAuth token request failed: ' . $e->getMessage();
            $this->no_redirect = true;

            rcube::raise_error([
                    'message' => $this->last_error,
                    'file'    => __FILE__,
                    'line'    => __LINE__,
                ], true, false
            );

            return false;
        }
    }

    /**
     * Obtain a new access token using the refresh_token grant type
     *
     * If successful, this will update the `oauth_token` entry in
     * session data.
     *
     * @return array Updated authorization data
     *
     * @see https://datatracker.ietf.org/doc/html/rfc6749#section-6
     */
    public function refresh_access_token(array $token)
    {
        $oauth_token_uri     = $this->options['token_uri'];
        $oauth_client_id     = $this->options['client_id'];
        $oauth_client_secret = $this->options['client_secret'];

        // send token request to get a real access token for the given auth code
        try {
            $this->log_debug('requesting a grant_type=refresh_token to %s', $oauth_token_uri);

            $form = [
                'grant_type'    => 'refresh_token',
                'refresh_token' => $this->rcmail->decrypt($token['refresh_token']),
                'client_id'     => $oauth_client_id,
                'client_secret' => $oauth_client_secret,
            ];

            if ($this->options['pkce']) {
                $form['code_verifier'] = $this->rcmail->decrypt($_SESSION['oauth_code_verifier']);
            }

            $response = $this->http_client->post($oauth_token_uri, ['form_params' => $form]);
            $data = json_decode($response->getBody(), true);

            $authorization = $this->parse_tokens('refresh_token', $data, $token);

            // update access token stored as password
            $_SESSION['password'] = $this->rcmail->encrypt($authorization);

            $this->mask_auth_data($data);

            // update session data
            $_SESSION['oauth_token'] = array_merge($token, $data);

            $this->rcmail->plugins->exec_hook('oauth_refresh_token', $data);

            $this->last_error = null; // clean last error
            return [
                'token'         => $data,
                'authorization' => $authorization,
            ];
        }
        catch (RequestException $e) {
            $this->last_error = 'OAuth refresh token request failed: ' . $e->getMessage();
            $formatter = new MessageFormatter();
            rcube::raise_error([
                    'message' => $this->last_error . '; ' . $formatter->format($e->getRequest(), $e->getResponse()),
                    'file'    => __FILE__,
                    'line'    => __LINE__,
                ], true, false
            );

            // refrehsing token failed, mark session as expired
            if ($e->getCode() >= 400 && $e->getCode() < 500) {
                $this->rcmail->kill_session();
            }

            return false;
        }
        catch (Exception $e) {
            $this->last_error = 'OAuth refresh token request failed: ' . $e->getMessage();
            rcube::raise_error([
                    'message' => $this->last_error,
                    'file'    => __FILE__,
                    'line'    => __LINE__,
                ], true, false
            );

            return false;
        }
    }

    /**
     * Store a token revokation for a given sub (can be used by the backchannel logout)
     *
     * Warning: cache TTL should be at least > refresh_token frequency
     *
     * @param string $sub the sub of the identity
     *
     * @return void
     */
    public function schedule_token_revocation($sub)
    {
        if ($this->cache === null) {
            rcube::raise_error(['message' => 'received a token revocation request, you must activate `oauth_cache` to enable this feature'], true, false);
            return;
        }
        $this->cache->set("revoke_{$sub}", time());
    }

    /**
     * Check is a token has been revoked (condition: sub match & token is older than the request timestamp)
     *
     * @param array $token the token to verify
     *
     * @return bool true if token revoked
     */
    protected function is_token_revoked($token)
    {
        if ($this->cache === null) {
            //oops cache not enabled
            return false;
        }

        $revoked_time = $this->cache->get("revoke_{$token['identity']['sub']}");

        if (!$revoked_time) {
            return false;
        }

        if ($token['created_at'] < $revoked_time) {
            return true;
        }

        return false;
    }

    /**
     * Parse and update the token from a grant request
     *
     * @param string $grant_type    The request type
     * @param array  $data          The payload from the request (will be updated)
     * @param array  $previous_data The data from a previous request
     *
     * @return string the bearer authorization to use on different transports
     */
    protected function parse_tokens($grant_type, &$data, $previous_data = null)
    {
        // TODO move it into to log_info ?
        $this->log_debug('received tokens from a grant request %s: session: %s with scope %s, '
            . 'access_token type %s exp in %ss, refresh_token exp in %ss, id_token present: %s, not-before-policy: %s',
            $grant_type,
            $data['session_state'], $data['scope'],
            $data['token_type'], $data['expires_in'],
            $data['refresh_expires_in'],
            isset($data['id_token']),
            $data['not-before-policy'] ?? null
        );

        if (is_array($previous_data)) {
            $this->log_debug(
                'changes: session_state: %s, access_token: %s, refresh_token: %s, id_token: %s',
                isset($previous_data['session_state']) ? $previous_data['session_state'] !== $data['session_state'] : null,
                isset($previous_data['access_token']) ? $previous_data['access_token']  !== $data['access_token'] : null,
                isset($previous_data['refresh_token']) ? $previous_data['refresh_token'] !== $data['refresh_token'] : null,
                isset($previous_data['id_token']) ? $previous_data['id_token']      !== $data['id_token'] : null,
            );
        }

        // sanity check, check that payload correctly contains access_token
        if (empty($data['access_token'])) {
            throw new RuntimeException('access_token missing ins answer, error from server');
        }

        // sanity check, check that payload correctly contains access_token
        if (empty($data['refresh_token'])) {
            throw new RuntimeException('refresh_token missing ins answer, error from server');
        }

        // (> 0, it means that all token generated before this timestamp date are compromisd and that we need to download a new version of JWKS)
        if (!empty($data['not-before-policy']) && $data['not-before-policy'] > 0) {
            $this->log_debug('all tokens generated before %s timestmp are compromised', $data['not-before-policy']);
            // TODO
        }

        // please note that id_token / identity may have changed, could be interesting to grab it and refresh values, right now it is not used

        //creation time. Information also present in JWT, but it is faster here
        $data['created_at'] = time();

        $refresh_interval = $this->rcmail->config->get('refresh_interval');

        if ($data['expires_in'] <= $refresh_interval) {
            rcube::raise_error([
                'message' => sprintf('Warning token expiration (%s) will expire before the refresh_interval (%s)', $data['expires_in'], $refresh_interval),
            ], true, false);
            // note: remove 10 sec by security (avoid tangent issues)
            $data['expires'] = time() + $data['expires_in'] - 10;
        }
        else {
            // try to request a refresh before it's too late according refesh interval
            // note: remove 10 sec by security (avoid tangent issues)
            $data['expires'] = time() + $data['expires_in'] - $refresh_interval - 10;
        }

        $data['refresh_expires'] = time() + $data['refresh_expires_in'];

        if (strcasecmp($data['token_type'], 'Bearer') == 0) {
            // always normalize Bearer (uppercase then lower case)
            $authorization = sprintf('Bearer %s', $data['access_token']);
        }
        else {
            // unknown token type, do not alter it
            $authorization = sprintf('%s %s', $data['token_type'], $data['access_token']);
        }

        return $authorization;
    }

    /**
     * Modify some properties of the received auth response
     *
     * @param array $data
     *
     * @return void
     */
    protected function mask_auth_data(&$data)
    {
        // remove by security access_token as it is crypted in $_SESSION['password']
        unset($data['access_token']);

        // encrypt refresh token if provided
        if (isset($data['refresh_token'])) {
            $data['refresh_token'] = $this->rcmail->encrypt($data['refresh_token']);
        }
    }

    /**
     * Check the given access token data if still valid
     *
     * ... and attempt to refresh if possible.
     *
     * @param array $token OAuth token
     *
     * @return int
     */
    protected function check_token_validity($token)
    {
        if (!isset($token['refresh_token'])) {
            return self::TOKEN_NOT_FOUND;
        }

        if ($this->is_token_revoked($token)) {
            $this->log_debug('abort, token for sub %s has been revoked', $token['identity']['sub']);
            // in a such case, we are blocked, can only kill session
            $this->rcmail->kill_session();
            return self::TOKEN_REVOKED;
        }

        if ($token['expires'] > time()) {
            return self::TOKEN_STILL_VALID;
        }

        if (isset($token['refresh_expires']) && $token['refresh_expires'] < time()) {
            $this->log_debug('abort, reresh token has expired');
            // in a such case, we are blocked, can only kill session
            $this->rcmail->kill_session();
            return self::TOKEN_REFRESH_EXPIRED;
        }

        if (!empty($this->last_error)) {
            //TODO: challenge this part, what about transcient errors ?
            $this->log_debug('abort, got an previous error %s', $this->last_error);
            return self::TOKEN_ERROR;
        }

        if ($this->refresh_access_token($token) === false) {
            //FIXME: can have 2 kind of errors: transcient (can retry) or non recovreable error
            // currently it's up to refresh_access_token to kill_session is necessary
            $this->log_debug('token refresh failed: %s', $this->last_error);
            return self::TOKEN_REFRESH_FAILED;
        }

        return self::TOKEN_REFRESHED;
    }

    /**
     * Callback for 'refresh' hook
     *
     * @param array $options
     *
     * @return void
     */
    public function refresh($options)
    {
        if (!isset($_SESSION['oauth_token'])) {
            return;
        }

        $this->check_token_validity($_SESSION['oauth_token']);
    }

    /**
     * Callback for 'storage_init' hook
     *
     * @param array $options
     *
     * @return array
     */
    public function storage_init($options)
    {
        if ($options['driver'] !== 'imap') {
            return $options;
        }

        if ($this->login_phase) {
            // enforce OAUTHBEARER/XOAUTH2 authorization type
            $options['auth_type'] = $this->auth_type;
        }
        elseif (isset($_SESSION['oauth_token'])) {
            if ($this->check_token_validity($_SESSION['oauth_token']) === self::TOKEN_REFRESHED) {
                $options['password'] = $this->rcmail->decrypt($_SESSION['password']);
            }
            // enforce OAUTHBEARER/XOAUTH2 authorization type
            $options['auth_type'] = $this->auth_type;
        }

        return $options;
    }

    /**
     * Callback for 'smtp_connect' hook
     *
     * @param array $options
     *
     * @return array
     */
    public function smtp_connect($options)
    {
        $smtp_user = $options['smtp_user'];
        $smtp_pass = $options['smtp_pass'];

        // skip XOAUTH2 authorization, if indicated
        if (($smtp_user == '') || ($smtp_pass == '')) {
            return $options;
        }

        if (isset($_SESSION['oauth_token'])) {
            // check token validity
            $this->check_token_validity($_SESSION['oauth_token']);

            // enforce OAUTHBEARER/XOAUTH2 authorization type
            $options['smtp_user'] = '%u';
            $options['smtp_pass'] = '%p';
            $options['smtp_auth_type'] = $this->auth_type;
        }

        return $options;
    }

    /**
     * Callback for 'managesieve_connect' hook
     *
     * @param array $options
     *
     * @return array
     */
    public function managesieve_connect($options)
    {
        if (isset($_SESSION['oauth_token'])) {
            // check token validity
            $this->check_token_validity($_SESSION['oauth_token']);
            // enforce OAUTHBEARER/XOAUTH2 authorization type
            $options['auth_type'] = $this->auth_type;
        }

        return $options;
    }

    /**
     * Callback for 'authenticate' hook
     *
     * @param array $options
     *
     * @return array the authenticate parameters
     */
    public function authenticate($options)
    {
        if (!$this->login_phase) {
            return;
        }

        $options['user'] = $this->login_phase['username'];
        $options['pass'] = $this->login_phase['authorization'];
        $this->rcmail->config->set('login_password_maxlen', strlen($options['pass']));

        $this->log_debug("calling authenticate for user %s", $options['user']);

        return $options;
    }

    /**
     * Callback for 'login_after' hook
     *
     * @param array $options
     *
     * @return array
     */
    public function login_after($options)
    {
        if (!$this->login_phase) {
            return;
        }

        // store important data to new freshly created session
        $_SESSION['oauth_token'] = $this->login_phase['token'];
        if ($this->options['pkce']) {
            $_SESSION['oauth_code_verifier'] = $this->login_phase['code_verifier'];
        }

        $this->log_debug('login successful for OIDC sub=%s with username=%s which is rcube-id=%s',
            $this->login_phase['token']['identity']['sub'], $this->login_phase['username'], $this->rcmail->user->ID);

        // login phase is terminated
        $this->login_phase = null;

        return $options;
    }

    /**
     * Callback for 'logout_after' hook
     *
     * @param array $options Hook parameters
     *
     * @return array
     */
    public function logout_after(array $options)
    {
        $this->no_redirect = true;

        if ($this->logout_redirect_url) {
            // propagate logout request to the identity provider
            $this->rcmail->output->redirect($this->logout_redirect_url); //exit
        }
    }

    /**
     * Callback for 'startup' hook
     *
     * @params array $args array containing task and action
     *
     * @return array the arguments provided in entry and altered if so
     */
    public function startup(array $args)
    {
        if (!$this->is_enabled()) {
            return $args;
        }

        if ($args['task'] == 'login' && $args['action'] == 'oauth') {
            // handle oauth login requests
            $oauth_handler = new rcmail_action_login_oauth();
            $handler_answer = $oauth_handler->run();
            if ($handler_answer && is_array($handler_answer)) {
                // on success, handler will request next action = login
                $args = $handler_answer + $args;
            }
        }
        elseif ($args['task'] == 'login' && $args['action'] == 'backchannel') {
            // handle oauth login requests
            $oauth_handler = new rcmail_action_login_oauth_backchannel();
            $oauth_handler->run();
        }
        elseif ($args['task'] == 'logout') {
            //handle only logout task
            $this->handle_logout();
        }

        return $args;
    }

    /**
     * Implement OpenID Connect RP-Initiated Logout 1.0
     *
     * will generate during the logout task the RP-initiated Logout URL and
     * store it in `logout_redirect_url`
     *
     * @return void
     *
     * @see https://openid.net/specs/openid-connect-rpinitiated-1_0.html
     */
    public function handle_logout()
    {
        // if no logout URI, or no refresh token, safe to give up
        if (!$this->options['logout_uri'] || !isset($_SESSION['oauth_token'])) {
            return;
        }

        // refresh token only if expired, we do this to ensure it will propagate session close to IDP
        switch ($this->check_token_validity($_SESSION['oauth_token'])) {
            case self::TOKEN_REFRESHED:
            case self::TOKEN_STILL_VALID:
                //token still ok or refreshed
                break;

            default:
                //got an error, cannot request IDP to cleanup other sessions
                return;
        }

        // generate redirect URL for post-logout
        $params = [
            'post_logout_redirect_uri' => $this->rcmail->url([], true, true),
            'client_id'                => $this->options['client_id'],
        ];

        if (isset($_SESSION['oauth_token']['id_token'])) {
            $params['id_token_hint'] = $_SESSION['oauth_token']['id_token'];
        }

        $this->logout_redirect_url = $this->options['logout_uri'] . '?' . http_build_query($params);
        $this->log_debug('creating logout call: %s', $this->logout_redirect_url);
    }

    /**
     * Callback for 'login_failed' hook
     *
     * @param array $options
     *
     * @return array
     */
    public function login_failed($options)
    {
        // no redirect on imap login failures
        $this->no_redirect = true;
        $this->login_phase = null;
        return $options;
    }

    /**
     * Callback for 'unauthenticated' hook
     *
     * @param array $options
     *
     * @return array
     */
    public function unauthenticated($options)
    {
        if (
            $this->options['login_redirect']
            && !$this->rcmail->output->ajax_call
            && !$this->no_redirect
            && empty($options['error'])
            && $options['http_code'] === 200
        ) {
            $this->login_redirect();
        }

        return $options;
    }
}<|MERGE_RESOLUTION|>--- conflicted
+++ resolved
@@ -464,11 +464,7 @@
             throw new RuntimeException('Failed to validate JWT: expired message');
         }
 
-<<<<<<< HEAD
         $this->log_debug('jwt: %s', json_encode($body));
-=======
-        $this->log_debug("jwt: %s", json_encode($body));
->>>>>>> 506917d7
 
         return $body;
     }
@@ -528,9 +524,6 @@
             $code_challenge_method = $this->options['pkce'];
             $hash_method = self::$pkce_mapper[$code_challenge_method];
 
-<<<<<<< HEAD
-        $this->log_debug('requesting authorization with scope: %s', $this->options['scope']);
-=======
             // do not store it in clear, do not want it to be readable
             $_SESSION['oauth_code_verifier'] = $this->rcmail->encrypt($code_verifier);
 
@@ -545,7 +538,6 @@
 
         $delimiter = strpos($this->options['auth_uri'], '?') > 0 ? '&' : '?';
         $url = $this->options['auth_uri'] . $delimiter . http_build_query($query + (array) $this->options['auth_parameters']);
->>>>>>> 506917d7
 
         $this->last_error = null; // clean last error
         $this->rcmail->output->redirect($url);  // exit
@@ -1107,7 +1099,7 @@
         $options['pass'] = $this->login_phase['authorization'];
         $this->rcmail->config->set('login_password_maxlen', strlen($options['pass']));
 
-        $this->log_debug("calling authenticate for user %s", $options['user']);
+        $this->log_debug('calling authenticate for user %s', $options['user']);
 
         return $options;
     }
