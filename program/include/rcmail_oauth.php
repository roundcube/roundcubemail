<?php

/*
 +-----------------------------------------------------------------------+
 | This file is part of the Roundcube Webmail client                     |
 |                                                                       |
 | Copyright (C) The Roundcube Dev Team                                  |
 |                                                                       |
 | Licensed under the GNU General Public License version 3 or            |
 | any later version with exceptions for skins & plugins.                |
 | See the README file for a full license statement.                     |
 |                                                                       |
 | CONTENTS:                                                             |
 |   Roundcube OAuth2 utilities                                          |
 |   @see https://datatracker.ietf.org/doc/html/rfc6749                  |
 |   please note that it implements Oauth2 and OpenID Connect extension  |
 +-----------------------------------------------------------------------+
 | Author: Thomas Bruederli <roundcube@gmail.com>                        |
 +-----------------------------------------------------------------------+
*/

use GuzzleHttp\Exception\RequestException;
use GuzzleHttp\MessageFormatter;

/**
 * Roundcube OAuth2 utilities
 *
 * @package    Webmail
 * @subpackage Utils
 */
class rcmail_oauth
{
    const TOKEN_REFRESHED       = 1;
    const TOKEN_STILL_VALID     = 0;
    const TOKEN_REFRESH_FAILED  = -1;
    const TOKEN_NOT_FOUND       = -2;
    const TOKEN_ERROR           = -3;
    const TOKEN_REFRESH_EXPIRED = -4;
    const TOKEN_REVOKED         = -5;
    const TOKEN_COMPROMISED     = -6;

    const JWKS_CACHE_TTL        = 30; // TTL for JWKS (in seconds)

    // prepare the OAUTHBEARER which is now the official protocol (rfc 7628)
    // but currently implement mostly the formal XOAUTH2
    /** @var string */
    protected $auth_type = 'XOAUTH2';

    /** @var rcmail */
    protected $rcmail;

    /** @var array */
    protected $options = [];

    /** @var array */
    protected $jwks;

    /** @var string */
    protected $last_error = null;

    /** @var bool */
    protected $no_redirect = false;

    /** @var rcube_cache */
    protected $cache;

    /** @var \GuzzleHttp\Client */
    protected $http_client;

    /** @var string */
    protected $logout_redirect_url;

    /* helper to map .well-known entry to config (discovery URI) */
    /** @var array */
    static protected $config_mapper = [
        'issuer'                 => 'issuer',
        'authorization_endpoint' => 'auth_uri',
        'token_endpoint'         => 'token_uri',
        'userinfo_endpoint'      => 'identity_uri',
        'end_session_endpoint'   => 'logout_uri',
        'jwks_uri'               => 'jwks_uri',
    ];

    /** @var rcmail_oauth */
    static protected $instance;

    /**
     * Singleton factory
     *
     * @return rcmail_oauth The one and only instance
     */
    static function get_instance($options = [])
    {
        if (!self::$instance) {
            self::$instance = new rcmail_oauth($options);
            self::$instance->init();
        }

        return self::$instance;
    }

    /**
     * Helper to log oauth
     *
     * @return void
     */
    private function logger($level, $message)
    {
        $sub = $_SESSION['oauth_token']['identity']['sub'] ?? '-';
        $ses = $_SESSION['oauth_token']['session_state']   ?? '-';
        rcube::write_log('oauth', sprintf('%s: [ip=%s sub=%s ses=%s] %s', $level, rcube_utils::remote_ip(), $sub, $ses, $message));
    }

    /**
     * Helper to log oauth debug message (only if `oauth_debug`is true)
     *
     * XXX for debug only, please use rcube::raise_error to raise errors in a centralized place
     *
     * @return void
     */
    public function log_debug(...$args)
    {
        if ($this->options['debug']) {
            $this->logger('DEBUG', sprintf(...$args));
        }
    }

    /**
     * Object constructor
     *
     * @param array $options Config options:
     */
    public function __construct($options = [])
    {
        $this->rcmail = rcmail::get_instance();

        // use `oauth_cache` to define engine & `oauth_cache_ttl` to define ttl (default 1d))
        $this->cache = $this->rcmail->get_cache_shared('oauth');

        $this->options = (array) $options + [
            'provider'        => $this->rcmail->config->get('oauth_provider'),
            'provider_name'   => $this->rcmail->config->get('oauth_provider_name', 'OAuth'),
            'auth_uri'        => $this->rcmail->config->get('oauth_auth_uri'),
            'config_uri'      => $this->rcmail->config->get('oauth_config_uri'),
            'issuer'          => $this->rcmail->config->get('oauth_issuer'),
            'logout_uri'      => $this->rcmail->config->get('oauth_logout_uri'),
            'token_uri'       => $this->rcmail->config->get('oauth_token_uri'),
            'jwks_uri'        => $this->rcmail->config->get('oauth_jwks_uri'),
            'client_id'       => $this->rcmail->config->get('oauth_client_id'),
            'client_secret'   => $this->rcmail->config->get('oauth_client_secret'),
            'identity_uri'    => $this->rcmail->config->get('oauth_identity_uri'),
            'identity_fields' => $this->rcmail->config->get('oauth_identity_fields', ['email']),
            'scope'           => $this->rcmail->config->get('oauth_scope', ''),
            'timeout'         => $this->rcmail->config->get('oauth_timeout', 10),
            'verify_peer'     => $this->rcmail->config->get('oauth_verify_peer', true),
            'auth_parameters' => $this->rcmail->config->get('oauth_auth_parameters', []),
            'login_redirect'  => $this->rcmail->config->get('oauth_login_redirect', false),
            'debug'           => $this->rcmail->config->get('oauth_debug', false),
        ];

        // http_options will be used in test phase to add a mock
        if (!isset($options['http_options'])) {
            $options['http_options'] = [];
        }

        // prepare a http client with the correct options
        $this->http_client = $this->rcmail->get_http_client((array) $options['http_options'] + [
            'timeout' => $this->options['timeout'],
            'verify'  => $this->options['verify_peer'],
        ]);

    }

    /**
     * discover .well-known/oidc-configuration according config_uri and complete options
     *
     * use cache if defined
     *
     * @return void
     *
     * @see https://datatracker.ietf.org/doc/html/rfc8414
     */
    protected function discover()
    {
        $config_uri = $this->options['config_uri'];
        if (empty($config_uri)) {
            return;
        }
        $key_cache = "discovery.".md5($config_uri);

        try {
            $data = $this->cache ? $this->cache->get($key_cache) : null;
            if ($data === null) {
                // Caveat: if .well-known URL is not answering it will break login display (will not display the button)
                $response = $this->http_client->get($config_uri);
                $data = json_decode($response->getBody(), true);

                //sanity check
                if (!isset($data['issuer'])) {
                    throw new RuntimeException("incorrect response from %s", $config_uri);
                }

                //cache answer
                if ($this->cache) {
                    $this->cache->set($key_cache, $data);
                }
            }

            // map discovery to our options
            foreach (self::$config_mapper as $config_key => $options_key) {
                if (empty($data[$config_key])) {
                    rcube::raise_error([
                            'message' => "key {$config_key} not found in answer of {$config_uri}",
                            'file'    => __FILE__,
                            'line'    => __LINE__,
                        ], true, false
                    );
                }
                else {
                    $this->options[$options_key] = $data[$config_key];
                }
            }
        }
        catch (\Exception $e) {
             rcube::raise_error([
                    'message' => "Error fetching {$config_uri} : {$e->getMessage()}",
                    'file'    => __FILE__,
                    'line'    => __LINE__,
                ], true, false
            );
        }
    }

    /**
     * Fetch JWKS certificates (use cache if active)
     *
     * @return void
     */
    protected function fetch_jwks()
    {
        if (!$this->options['jwks_uri']) {
            // not activated
            return;
        }

        if ($this->jwks !== null) {
            // already defined
            return;
        }

        $jwks_uri = $this->options['jwks_uri'];
        $key_cache = "jwks.".md5($jwks_uri);
        $this->jwks = $this->cache ? $this->cache->get($key_cache) : null;

        if ($this->jwks !== null && $this->jwks['expires'] > time()) {
            return;
        }

        // not in cache, fetch json web key set
        $response = $this->http_client->get($jwks_uri);
        $this->jwks = json_decode($response->getBody(), true);

        //sanity check
        if (!isset($this->jwks['keys'])) {
            $this->log_debug("incorrect jwks response from %s", $jwks_uri);
        }
        else if ($this->cache) {
            // this is a hack because we cannot specify the TTL in the shared_cache
            // and cache must not be too high as the Identity Provider can rotate it's keys
            $this->jwks['expires'] = time() + self::JWKS_CACHE_TTL;
            $this->cache->set($key_cache, $this->jwks);
        }
    }

    /**
     * Initialize this instance
     *
     * @return void
     */
    public function init()
    {
        // important must be called before is_enabled()
        $this->discover();

        if (!$this->is_enabled()) {
            return;
        }

        if ($this->cache === null) {
            $this->log_debug("cache is disabled");
        }

        // subscribe to storage and smtp init events
        $this->rcmail->plugins->register_hook('storage_init', [$this, 'storage_init']);
        $this->rcmail->plugins->register_hook('smtp_connect', [$this, 'smtp_connect']);
        $this->rcmail->plugins->register_hook('managesieve_connect', [$this, 'managesieve_connect']);
        $this->rcmail->plugins->register_hook('logout_after', [$this, 'logout_after']);
        $this->rcmail->plugins->register_hook('login_failed', [$this, 'login_failed']);
        $this->rcmail->plugins->register_hook('unauthenticated', [$this, 'unauthenticated']);
        $this->rcmail->plugins->register_hook('refresh', [$this, 'refresh']);
        $this->rcmail->plugins->register_hook('startup', [$this, 'startup' ]);
        $this->rcmail->plugins->register_hook('loginform_content', [$this, 'loginform_content']);
    }

    /**
     * Check if OAuth is generally enabled in config
     *
     * @return bool
     */
    public function is_enabled()
    {
        return !empty($this->options['provider']) &&
            !empty($this->options['token_uri']) &&
            !empty($this->options['client_id']);
    }

    /**
     * Getter for the last error occurred
     *
     * @return mixed
     */
    public function get_last_error()
    {
        return $this->last_error;
    }


    /**
     * Callback for `loginform_content` hook
     *
     * Append Oauth button on login page if defined (this is a hook)
     * can also hide default user/pass form if flag oauth_login_redirect is true
     *
     * @return void
     */
    public function loginform_content(array $form_content)
    {
        // hide login form fields when `oauth_login_redirect` is configured
        if ($this->options['login_redirect']) {
            $form_content['hidden']  = [];
            $form_content['inputs']  = [];
            $form_content['buttons'] = [];
        }

        $link_attr = [
            'href'  => $this->rcmail->url(['action' => 'oauth']),
            'id'    => 'rcmloginoauth',
            'class' => 'button oauth ' . $this->options['provider']
        ];

        $provider = $this->options['provider_name'];
        $button   = html::a($link_attr, $this->rcmail->gettext(['name' => 'oauthlogin', 'vars' => ['provider' => $provider]]));

        $form_content['buttons']['oauthlogin'] = ['outterclass' => 'oauthlogin', 'content' => $button];

        return $form_content;
    }


    public static function base64url_decode($encoded)
    {
        return base64_decode(strtr($encoded, '-_', '+/'), true);
    }

    /**
<<<<<<< HEAD
     * Helper method to decode a JWT and check payload OIDC consistency
=======
     * Helper method to decode a JWT
>>>>>>> f5d7673b
     *
     * @param string $jwt
     * @return array Hash array with decoded body
     */
    public function jwt_decode($jwt)
    {
        $body = [];

        list($headb64, $bodyb64, $cryptob64) = explode('.', $jwt);

        $header = json_decode(static::base64url_decode($headb64), true);
        $body   = json_decode(static::base64url_decode($bodyb64), true);
        //$crypto = static::base64url_decode($cryptob64);

        if ($this->options['jwks_uri']) {
            // jwks_uri defined, will check JWT signature

            $this->fetch_jwks();

            $kid = $header['kid'];
            $alg = $header['alg'];

            $jwk = null;

            foreach ($this->jwks['keys'] as $current_jwk) {
                if ($current_jwk['kid'] === $kid) {
                    $jwk = $current_jwk;
                    break;
                }
            }

            if ($jwk === null) {
                throw new RuntimeException("JWS key to verify JWT not found");
            }

            // TODO: check alg. matches
            // TODO should check signature, note will use https://github.com/firebase/php-jwt later as it requires ^php7.4
        }

        # FIXME depends on body type: ID, Logout, Bearer, Refresh,

        if (isset($body['azp']) && $body['azp'] !== $this->options['client_id']) {
            throw new RuntimeException('Failed to validate JWT: invalid azp value');
        }
        else if (isset($body['aud']) && !in_array($this->options['client_id'], (array) $body['aud'])) {
            throw new RuntimeException('Failed to validate JWT: invalid aud value');
        }
        else if (!isset($body['azp']) && !isset($body['aud'])) {
            throw new RuntimeException('Failed to validate JWT: missing aud/azp value');
        }

        // if defined in parameters, check that issuer match
        if (isset($this->options['issuer']) && $body['iss'] !== $this->options['issuer']) {
            throw new RuntimeException('Failed to validate JWT: issuer mismatch');
        }

        // check that token is not an outdated message
        if (isset($body['exp']) && (time() > $body['exp'])) {
            throw new RuntimeException('Failed to validate JWT: expired message');
        }

        $this->log_debug('jwt: %s', json_encode($body));

        return $body;
    }

    /**
     * Compose a fully qualified redirect URI for auth requests
     *
     * @return string
     */
    public function get_redirect_uri()
    {
        $url = $this->rcmail->url([], true, true);

        // rewrite redirect URL to not contain query parameters because some providers do not support this
        $url = preg_replace('/\?.*/', '', $url);

        return slashify($url) . 'index.php/login/oauth';
    }

    /**
     * Login action: redirect to `oauth_auth_uri`
     *
     * Authorization Request
     * @see https://datatracker.ietf.org/doc/html/rfc6749#section-4.1.1
     *
     * @return void
     */
    public function login_redirect()
    {
        if (empty($this->options['auth_uri']) || empty($this->options['client_id'])) {
            // log error about missing config options
            rcube::raise_error([
                    'message' => "Missing required OAuth config options 'oauth_auth_uri', 'oauth_client_id'",
                    'file'    => __FILE__,
                    'line'    => __LINE__,
                ], true, false
            );
            return;
        }

        // create a secret string
        $_SESSION['oauth_state'] = rcube_utils::random_bytes(12);

        // compose full oauth login uri
        $delimiter = strpos($this->options['auth_uri'], '?') > 0 ? '&' : '?';
        $query = http_build_query([
            'response_type' => 'code',
            'client_id'     => $this->options['client_id'],
            'scope'         => $this->options['scope'],
            'redirect_uri'  => $this->get_redirect_uri(),
            'state'         => $_SESSION['oauth_state'],
        ] + (array) $this->options['auth_parameters']);

        $this->log_debug('requesting authorization with scope: %s', $this->options['scope']);

        $this->last_error = null; // clean last error
        $this->rcmail->output->redirect($this->options['auth_uri'] . $delimiter . $query);  // exit
    }

    /**
     * Call ODIC to get identity for an given authorization
     *
     * @param string $authorization the Bearer authorization
     *
     * @return array the identity
     *
     * @see: https://openid.net/specs/openid-connect-core-1_0.html#UserInfo
     */
    protected function fetch_userinfo($authorization)
    {
        $oauth_identity_uri = $this->options['identity_uri'];

        if (empty($oauth_identity_uri)) {
            // service not available
            return;
        }

        $identity_response = $this->http_client->get($oauth_identity_uri, [
                'headers' => [
                    'Authorization' => $authorization,
                    'Accept' => 'application/json',
                ],
        ]);

        return json_decode($identity_response->getBody(), true);
    }

    /**
     * Request access token with auth code returned from oauth login
     *
     * @param string $auth_code
     * @param string $state
     *
     * @return array Authorization data as hash array with entries
     *   `username` as the authentication user name
     *   `authorization` as the oauth authorization string "<type> <access-token>"
     *   `token` as the complete oauth response to be stored in session
     *
     * @see https://datatracker.ietf.org/doc/html/rfc6749#section-4.1.3
     *
     */
    public function request_access_token($auth_code, $state = null)
    {
        $oauth_token_uri     = $this->options['token_uri'];
        $oauth_client_id     = $this->options['client_id'];
        $oauth_client_secret = $this->options['client_secret'];

        try {
            // sanity check
            if (empty($oauth_token_uri) || empty($oauth_client_id) || empty($oauth_client_secret)) {
                throw new RuntimeException("Missing required OAuth config options 'oauth_token_uri', 'oauth_client_id', 'oauth_client_secret'");
            }

            // validate state parameter against $_SESSION['oauth_state']
            if (!isset($_SESSION['oauth_state']) || ($_SESSION['oauth_state'] !== $state)) {
                throw new RuntimeException('state parameter mismatch');
            }
            $this->rcmail->session->remove('oauth_state');

            $this->log_debug('requesting a grant_type=authorization_code to %s', $oauth_token_uri);
            $response = $this->http_client->post($oauth_token_uri, [
                'form_params'       => [
                    'grant_type'    => 'authorization_code',
                    'code'          => $auth_code,
                    'client_id'     => $oauth_client_id,
                    'client_secret' => $oauth_client_secret,
                    'redirect_uri'  => $this->get_redirect_uri(),
                ],
            ]);
            $data = json_decode($response->getBody(), true);

            $authorization = $this->parse_tokens('authorization_code', $data);

            $username = null;
            $identity = null;

            // decode JWT id_token if provided
            if (!empty($data['id_token'])) {
                $identity = $this->jwt_decode($data['id_token']);

                // note that id_token values depend on scopes
                foreach ($this->options['identity_fields'] as $field) {
                    if (isset($identity[$field])) {
                        $username = $identity[$field];
                        break;
                    }
                }
            }

            // request user identity (email)
            if (empty($username)) {
                $fetched_identity = $this->fetch_userinfo($authorization);

                $this->log_debug("fetched identity: %s", json_encode($fetched_identity, true));

                if (!empty($fetched_identity)) {

                    $identity = $fetched_identity;

                    foreach ($this->options['identity_fields'] as $field) {
                        if (isset($identity[$field])) {
                            $username = $identity[$field];
                            break;
                        }
                    }
                }
            }

            // store the full identity (usually contains `sub`, `name`, `preferred_username`, `given_name`, `family_name`, `locale`, `email`)
            $data['identity'] = $identity;

            // the username
            $data['username'] = $username;

            $this->mask_auth_data($data);

            $this->rcmail->plugins->exec_hook('oauth_login', array_merge($data, [
                'username' => $username,
                'identity' => $identity,
            ]));

            $this->last_error = null; // clean last error

            // return auth data
            return [
                'username'      => $username,
                'authorization' => $authorization, // the payload to authentificate through IMAP, SMTP, SIEVE .. servers
                'token'         => $data,
            ];
        }
        catch (RequestException $e) {
            $this->last_error = "OAuth token request failed: " . $e->getMessage();
            $this->no_redirect = true;
            $formatter = new MessageFormatter();

            rcube::raise_error([
                    'message' => $this->last_error . '; ' . $formatter->format($e->getRequest(), $e->getResponse()),
                    'file'    => __FILE__,
                    'line'    => __LINE__,
                ], true, false
            );

            return false;
        }
        catch (Exception $e) {
            $this->last_error = "OAuth token request failed: " . $e->getMessage();
            $this->no_redirect = true;

            rcube::raise_error([
                    'message' => $this->last_error,
                    'file'    => __FILE__,
                    'line'    => __LINE__,
                ], true, false
            );

            return false;
        }
    }

    /**
     * Obtain a new access token using the refresh_token grant type
     *
     * If successful, this will update the `oauth_token` entry in
     * session data.
     *
     * @return array Updated authorization data
     *
     * @see https://datatracker.ietf.org/doc/html/rfc6749#section-6
     */
    public function refresh_access_token(array $token)
    {
        $oauth_token_uri     = $this->options['token_uri'];
        $oauth_client_id     = $this->options['client_id'];
        $oauth_client_secret = $this->options['client_secret'];

        // send token request to get a real access token for the given auth code
        try {
            $this->log_debug('requesting a grant_type=refresh_token to %s', $oauth_token_uri);
            $response = $this->http_client->post($oauth_token_uri, [
                'form_params' => [
                    'grant_type'    => 'refresh_token',
                    'refresh_token' => $this->rcmail->decrypt($token['refresh_token']),
                    'client_id'     => $oauth_client_id,
                    'client_secret' => $oauth_client_secret,
                ],
            ]);
            $data = json_decode($response->getBody(), true);

            $authorization = $this->parse_tokens('refresh_token', $data, $token);

            // update access token stored as password
            $_SESSION['password'] = $this->rcmail->encrypt($authorization);

            $this->mask_auth_data($data);

            // update session data
            $_SESSION['oauth_token'] = array_merge($token, $data);

            $this->rcmail->plugins->exec_hook('oauth_refresh_token', $data);

            $this->last_error = null; // clean last error
            return [
                'token'         => $data,
                'authorization' => $authorization,
            ];
        }
        catch (RequestException $e) {
            $this->last_error = "OAuth refresh token request failed: " . $e->getMessage();
            $formatter = new MessageFormatter();
            rcube::raise_error([
                    'message' => $this->last_error . '; ' . $formatter->format($e->getRequest(), $e->getResponse()),
                    'file'    => __FILE__,
                    'line'    => __LINE__,
                ], true, false
            );

            // refrehsing token failed, mark session as expired
            if ($e->getCode() >= 400 && $e->getCode() < 500) {
                $this->rcmail->kill_session();
            }

            return false;
        }
        catch (Exception $e) {
            $this->last_error = "OAuth refresh token request failed: " . $e->getMessage();
            rcube::raise_error([
                    'message' => $this->last_error,
                    'file'    => __FILE__,
                    'line'    => __LINE__,
                ], true, false
            );

            return false;
        }
    }

    /**
     * Store a token revokation for a given sub (can be used by the backchannel logout)
     *
     * Warning: cache TTL should be at least > refresh_token frequency
     *
     * @param string $sub the sub of the identity
     *
     * @return void
     */
    public function schedule_token_revocation($sub)
    {
        if ($this->cache === null) {
            rcube::raise_error(['message' => "received a token revocation request, you must activate `oauth_cache` to enable this feature" ], true, false);
            return;
        }
        $this->cache->set("revoke_{$sub}", time());
    }

    /**
     * Check is a token has been revoked (condition: sub match & token is older than the request timestamp)
     *
     * @param array $token the token to verify
     *
     * @return bool true if token revoked
     */
    protected function is_token_revoked($token)
    {
        if ($this->cache === null) {
            //oops cache not enabled
            return false;
        }

        $revoked_time = $this->cache->get("revoke_{$token['identity']['sub']}");

        if (!$revoked_time) {
            return false;
        }

        if ($token['created_at'] < $revoked_time) {
            return true;
        }

        return false;
    }

    /**
     * Parse and update the token from a grant request
     *
     * @param string $grant_type the request type
     * @param array $data the payload from the request (will be updated)
     * @param array $previous_data the data from a previous request
     *
     * @return string the bearer authorization to use on different transports
     */
    protected function parse_tokens($grant_type, &$data, $previous_data=null)
    {
        // TODO move it into to log_info ?
        $this->log_debug('received tokens from a grant request "%s": session: %s with scope %s, access_token type %s exp in %ss, refresh_token exp in %ss, id_token present: %s, not-before-policy: %s',
            $grant_type,
            $data['session_state'], $data['scope'],
            $data['token_type'], $data['expires_in'],
            $data['refresh_expires_in'],
            isset($data['id_token']),
            ($data['not-before-policy'] ?? null)
        );

        if (is_array($previous_data)) {
            $this->log_debug(
                'changes: session_state: %s, access_token: %s, refresh_token: %s, id_token: %s',
                isset($previous_data['session_state']) ? $previous_data['session_state'] !== $data['session_state'] : null,
                isset($previous_data['access_token'])  ? $previous_data['access_token']  !== $data['access_token']  : null,
                isset($previous_data['refresh_token']) ? $previous_data['refresh_token'] !== $data['refresh_token'] : null,
                isset($previous_data['id_token'])      ? $previous_data['id_token']      !== $data['id_token']      : null,
            );
        }

        // sanity check, check that payload correctly contains access_token
        if (empty($data['access_token'])) {
            throw new RuntimeException('access_token missing ins answer, error from server');
        }

        // sanity check, check that payload correctly contains access_token
        if (empty($data['refresh_token'])) {
            throw new RuntimeException('refresh_token missing ins answer, error from server');
        }

        // (> 0, it means that all token generated before this timestamp date are compromisd and that we need to download a new version of JWKS)
        if (!empty($data['not-before-policy']) && $data['not-before-policy'] > 0) {
            $this->log_debug('all tokens generated before %s timestmp are compromised', $data['not-before-policy']);
            // TODO
        }

        // please note that id_token / identity may have changed, could be interesting to grab it and refresh values, right now it is not used

        //creation time. Information also present in JWT, but it is faster here
        $data['created_at'] = time();

        $refresh_interval = $this->rcmail->config->get('refresh_interval');

        if ($data['expires_in'] <= $refresh_interval) {
            rcube::raise_error([
                'message' => sprintf('Warning token expiration (%s) will expire before the refresh_interval (%s)', $data['expires_in'], $refresh_interval),
            ], true, false);
            // note: remove 10 sec by security (avoid tangent issues)
            $data['expires'] = time() + $data['expires_in'] - 10;
        }
        else {
            // try to request a refresh before it's too late according refesh interval
            // note: remove 10 sec by security (avoid tangent issues)
            $data['expires'] = time() + $data['expires_in'] - $refresh_interval - 10;
        }

        $data['refresh_expires'] = time() + $data['refresh_expires_in'];

        $authorization = sprintf('%s %s', $data['token_type'], $data['access_token']);

        return $authorization;
    }

    /**
     * Modify some properties of the received auth response
     *
     * @param array $data
     * @return void
     */
    protected function mask_auth_data(&$data)
    {
        // remove by security access_token as it is crypted in $_SESSION['password']
        unset($data['access_token']);

        // encrypt refresh token if provided
        if (isset($data['refresh_token'])) {
            $data['refresh_token'] = $this->rcmail->encrypt($data['refresh_token']);
        }
    }

    /**
     * Check the given access token data if still valid
     *
     * ... and attempt to refresh if possible.
     *
     * @param array $token
     * @return integer
     */
    protected function check_token_validity($token)
    {
        if (!isset($token['refresh_token'])) {
            return self::TOKEN_NOT_FOUND;
        }

        if ($this->is_token_revoked($token)) {
            $this->log_debug("abort, token for sub %s has been revoked", $token['identity']['sub']);
            // in a such case, we are blocked, can only kill session
            $this->rcmail->kill_session();
            return self::TOKEN_REVOKED;
        }

        if ($token['expires'] > time()) {
            return self::TOKEN_STILL_VALID;
        }

        if (isset($token['refresh_expires']) && $token['refresh_expires'] < time()) {
            $this->log_debug("abort, reresh token has expired");
            // in a such case, we are blocked, can only kill session
            $this->rcmail->kill_session();
            return self::TOKEN_REFRESH_EXPIRED;
        }

        if (!empty($this->last_error)) {
            //TODO: challenge this part, what about transcient errors ?
            $this->log_debug("abort, got an previous error %s", $this->last_error);
            return self::TOKEN_ERROR;
        }

        if ($this->refresh_access_token($token) === false) {
            //FIXME: can have 2 kind of errors: transcient (can retry) or non recovreable error
            // currently it's up to refresh_access_token to kill_session is necessary
            $this->log_debug("token refresh failed: %s", $this->last_error);
            return self::TOKEN_REFRESH_FAILED;
        }

        return self::TOKEN_REFRESHED;
    }

    /**
     * Callback for 'refresh' hook
     *
     * @param array $options
     * @return void
     */
    public function refresh($options)
    {
        if (!isset($_SESSION['oauth_token'])) {
            return;
        }

        $this->check_token_validity($_SESSION['oauth_token']);
    }


    /**
     * Returns the auth_type to use
     *
     * @return string
     *   the auth type: XOAUTH or OAUTHBEARER
     */
    public function get_auth_type()
    {
        return $this->auth_type;
    }

    /**
     * Callback for 'storage_init' hook
     *
     * @param array $options
     * @return array
     */
    public function storage_init($options)
    {
        if (isset($_SESSION['oauth_token']) && $options['driver'] === 'imap') {
            if ($this->check_token_validity($_SESSION['oauth_token']) === self::TOKEN_REFRESHED) {
                $options['password'] = $this->rcmail->decrypt($_SESSION['password']);
            }
            $options['auth_type'] = $this->auth_type;
        }

        return $options;
    }

    /**
     * Callback for 'smtp_connect' hook
     *
     * @param array $options
     * @return array
     */
    public function smtp_connect($options)
    {
        if (isset($_SESSION['oauth_token'])) {
            // check token validity
            $this->check_token_validity($_SESSION['oauth_token']);

            // enforce AUTHBEARER/XOAUTH2 authorization type
            $options['smtp_user'] = '%u';
            $options['smtp_pass'] = '%p';
            $options['smtp_auth_type'] = $this->auth_type;
        }

        return $options;
    }

    /**
     * Callback for 'managesieve_connect' hook
     *
     * @param array $options
     * @return array
     */
    public function managesieve_connect($options)
    {
        if (isset($_SESSION['oauth_token'])) {
            // check token validity
            $this->check_token_validity($_SESSION['oauth_token']);

            // enforce AUTHBEARER/XOAUTH2 authorization type
            $options['auth_type'] = $this->auth_type;
        }

        return $options;
    }

    /**
     * Callback for 'logout_after' hook
     *
     * @param array $options
     * @return array
     */
    public function logout_after(array $options)
    {
        $this->no_redirect = true;

        if ($this->logout_redirect_url) {
            // propagate logout request to the identity provider
            $this->rcmail->output->redirect($this->logout_redirect_url); //exit
        }
    }

    /**
     * Callback for 'startup' hook
     *
     * @params array $args array containing task and action
     *
     * @return array the arguments provided in entry and altered if so
     */
    public function startup(array $args)
    {
        if (!$this->is_enabled()) {
            return $args;
        }

        if ($args['task'] == 'login' && $args['action'] == 'oauth') {
            // handle oauth login requests
            $oauth_handler = new rcmail_action_login_oauth();
            $oauth_handler->run();
        }
        else if ($args['task'] == 'login' && $args['action'] == 'backchannel') {
            // handle oauth login requests
            $oauth_handler = new rcmail_action_login_oauth_backchannel();
            $oauth_handler->run();
        }
        else if ($args['task'] == 'logout') {
            //handle only logout task
            $this->handle_logout();
        }

        return $args;
    }

    /**
     *
     * Implement OpenID Connect RP-Initiated Logout 1.0
     *
     * will generate during the logout task the RP-initiated Logout URL and
     * store it in `logout_redirect_url`
     *
     * @return void
     *
     * @see https://openid.net/specs/openid-connect-rpinitiated-1_0.html
     */
    public function handle_logout()
    {
        // if no logout URI, or no refresh token, safe to give up
        if (!$this->options['logout_uri'] || !isset($_SESSION['oauth_token'])) {
            return;
        }

        // refresh token only if expired, we do this to ensure it will propagate session close to IDP
        switch ($this->check_token_validity($_SESSION['oauth_token'])) {
            case self::TOKEN_REFRESHED:
            case self::TOKEN_STILL_VALID:
                //token still ok or refreshed
                break;

            default:
                //got an error, cannot request IDP to cleanup other sessions
                return;
        }

        // generate redirect URL for post-logout
        $params = [
            'post_logout_redirect_uri' => $this->rcmail->url([], true, true),
            'client_id'                => $this->options['client_id'],
        ];

        if (isset($_SESSION['oauth_token']['id_token'])) {
            $params['id_token_hint'] = $_SESSION['oauth_token']['id_token'];
        }

        $this->logout_redirect_url = $this->options['logout_uri'] . '?' . http_build_query($params);
        $this->log_debug('creating logout call: %s', $this->logout_redirect_url);
    }

    /**
     * Callback for 'login_failed' hook
     *
     * @param array $options
     * @return array
     */
    public function login_failed($options)
    {
        // no redirect on imap login failures
        $this->no_redirect = true;
        return $options;
    }

    /**
     * Callback for 'unauthenticated' hook
     *
     * @param array $options
     * @return array
     */
    public function unauthenticated($options)
    {
        if (
            $this->options['login_redirect']
            && !$this->rcmail->output->ajax_call
            && !$this->no_redirect
            && empty($options['error'])
            && $options['http_code'] === 200
        ) {
            $this->login_redirect();
        }

        return $options;
    }
}<|MERGE_RESOLUTION|>--- conflicted
+++ resolved
@@ -363,11 +363,7 @@
     }
 
     /**
-<<<<<<< HEAD
      * Helper method to decode a JWT and check payload OIDC consistency
-=======
-     * Helper method to decode a JWT
->>>>>>> f5d7673b
      *
      * @param string $jwt
      * @return array Hash array with decoded body
@@ -407,7 +403,7 @@
             // TODO should check signature, note will use https://github.com/firebase/php-jwt later as it requires ^php7.4
         }
 
-        # FIXME depends on body type: ID, Logout, Bearer, Refresh,
+        // FIXME depends on body type: ID, Logout, Bearer, Refresh,
 
         if (isset($body['azp']) && $body['azp'] !== $this->options['client_id']) {
             throw new RuntimeException('Failed to validate JWT: invalid azp value');
