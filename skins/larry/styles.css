/**
 * Roundcube webmail styles for skin "Larry"
 *
 * Copyright (c) The Roundcube Dev Team
 * Screendesign by FLINT / Büro für Gestaltung, bueroflint.com
 *
 * The contents are subject to the Creative Commons Attribution-ShareAlike
 * License. It is allowed to copy, distribute, transmit and to adapt the work
 * by keeping credits to the original autors in the README file.
 * See http://creativecommons.org/licenses/by-sa/3.0/ for details.
 */

body {
	font-family: "Lucida Grande", Verdana, Arial, Helvetica, sans-serif;
	font-size: 11px;
	color: #333;
	background: #cad2d9;
	margin: 0;
}

body.noscroll {
	/* also avoids bounce effect in Chrome and Safari */
	overflow: hidden;
}

.iphone body.noscroll {
	/* revert on iPhone (#1490551) */
	overflow: auto;
}

a {
	color: #0069a6;
}

a:visited {
	color: #0186ba;
}

img {
  border: 0;
}

.voice {
	position: absolute;
	border: 0;
	clip: rect(0 0 0 0);
	width: 1px;
	height: 1px;
	margin: -1px;
	padding: 0;
	overflow: hidden;
}

input,
textarea,
select,
button {
	font-family: inherit;
	font-size: inherit;
	vertical-align: middle;
}

input[type="text"],
input[type="password"],
textarea {
	margin: 0; /* Safari by default adds a margin */
	padding: 4px;
	border: 1px solid #b2b2b2;
	border-radius: 4px;
}

input[type="text"]:focus,
input[type="password"]:focus,
button:focus,
input.button:focus,
textarea:focus {
	border-color: #4787b1;
	box-shadow: 0 0 5px 2px rgba(71,135,177, 0.9);
	outline: none;
}

input[type="text"]:required,
input[type="password"]:required {
	border-color: #4787b1;
}

input.placeholder,
textarea.placeholder {
	color: #aaa;
}

.bold {
	font-weight: bold;
}

/* fixes vertical alignment of checkboxes and labels */
label input + span {
	vertical-align: middle;
}

.noselect {
	user-select: none;
	-moz-user-select: none;
	-khtml-user-select: none;
	-ms-user-select: none;
	-webkit-user-select: none;
}

li > .input-group {
	display: inline;
}

/*** buttons ***/

button,
input.button {
	display: inline-block;
	margin: 0 2px;
	padding: 4px 8px;
	color: #525252;
	border: 1px solid #c0c0c0;
	border-radius: 4px;
	background: #f7f7f7;
	text-decoration: none;
	outline: none;
}

.formbuttons button,
.formbuttons input.button {
	color: #ddd;
	font-size: 110%;
	padding: 4px 12px;
	border-color: #465864;
	border-radius: 5px;
	background: #666666;
	box-shadow: 0 1px 1px 0 #ccc;
}

.formbuttons button:hover,
.formbuttons button:focus,
.formbuttons input.button:hover,
.formbuttons input.button:focus,
input.button.mainaction:hover,
input.button.mainaction:focus {
	color: #f2f2f2;
	border-color: #465864;
	box-shadow: 0 0 5px 2px rgba(71,135,177, 0.6);
}

.formbuttons button:active,
.formbuttons input.button:active {
	color: #fff;
	background: #5f5f5f;
}

button.mainaction,
input.button.mainaction {
	color: #ededed;
	border-color: #1f262c;
	background: #2c2f33;
}

button.mainaction:active,
input.button.mainaction:active {
	color: #fff;
	background: #515151;
	background: -moz-linear-gradient(top, #2a2e31 0%, #505050 100%);
	background: -webkit-gradient(linear, left top, left bottom, color-stop(0%,#2a2e31), color-stop(100%,#505050));
	background: -ms-linear-gradient(top, #2a2e31 0%, #505050 100%);
	background: linear-gradient(to bottom, #2a2e31 0%, #505050 100%);
}

button[disabled],
button[disabled]:hover,
input.button[disabled],
input.button[disabled]:hover,
input.button.mainaction[disabled] {
	color: #aaa !important;
}

button.mainaction,
input.mainaction {
	font-weight: bold !important;
}

form.smart-upload,
input.smart-upload {
	visibility: hidden;
	width: 1px;
	height: 1px;
	opacity: 0;
}

/** link buttons **/

a.button,
.buttongroup {
	display: inline-block;
	margin: 0 2px;
	padding: 2px 5px;
	color: #525252;
	border: 1px solid #c6c6c6;
	border-radius: 4px;
	background: #e6e6e6;
	text-decoration: none;
}

.buttongroup {
	padding: 0;
	white-space: nowrap;
}

button:focus,
a.button:focus,
input.button:focus {
	border-color: #017db6;
	box-shadow: 0 0 2px 1px rgba(71,135,177, 0.6);
	outline: none;
}

label.disabled,
button.disabled,
a.button.disabled {
	color: #999;
}

a.button.disabled,
input.button.disabled,
input.button[disabled],
button.disabled,
button[disabled],
button.disabled:hover,
button[disabled]:hover,
a.button.disabled:hover,
input.button.disabled:hover,
input.button[disabled]:hover {
	border-color: #c6c6c6;
}

.buttongroup a.button {
	margin: 0;
	border-width: 0 1px 0 0;
	border-radius: 0;
	background: none;
}

.buttongroup a.button.first,
.buttongroup a.button:first-child {
	border-radius: 4px 0 0 4px;
	border-left: 0;
}

.buttongroup a.button.last,
.buttongroup a.button:last-child {
	border-radius: 0 4px 4px 0;
	border-right: 0;
}

a.button.pressed,
a.button:active,
button:active,
input.button:active {
	background: #f7f7f7;
}

.pagenav.dark a.button {
	font-weight: bold;
	border: 0;
	background: transparent;
	margin: 0;
}

.pagenav.dark a.button.pressed {
	background: #d8d8d8;
}

.buttongroup a.button.selected,
.buttongroup a.button.selected:hover {
	background: #8a8a8a;
	border-right-color: #8a8a8a;
	border-left-color: #555;
}

.buttongroup a.button:focus,
.buttongroup a.button.selected:focus {
	background: #f2f2f2;
	background: -moz-linear-gradient(top, #49b3d2 0, #66bcd9 100%);
	background: -webkit-gradient(linear, left top, left bottom, color-stop(0,#49b3d2), color-stop(100%,#66bcd9));
	background: -ms-linear-gradient(top, #49b3d2 0, #66bcd9 100%);
	background: linear-gradient(to bottom, #49b3d2 0, #66bcd9 100%);
}

.pagenav a.button {
	padding: 1px 3px;
	height: 16px;
	vertical-align: middle;
	margin-bottom: 1px;
}

.pagenav .buttongroup a.button,
.pagenav .buttongroup a.button:hover {
	padding: 1px 5px;
	margin-bottom: 0;
}

a.button span.icon,
.pagenav a.button span.inner {
	display: inline-block;
	width: 16px;
	height: 13px;
	text-indent: 1000px;
	overflow: hidden;
	background: url(images/buttons.png) -6px -211px no-repeat;
}

a.button.prevpage span.icon,
.pagenav a.prevpage span.inner {
	background-position: -7px -226px;
}

a.button.nextpage span.icon,
.pagenav a.nextpage span.inner {
	background-position: -28px -226px;
}

a.button.lastpage span.icon,
.pagenav a.lastpage span.inner {
	background-position: -28px -211px;
}

a.button.pageup span.icon,
.pagenav a.pageup span.inner {
	background-position: -7px -241px;
}

a.button.pagedown span.icon,
.pagenav a.pagedown span.inner {
	background-position: -29px -241px;
}

a.button.reply span.icon,
.pagenav a.reply span.inner {
	background-position: -7px -256px;
}

a.button.forward span.icon,
.pagenav a.forward span.inner {
	background-position: -29px -256px;
}

a.button.replyall span.icon,
.pagenav a.replyall span.inner {
	background-position: -7px -271px;
}

a.button.extwin span.icon,
.pagenav a.extwin span.inner {
	background-position: -29px -271px;
}

a.button.changeformat.html span.icon,
.pagenav a.changeformat.html span.inner {
	background-position: -7px -1859px;
}
a.button.changeformat.html.selected span.icon,
.pagenav a.changeformat.html.selected span.inner {
	background-position: -29px -1859px;
}

a.button.changeformat.text span.icon,
.pagenav a.changeformat.text span.inner {
	background-position: -7px -1874px;
}
a.button.changeformat.text.selected span.icon,
.pagenav a.changeformat.text.selected span.inner {
	background-position: -29px -1874px;
}

a.button.add span.icon {
	background-position: -7px -2009px;
}

a.button.delete span.icon {
	background-position: -29px -2009px;
}

.pagenav .countdisplay {
	display: inline-block;
	padding: 3px 1em 0 1em;
	min-width: 16em;
}

.pagenavbuttons {
	position: relative;
	top: -2px;
}

.pagenav .pagejumper {
	text-align: center;
	padding: 3px 0;
	cursor: default;
}

a.iconbutton {
	display: inline-block;
	width: 20px;
	height: 18px;
	text-decoration: none;
	text-indent: -5000px;
	background: url(images/buttons.png) -1000px 0 no-repeat;
}

a.iconbutton.disabled {
	opacity: 0.4;
	cursor: default;
}

a.iconbutton.searchicon,
a.iconbutton.searchoptions {
	width: 24px;
	background-position: -2px -317px;
}

a.iconbutton.searchicon {
	width: 15px;
}

a.iconbutton.reset {
	width: 24px;
	background-position: -25px -317px;
}

a.iconbutton.remove,
a.iconbutton.cancel {
	background-position: -7px -378px;
}

a.iconbutton.delete {
	background-position: -7px -338px;
}

a.iconbutton.add {
	background-position: -7px -358px;
}

a.iconbutton.remove {
	background-position: -7px -379px;
}

a.iconbutton.cancel {
	background-position: -7px -398px;
}

a.iconbutton.edit {
	background-position: -7px -418px;
}

a.iconbutton.upload {
	background-position: -6px -438px;
}


a.iconlink {
	display: inline-block;
	color: #888;
	text-decoration: none;
	white-space: nowrap;
	padding: 2px 8px 2px 20px;
	background: url(images/buttons.png) -1000px 0 no-repeat;
}

a.iconlink:hover {
	text-decoration: underline;
}

a.iconlink.delete {
	background-position: -7px -337px;
}

a.iconlink.add {
	background-position: -7px -357px;
}

a.iconlink.remove {
	background-position: -7px -378px;
}

a.iconlink.cancel {
	background-position: -7px -397px;
}

a.iconlink.edit {
	background-position: -7px -417px;
}

a.iconlink.upload {
	background-position: -6px -437px;
}


/*** message bar ***/

#message div.loading,
#message div.uploading,
#message div.warning,
#message div.error,
#message div.notice,
#message div.confirmation,
#message-objects div.notice {
	color: #555;
	font-weight: bold;
	padding: 6px 30px 6px 25px;
	display: inline-block;
	white-space: nowrap;
	background: url(images/messages.png) 0 5px no-repeat;
	cursor: default;
}

#message div.warning {
	color: #960;
	background-position: 0 -86px;
}

#message div.error {
	color: #cf2734;
	background-position: 0 -57px;
}

#message div.confirmation {
	color: #093;
	background-position: 0 -25px;
}

#message div.loading {
	background: url(images/ajaxloader.gif) 2px 6px no-repeat;
}

#message div a,
#message div span {
	padding-right: 0.5em;
	text-decoration: none;
}

#message div a:hover {
	text-decoration: underline;
	cursor: pointer;
}

#message.statusbar {
	display: none;
	position: absolute;
	bottom: 0;
	left: 0;
	right: 0;
	height: 27px;
	padding-left: 8px;
	border-top: 1px solid #ddd;
	border-radius: 0 0 4px 4px;
	background: #eaeaea;
	background: -moz-linear-gradient(top, #eaeaea 0%, #c8c8c8 100%);
	background: -webkit-gradient(linear, left top, left bottom, color-stop(0%,#eaeaea), color-stop(100%,#c8c8c8));
	background: -ms-linear-gradient(top, #eaeaea 0%, #c8c8c8 100%);
	background: linear-gradient(to bottom, #eaeaea 0%, #c8c8c8 100%);
	white-space: nowrap;
	overflow: hidden;
	text-overflow: ellipsis;
}

#messagestack {
	position: absolute;
	bottom: 20px;
	right: 12px;
	z-index: 50000;
	width: auto;
	height: auto;
	max-height: 85%;
	overflow-y: auto;
	padding: 2px;
}

#messagestack div {
	display: block;
	position: relative;
	width: 280px;
	height: auto;
	min-height: 16px;
	margin: 3px 2px 5px 2px;
	padding: 8px 10px 7px 30px;
	cursor: default;
	font-size: 12px;
	font-weight: bold;
	border-radius: 4px;
	border: 1px solid #444;
	color: #ebebeb;

	background: rgba(64,64,64,0.85);
	background: -moz-linear-gradient(top, rgba(64,64,64,0.85) 0%, rgba(48,48,48,0.9) 100%);
	background: -webkit-gradient(linear, left top, left bottom, color-stop(0%,rgba(64,64,64,0.85)), color-stop(100%,rgba(48,48,48,0.9)));
	background: -webkit-linear-gradient(top, rgba(64,64,64,0.85) 0%, rgba(48,48,48,0.85) 100%);
	background: -ms-linear-gradient(top, rgba(64,64,64,0.85) 0%, rgba(48,48,48,0.85) 100%);
	background: linear-gradient(to bottom, rgba(64,64,64,0.85) 0%, rgba(48,48,48,0.85) 100%);
}

#messagestack div:after {
	content: "";
	position: absolute;
	display: block;
	top: 0;
	left: 4px;
	width: 20px;
	height: 24px;
	background: url(images/messages_dark.png) 0 7px no-repeat;
}

#messagestack div.error {
	color: #ff615d;
}

#messagestack div.error:after {
	background-position: 0 -55px;
}

#messagestack div.warning {
	color: #f4bf0e;
}

#messagestack div.warning:after {
	background-position: 0 -84px;
}

#messagestack div.confirmation {
	color: #00e05a;
}

#messagestack div.confirmation:after {
	background-position: 0 -25px;
}

#messagestack div.uploading,
#messagestack div.loading {
	color: #ddd;
}

#messagestack div.uploading:after,
#messagestack div.loading:after {
	top: 4px;
	left: 6px;
	background: url(images/ajaxloader_dark.gif) 0 4px no-repeat;
}

#messagestack div.voice {
	position: absolute;
	top: -1000px;
}

#messagestack div a {
	color: #94c0da;
}

#messagestack div a:hover {
	text-decoration: underline;
	cursor: pointer;
}

.ui-dialog.error .ui-dialog-title,
.ui-dialog.warning .ui-dialog-title,
.ui-dialog.confirmation .ui-dialog-title {
	padding-left: 25px;
	background: url(images/messages.png) 0 5px no-repeat;
}

.ui-dialog.warning .ui-dialog-title {
	color: #960;
	background-position: 0 -91px;
}

.ui-dialog.error .ui-dialog-title {
	color: #cf2734;
	background-position: 0 -62px;
}

.ui-dialog.confirmation .ui-dialog-title {
	color: #093;
	background-position: 0 -32px;
}

.ui-autocomplete {
	max-height: 160px;
	overflow-x: hidden;
	overflow-y: auto;
}


/*** basic page layout ***/

#header {
	overflow-x: hidden; /* Chrome bug #1488851 */
}

#topline {
	height: 18px;
	background-color: #333333;
	border-bottom: 1px solid #383838;
	padding: 2px 0 2px 10px;
	color: #aaa;
	text-align: center;
}

#topnav {
	position: relative;
	height: 46px;
	margin-bottom: 10px;
	padding: 0 0 0 10px;
	background: #1c1c1c;
}

#topline a,
#topnav a {
	color: #eee;
	text-decoration: none;
}

#topline a:hover {
	text-decoration: underline;
}

#toplogo {
	padding-top: 2px;
	cursor: pointer;
	border: none;
}

.topleft {
	float: left;
}

.topright {
	float: right;
}

.closelink {
	display: inline-block;
	padding: 2px 10px 2px 20px;
}

#topline span.username {
	padding-right: 1em;
}

#topline .topleft a {
	display: inline-block;
	padding: 2px 0.8em 0 0;
	color: #aaa;
}

#topline a.button-logout {
	display: inline-block;
	padding: 2px 10px 2px 20px;
	background: url(images/buttons.png) -6px -193px no-repeat;
	color: #fff;
}

#taskbar .button-logout {
	display: none;
}

#taskbar a.button-logout span.button-inner {
	background-position: -2px -1791px;
}

#taskbar a.button-logout:hover span.button-inner {
	background-position: -2px -1829px;
}


/*** minimal version of the page header ***/

.minimal #topline {
	position: fixed;
	top: -18px;
	background: #444;
	z-index: 5000;
	width: 100%;
	height: 22px;
	-moz-box-sizing: border-box;
	box-sizing: border-box;
}

.minimal #topline:hover {
	top: 0px;
	opacity: 0.94;
	-webkit-transition: top 0.3s ease-in-out;
	-moz-transition: top 0.3s ease-in-out;
	transition: top 0.3s ease-in-out;
}

.extwin #topline,
.extwin #topline:hover {
	position: static;
	top: 0px;
	height: 18px;
	width: auto;
	-moz-box-sizing: content-box;
	box-sizing: content-box;
	opacity: 0.999;
}

.minimal #topline a.button-logout {
	display: none;
}

.minimal #topline span.username {
	display: inline-block;
	padding-top: 2px;
}

.minimal #topnav {
	position: relative;
	top: 4px;
	height: 42px;
}

.minimal #taskbar a {
	position: relative;
	padding: 10px 10px 0 6px;
	height: 32px;
}

.minimal #taskbar .button-logout {
	display: inline-block;
}

.minimal #taskbar .button-inner {
	top: -4px;
	padding: 0;
	height: 24px !important;
	width: 27px;
	text-indent: -5000px;
}

#taskbar .tooltip {
	display: none;
}

.minimal #taskbar .tooltip {
	position: absolute;
	top: -500px;
	right: 2px;
	display: inline-block;
	padding: 2px 8px 3px 8px;
	background: #444;
	color: #eee;
	font-weight: bold;
	white-space: nowrap;
	box-shadow: 0 1px 4px 0 #333;
	z-index: 200;
	white-space: nowrap;
}

.minimal #taskbar .tooltip:after {
	content: "";
	position: absolute;
	top: -4px;
	right: 15px;
	border-style: solid;
	border-width: 0 4px 4px;
	border-color: #444 transparent;
	/* reduce the damage in FF3.0 */
	display: block;
	width: 0;
	z-index: 251;
}

.minimal #taskbar a:hover .tooltip {
	display: block;
	top: 39px;
}


/*** taskbar ***/

#taskbar {
	position: relative;
	padding-right: 18px;
}

#taskbar a {
	display: inline-block;
	height: 34px;
	padding: 12px 10px 0 6px;
}

#taskbar a span.button-inner {
	display: inline-block;
	font-size: 110%;
	font-weight: normal;
	padding: 5px 0 0 34px;
	height: 19px;
	background: url(images/buttons.png) -1000px 0 no-repeat;
}

#taskbar a:focus {
	color: #fff;
	background-color: rgba(73,180,210,0.7);
	outline: none;
}

#taskbar a.button-selected {
	color: #20a6fb;
	background-color: #2c2c2c;
}

#taskbar a.button-mail span.button-inner {
	background-position: 0 2px;
}

#taskbar a.button-mail:hover span.button-inner,
#taskbar a.button-mail.button-selected span.button-inner {
	background-position: 0 -22px;
}

#taskbar a.button-addressbook span.button-inner {
	background-position: 0 -48px;
}

#taskbar a.button-addressbook:hover span.button-inner,
#taskbar a.button-addressbook.button-selected span.button-inner {
	background-position: 0 -72px;
}

#taskbar a.button-settings span.button-inner {
	background-position: 0 -96px;
}

#taskbar a.button-settings:hover span.button-inner,
#taskbar a.button-settings.button-selected span.button-inner {
	background-position: 0 -120px;
}

#taskbar a.button-calendar span.button-inner {
	background-position: 0 -144px;
}

#taskbar a.button-calendar:hover span.button-inner,
#taskbar a.button-calendar.button-selected span.button-inner {
	background-position: 0 -168px;
}

#taskbar .minmodetoggle {
	position: absolute;
	top: 0;
	right: 0;
	display: block;
	width: 19px;
	height: 46px;
	cursor: pointer;
	background: url(images/buttons.png) -35px -1778px no-repeat;
}

.minimal #taskbar .minmodetoggle {
	height: 42px;
	background-position: -35px -1820px;
}

#mainscreen {
	position: absolute;
	top: 88px;
	left: 10px;
	right: 10px;
	bottom: 20px;
}

#mainscreencontent {
	position: absolute;
	top: 42px;
	left: 0;
	right: 0;
	bottom: 0;
}

#mainscreen.offset {
	top: 132px;
}

#mainscreen .offset {
	top: 42px;
}

.minimal #mainscreen {
	top: 62px;
}

.minimal #mainscreen.offset {
	top: 102px;
}

.extwin #mainscreen {
	top: 40px;
}

.extwin #mainscreen.offset {
	top: 86px;
}

.uibox {
	border: 1px solid #b2b8bf;
	border-radius: 4px;
	overflow: hidden;
	background: #fff;
}

.minwidth {
	min-width: 1024px;
}

.scroller {
	overflow: auto;
}

.watermark {
	background-image: url(images/watermark.jpg);
	background-position: center;
	background-repeat: no-repeat;
}

/* fix scrolling within iframes in webkit browsers on touch devices */
@media screen and (-webkit-min-device-pixel-ratio:0) and (max-device-width:1024px) {
	.iframebox {
		overflow: auto;
		-webkit-overflow-scrolling: touch;
	}
}


/*** lists ***/

.listbox {
	background: #d9ecf4;
	overflow: hidden;
}

.listbox .scroller {
	position: absolute;
	top: 0;
	left: 0;
	width: 100%;
	bottom: 0;
	overflow-x: hidden;
	overflow-y: auto;
}

.listbox .scroller.withfooter {
	bottom: 42px;
}

.listbox .boxtitle + .scroller {
	top: 34px;
}

.boxtitle,
.uibox .listing thead th,
.uibox .listing thead td {
	font-size: 12px;
	font-weight: bold;
	padding: 7px 8px 6px 8px;
	line-height: 20px;
	margin: 0;
	border-bottom: 1px solid #bbd3da;
	white-space: nowrap;
}

.uibox .listing thead th,
.uibox .listing thead td {
	padding-bottom: 8px;
	height: auto;
}

.uibox .boxtitle,
.uibox .listing thead th,
.uibox .listing thead td {
	background: #b0ccd7;
	color: #004458;
}

.listbox .listitem,
.listbox .tablink,
.listing tbody td,
.listing li {
	display: block;
	border-bottom: 1px solid #bbd3da;
	cursor: default;
	font-weight: normal;
}

.listbox .listitem a,
.listbox .listitem span,
.listbox .tablink a,
.listing tbody td,
.listing li a {
	display: block;
	color: #376572;
	text-decoration: none;
	cursor: default;
	padding: 5px 8px;
	line-height: 17px;
	height: 17px;
	white-space: nowrap;
}

.listing tbody td {
	display: table-cell;
	min-height: 14px;
	outline: none;
}

.listing tbody td a {
	color: #376572;
	text-decoration: none;
}

.webkit .listing tbody td {
	height: 14px;
}

/* This padding-left minus the focused padding left should be half of the focused border-left */
.listing thead tr td:first-child,
.listing tbody tr td:first-child {
	border-left: 2px solid transparent;
	padding-left: 6px;
}

.listing.iconized thead tr td:first-child,
.listing.iconized tbody tr td:first-child {
	padding-left: 34px;
}

/* because of border-collapse, we make the left border twice what we want it to be - half will be hidden to the left */
.listing.focus tbody tr.focused > td:first-child {
	border-left: 2px solid #739da8;
}

.listbox .listitem.selected,
.listbox .tablink.selected,
.listbox .listitem.selected > a,
.listbox .tablink.selected > a,
.listing tbody tr.selected td,
.listing li.selected,
.listing li.selected > a {
	color: #004458;
	font-weight: bold;
	background-color: #c7e3ef;
}

ul.listing {
	display: block;
	list-style: none;
	margin: 0;
	padding: 0;
}

ul.listing li {
	background-color: #d9ecf4;
	overflow: hidden;
	text-overflow: ellipsis;
	white-space: nowrap;
}

ul.listing li ul {
	border-top: 1px solid #bbd3da;
}

ul.listing li.droptarget,
table.listing tr.droptarget td {
	background-color: #e8e798;
}

.listbox table.listing {
	background-color: #d9ecf4;
}

table.listing,
table.layout {
	border: 0;
	width: 100%;
	border-spacing: 0;
}

table.layout td {
	vertical-align: top;
}

ul.treelist li {
	position: relative;
}

ul.treelist li ul {
	margin: 0;
	padding: 0;
}

ul.treelist li ul li:last-child {
	border-bottom: 0;
}

ul.treelist li a {
	display: block;
	padding-left: 20px;
	overflow: hidden;
	text-overflow: ellipsis;
}

ul.treelist li a:focus,
ul.listing .listitem a:focus,
ul.listing .listitem span:focus,
ul.listing.focus .listitem.focused span {
	color: #fff !important;
	background-color: rgba(73,180,210,0.6);
	outline: none;
}

ul.treelist ul li a {
	padding-left: 38px;
}

ul.treelist ul ul li a {
	padding-left: 54px;
}

ul.treelist.iconized li a {
	padding-left: 36px;
}

ul.treelist.iconized ul li a {
	padding-left: 62px;
}

ul.treelist.iconized ul ul li a {
	padding-left: 88px;
}

ul.treelist.iconized ul ul ul li a {
	padding-left: 114px;
}

ul.treelist li div.treetoggle {
	position: absolute;
	top: 7px;
	left: 4px;
	width: 13px;
	height: 13px;
	background: url(images/listicons.png) -3px -144px no-repeat;
	cursor: pointer;
}

ul.treelist li ul li div.treetoggle {
	left: 22px;
}

ul.treelist.iconized li div.treetoggle {
	top: 13px;
	left: 19px;
}

ul.treelist.iconized ul li div.treetoggle {
	left: 45px;
}

ul.treelist.iconized ul ul li div.treetoggle {
	left: 71px;
}

ul.treelist li div.treetoggle.expanded {
	background-position: -3px -168px;
}

ul.treelist li.selected > div.collapsed {
	background-position: -23px -144px;
}

ul.treelist li.selected > div.expanded {
	background-position: -23px -168px;
}

.listbox .boxfooter {
	position: absolute;
	bottom: 0;
	left: 0;
	width: 100%;
	height: 42px;
	border-top: 1px solid #bbd3da;
	background: #d9ecf4;
	white-space: nowrap;
	overflow: hidden;
}

.uibox .boxfooter {
	border-radius: 0 0 4px 4px;
}

.boxfooter .listbutton {
	display: inline-block;
	text-decoration: none;
	width: 48px;
	border-right: 1px solid #fff;
	background: #c7e3ef;
	padding: 3px 0;
	margin-top: 1px;
}

.boxfooter a.listbutton:focus {
	color: #fff;
	background-color: rgba(73,180,210,0.6);
	outline: none;
}

.uibox .boxfooter .listbutton:first-child {
	border-radius: 0 0 0 4px;
}

.boxfooter .listbutton .inner {
	display: inline-block;
	width: 48px;
	height: 35px;
	text-indent: -5000px;
	background-image: url(images/buttons.png);
	background-position: -1000px 0;
	background-repeat: no-repeat;
}

.boxfooter .listbutton.add .inner {
	background-position: 10px -1301px;
}

.boxfooter .listbutton.delete .inner {
	background-position: 10px -1342px;
}

.boxfooter .listbutton.groupactions .inner {
	background-position: 5px -1382px;
}

.boxfooter .listbutton.addto .inner {
	background-position: 5px -1422px;
}

.boxfooter .listbutton.addcc .inner {
	background-position: 5px -1462px;
}

.boxfooter .listbutton.addbcc {
	width: 54px;
}

.boxfooter .listbutton.addbcc .inner {
	width: 54px;
	background-position: 2px -1502px;
}

.boxfooter .listbutton.removegroup .inner {
	background-position: 5px -1540px;
}

.boxfooter .listbutton.disabled .inner {
	opacity: 0.4;
}

.boxfooter .countdisplay {
	display: inline-block;
	position: relative;
	top: 10px;
	color: #69929e;
	padding: 3px 6px;
}

.boxpagenav {
	position: absolute;
	top: 10px;
	right: 6px;
	width: auto;
}

.boxpagenav a.icon {
	display: inline-block;
	padding: 1px 3px;
	height: 13px;
	width: 14px;
	text-indent: 1000px;
	vertical-align: bottom;
	overflow: hidden;
	background: url(images/buttons.png) -4px -286px no-repeat;
}

.boxpagenav a.icon.prevpage {
	background-position: -4px -301px;
}

.boxpagenav a.icon.nextpage {
	background-position: -28px -301px;
}

.boxpagenav a.icon.lastpage {
	background-position: -28px -286px;
}

.boxpagenav a.icon.disabled {
	opacity: 0.4;
}

.centerbox {
	width: 40em;
	margin: 16px auto;
}

.errorbox {
	width: 40em;
	padding: 20px;
}

.errorbox h3 {
	font-size: 16px;
	margin-top: 0;
}


/*** Records table ***/

table.records-table {
	display: table;
	width: 100%;
	table-layout: fixed;
	border-spacing: 0;
	border: 1px solid #bbd3da;
}

.boxlistcontent .records-table {
	border: 0;
}

.records-table thead th,
.records-table thead td {
	color: #69939e;
	font-size: 11px;
	font-weight: bold;
	background: #d6eaf3;
	border-left: 1px solid #bbd3da;
	padding: 8px 7px;
	overflow: hidden;
	text-overflow: ellipsis;
	text-align: left;
}

.records-table.sortheader thead th,
.records-table.sortheader thead td {
	padding: 0;
}

.records-table thead th a,
.records-table thead td a,
.records-table thead th span,
.records-table thead td span {
	display: block;
	padding: 7px 7px;
	color: #69939e;
	text-decoration: none;
	overflow: hidden;
	text-overflow: ellipsis;
}

.records-table thead th a:focus,
.records-table thead td a:focus {
	color: #fff;
	background-color: rgba(73,180,210,0.7);
	outline: none;
}

.records-table tbody td {
	padding: 2px 7px;
	border-bottom: 1px solid #ddd;
	border-left: 1px dotted #bbd3da;
	white-space: nowrap;
	cursor: default;
	overflow: hidden;
	text-overflow: ellipsis;
	background-color: #fff;
	outline: none;
}

/* This padding-left minus the focused padding left should be half of the focused border-left */
.records-table thead tr th:first-child,
.records-table thead tr td:first-child,
.records-table tbody tr td:first-child {
	border-left: 2px solid transparent;
	padding-left: 4px;
}

/* because of border-collapse, we make the left border twice what we want it to be - half will be hidden to the left */
.records-table.focus tbody tr.focused > td:first-child {
	border-left: 2px solid #49b3d2;
}

.records-table tr.selected td {
	color: #fff !important;
	background-color: #4db0d2;
}

.records-table.focus tr.selected td {
	background-color: #017db6 !important;
}

.records-table tr.selected td a,
.records-table tr.selected td span {
	color: #fff !important;
}

.records-table tr.deleted td,
.records-table tr.deleted td a {
	color: #ccc !important;
}

/*** iFrames ***/

#aboutframe {
	width: 97%;
	height: 100%;
	border: 0;
	padding: 0;
}

body.iframe {
	background: #fff;
	margin: 38px 0 10px 0;
}

body.iframe.error {
	background: #ededed;
}

body.iframe.floatingbuttons {
	margin-bottom: 40px;
}

body.iframe.fullheight {
	margin: 0;
}

.contentbox .boxtitle,
body.iframe .boxtitle {
	color: #777;
	background: #efefef;
	border-bottom: 1px solid #d0d0d0;
}

body.iframe .boxtitle {
	position: fixed;
	top: 0;
	left: 0;
	width: 100%;
	z-index: 100;
}

body.iframe .footerleft.floating,
#composeview-bottom .formbuttons.floating {
	position: fixed;
	left: 0;
	bottom: 0;
	width: 100%;
	z-index: 110;
	background: #fff;
	padding-top: 8px;
	padding-bottom: 12px;
}

body.iframe .footerleft.floating:before,
#composeview-bottom .formbuttons.floating:before {
	content: " ";
	position: absolute;
	top: -6px;
	left: 0;
	width: 100%;
	height: 6px;
	background: url(images/overflowshadow.png) top center no-repeat;
}

.boxcontent {
	padding: 10px;
}

.boxcontent .boxwarning {
	margin: 0 0 10px;
	display: block;
	color: #960;
	border: 1px solid #ffdf0e;
	background: url(images/messages.png) #fef893 5px -85px no-repeat;
	padding: 6px 12px 6px 30px;
}

.contentbox .scroller {
	position: absolute;
	top: 34px;
	left: 0;
	right: 0;
	bottom: 0px;
	overflow: auto;
}

.iframebox {
	position: absolute;
	top: 0;
	left: 0;
	right: 0;
	bottom: 0px;
}

.footerleft {
	padding: 0 12px 4px 12px;
}

.propform fieldset {
	margin-bottom: 20px;
	border: 0;
	padding: 0;
}

.propform fieldset legend {
	display: block;
	font-size: 14px;
	font-weight: bold;
	padding-bottom: 10px;
	margin-bottom: 0;
}

.propform fieldset fieldset legend {
	color: #666;
	font-size: 12px;
}

.propform div.prop {
	margin-bottom: 0.5em;
}

.propform div.prop.block label {
	display: block;
	margin-bottom: 0.3em;
}

.propform div.prop.block input,
.propform div.prop.block textarea {
	width: 95%;
}

.propform a.disabled {
	color: #999;
	text-decoration: none;
	cursor: default;
}

fieldset.floating {
	float: left;
	margin-right: 10px;
	margin-bottom: 10px;
}

table.propform {
	width: 100%;
	border-spacing: 0;
	border-collapse: collapse;
}

ul.proplist li,
table.propform td {
	width: 80%;
	padding: 4px 10px;
	background: #eee;
	border-bottom: 2px solid #fff;
}

table.propform td.title {
	width: 20%;
	color: #333;
	padding-right: 20px;
	white-space: nowrap;
}

ul.proplist {
	list-style: none;
	margin: 0;
	padding: 0;
}

ul.proplist li {
	width: auto;
}

ul.proplist.simplelist li {
	border: 0;
	background: transparent;
}

#pluginbody {
	position: absolute;
	top: 0;
	left: 0;
	right: 0;
	bottom: 0;
}

.formcontent input,
.formcontent textarea {
	width: 95%;
}

.formcontent .hint {
	font-style: italic;
	margin-bottom: 1em;
}

/*** Login form ***/

#login-form {
	position: relative;
	width: 580px;
	margin: 20ex auto 2ex auto;
}

#login-form .box-inner {
	width: 430px;
	background: #404040;
	background: -webkit-gradient(linear, left top, left bottom, color-stop(0%, #404040), color-stop(100%, #2e2e2e));
	background: -ms-linear-gradient(top, #404040 0%, #2e2e2e 100%);
	background: linear-gradient(to bottom, #404040 0%, #2e2e2e 100%);
	margin: 0 50px;
	padding: 10px 24px 24px 24px;
	border-radius: 6px;
}

#login-form .box-bottom {
	margin-top: -3px;
	padding-top: 10px;
}

#login-form .noscriptwarning {
	margin: 0 auto;
	width: 430px;
	color: #cf2734;
	font-size: 110%;
	font-weight: bold;
}

#login-form td.input {
	width: 80%;
	padding: 8px;
}

#login-form input[type="text"],
#login-form input[type="password"] {
	width: 100%;
	border-color: #666;
}

#login-form button.button {
	color: #444;
	border-color: #f9f9f9;
	background-color: #f9f9f9;
}

#login-form button.button:active {
	color: #333;
	background-color: #dcdcdc;
}

#login-form form table {
	width: 98%;
}

#login-form td.title {
	width: 20%;
	white-space: nowrap;
	color: #cecece;
	text-align: right;
	padding-right: 1em;
}

#login-form p.formbuttons {
	margin-top: 2em;
	text-align: center;
}

#login-form #logo {
	margin-bottom: 20px;
	border: none;
}

#login-form #message {
	min-height: 40px;
	padding: 5px 25px;
	text-align: center;
	font-size: 1.1em;
}

#login-form #message div {
	display: inline-block;
	padding-right: 0;
	font-size: 12px;
}

#bottomline {
	font-size: 90%;
	text-align: center;
	margin-top: 2em;
}



/*** quicksearch **/

.searchbox {
	position: relative;
}

#quicksearchbar {
	position: absolute;
	right: 2px;
	top: 2px;
	width: 240px;
}

.searchbox input,
#quicksearchbar input {
	width: 176px;
	margin: 0;
	padding: 3px 30px 3px 34px;
	height: 18px;
	background: #f1f1f1;
	border-color: #ababab;
	font-weight: bold;
	font-size: 11px;
}

.searchbox .searchicon,
.searchbox #searchmenulink,
#quicksearchbar #searchmenulink {
	position: absolute;
	top: 5px;
	left: 6px;
}

.searchbox #searchreset,
.searchbox .iconbutton.reset,
#quicksearchbar #searchreset {
	position: absolute;
	top: 4px;
	right: 1px;
}

.listsearchbox {
	padding: 4px;
	background: #c7e3ef;
	display: none;
}

.listsearchbox input {
	width: 100%;
	height: 26px;
	-moz-box-sizing: border-box;
	box-sizing: border-box;
}

/*** toolbar ***/

.toolbar .spacer {
	display: inline-block;
	width: 24px;
	height: 40px;
	padding: 0;
}

.toolbar a.button {
	text-align: center;
	font-size: 10px;
	color: #555;
	min-width: 50px;
	max-width: 70px;
	height: 13px;
	overflow: hidden;
	text-overflow: ellipsis;
	white-space: nowrap;
	padding: 28px 2px 0 2px;
	background: url(images/buttons.png) -100px 0 no-repeat transparent;
	border: 0;
	border-radius: 0;
}

.dropbutton .dropbuttontip:focus,
.toolbar a.button:focus {
	color: #fff;
	background-color: rgba(30,150,192, 0.5);
	border-radius: 3px;
}

.toolbar a.button.disabled {
	opacity: 0.4;
}

.toolbar a.button.selected {
	color: #1978a1;
}

.toolbar a.button.selected:focus {
	color: #fff;
}

.toolbar a.button.hidden {
	display: none;
}

.dropbutton {
	display: inline-block;
	position: relative;
}

.dropbutton .dropbuttontip {
	display: block;
	position: absolute;
	right: 0;
	top: 0;
	height: 41px;
	width: 18px;
	overflow: hidden;
	text-indent: -5000px;
	background: url(images/buttons.png) 0 -1255px no-repeat;
	cursor: pointer;
	outline: none;
}

.dropbutton .dropbuttontip:focus,
.dropbutton .dropbuttontip:hover {
	background-position: -26px -1255px;
}

.dropbutton a.button.disabled + .dropbuttontip {
	opacity: 0.5;
}

.dropbutton a.button.disabled + .dropbuttontip:hover {
	background-position: 0 -1255px;
}

.dropbutton a.button {
    margin-left: 0;
    padding-left: 0;
    margin-right: 0;
    padding-right: 0;
}

.toolbar a.button.back {
	background-position: 0 -1216px;
}

.toolbar a.button.checkmail {
	background-position: center -1176px;
}

.toolbar a.button.compose {
	background-position: center -530px;
}

.toolbar a.button.reply {
	background-position: center -570px;
}

.toolbar a.button.reply-all {
	min-width: 64px;
	background-position: 0 -610px;
}

.toolbar a.button.forward {
	min-width: 64px;
	background-position: 0 -650px;
}

.toolbar a.button.delete {
	background-position: center -690px;
}

.toolbar a.button.archive {
	background-position: center -730px;
}

.toolbar a.button.junk {
	background-position: center -770px;
}

.toolbar a.button.print {
	background-position: center -810px;
}

.toolbar a.button.markmessage {
	background-position: center -1094px;
}

.toolbar a.button.move {
	background-position: center -1971px;
}

.toolbar a.button.more {
	background-position: center -850px;
}

.toolbar a.button.attach {
	background-position: center -890px;
}

.toolbar a.button.spellcheck {
	min-width: 64px;
	background-position: 0 -930px;
}

.toolbar a.button.spellcheck.selected {
	background-position: 0 -1620px;
	color: #1978a1;
}

.toolbar a.button.insertsig {
	background-position: center -1135px;
}

.toolbar a.button.search {
	background-position: center -970px;
}

.toolbar a.button.import {
	background-position: center -1012px;
}

.toolbar a.button.export {
	min-width: 64px;
	background-position: 0 -1054px;
}

.toolbar a.button.send {
	background-position: center -1660px;
}

.toolbar a.button.savedraft {
	background-position: center -1700px;
}

.toolbar a.button.close {
	background-position: 0 -1745px;
}

.toolbar a.button.download {
	background-position: center -1892px;
}

.toolbar a.button.responses {
	background-position: center -1932px;
}

.toolbar a.button.encrypt {
	min-width: 66px;
	background-position: center -2025px;
}

.toolbar a.button.encrypt.selected {
	background-position: center -2065px;
}

.toolbar a.button.rotate {
	background-position: center -2148px;
}

.toolbar a.button.zoomin {
	background-position: center -2190px;
}

.toolbar a.button.zoomout {
	background-position: center -2230px;
}

a.menuselector {
	display: inline-block;
	border: 1px solid #ababab;
	border-radius: 4px;
	background: #f1f1f1;
	text-decoration: none;
	color: #333;
	cursor: pointer;
	white-space: nowrap;
}

a.menuselector .handle {
	display: inline-block;
	padding: 0 32px 0 6px;
	height: 20px;
	line-height: 19px;
	background: url(images/selector.png) right center no-repeat;
	border-radius: 4px;
}

a.menuselector:active {
	background: #dddddd;
	background: -moz-linear-gradient(top, #dddddd 0%, #f8f8f8 100%);
	background: -webkit-gradient(linear, left top, left bottom, color-stop(0%,#dddddd), color-stop(100%,#f8f8f8));
	background: -ms-linear-gradient(top, #dddddd 0%, #f8f8f8 100%);
	background: linear-gradient(to bottom, #dddddd 0%, #f8f8f8 100%);
	text-decoration: none;
}

select.decorated {
	position: relative;
	z-index: 10;
	opacity: 0;
	height: 22px;
	cursor: pointer;
	-khtml-appearance: none;
	-webkit-appearance: none;
	border: 0;
}

html.opera select.decorated {
	opacity: 1;
}

select.decorated option {
	color: #fff;
	background: #444;
	border: 0;
	border-top: 1px solid #5a5a5a;
	border-bottom: 1px solid #333;
	padding: 4px 6px;
	outline: none;
	cursor: default;
}


a.menuselector:focus,
a.menuselector.focus,
a.iconbutton:focus,
.pagenav a.button:focus {
	border-color: #0883d0;
	box-shadow: 0 0 4px 2px rgba(71,135,177, 0.8);
	outline: none;
}


/*** quota indicator ***/

#quotadisplay {
	left: 6px;
	height: 18px;
	font-size: 12px;
	font-weight: bold;
	padding-left: 30px;
	background: url(images/quota.png) -100px 0 no-repeat;
}

#quotadisplay.p90,
#quotadisplay.p100 {
    color: #e03221;
}

table.quota-info {
	border-spacing: 0;
	border-collapse: collapse;
	table-layout: fixed;
	margin: 5px;
}

table.quota-info td,
table.quota-info th {
	color: white;
	border: 1px solid lightgrey;
	padding: 2px 3px;
	text-align: center;
	min-width: 80px;
}

table.quota-info td.name {
	text-align: left;
}

table.quota-info td.root {
	font-style: italic;
}

/*** popup menus ***/

.popupmenu,
#rcmKSearchpane {
	display: none;
	position: absolute;
	top: 32px;
	left: 90px;
	width: auto;
	max-height: 70%;
	overflow: -moz-scrollbars-vertical;
	overflow-y: auto;
	background: #444;
	z-index: 240;
	border-radius: 4px;
	box-shadow: 0 2px 6px 0 #333;
}

.popupmenu.dropdown {
	border-radius: 0 0 4px 4px;
	border-top: 0;
}

.popupmenu > .buttons {
	border-top: 1px solid #5a5a5a;
	height: 25px;
	padding-top: 5px;
	text-align: center;
}

ul.toolbarmenu,
ul.toolbarmenu ul,
#rcmKSearchpane ul {
	margin: 0;
	padding: 0;
	list-style: none;
}

.googie_list td,
ul.toolbarmenu li,
#rcmKSearchpane ul li {
	color: #fff;
	white-space: nowrap;
	min-width: 130px;
	margin: 0;
	border-top: 1px solid #5a5a5a;
}

.googie_list tr:first-child td,
ul.toolbarmenu > li:first-child,
select.decorated option:first-child {
	border-top: 0;
}

.googie_list tr:last-child td,
ul.toolbarmenu > li:last-child,
select.decorated option:last-child {
	border-bottom: 0;
}

.googie_list td span,
ul.toolbarmenu li a {
	display: block;
	color: #666;
	text-decoration: none;
	min-height: 14px;
	padding: 6px 16px 6px 10px;
}

.googie_list td span {
	padding: 3px 10px;
}

.googie_list td span,
ul.toolbarmenu li a.active {
	color: #fff;
	cursor: default;
}

.googie_list td.googie_list_onhover,
ul.toolbarmenu li a.active:hover,
ul.toolbarmenu li a.active:focus,
#rcmKSearchpane ul li.selected,
#pagejump-selector ul li.selected,
select.decorated option:hover,
select.decorated option[selected='selected'] {
	background-color: #0883d0;
	outline: none;
}

ul.toolbarmenu.iconized li a,
ul.toolbarmenu.selectable li a {
	padding-left: 30px;
}

ul.toolbarmenu.selectable li a.selected {
	background: url(images/messages.png) 4px -27px no-repeat;
}

ul.toolbarmenu li label {
	display: block;
	color: #fff;
	padding: 4px 8px;
}

ul.toolbarmenu li.separator label {
	color: #bbb;
	font-style: italic;
	padding: 0 8px;
	line-height: 17px;
}

ul.toolbarmenu li input {
	margin: 0;
}

ul.toolbarmenu li a.icon {
	color: #eee;
	padding: 2px 6px;
}

ul.toolbarmenu li span.icon,
#rcmKSearchpane ul li i.icon {
	display: block;
	min-height: 14px;
	padding: 4px 4px 1px 24px;
	height: 17px;
	background-image: url(images/listicons.png);
	background-position: -100px 0;
	background-repeat: no-repeat;
	opacity: 0.2;
}

ul.toolbarmenu li a.active span.icon {
	opacity: 0.99;
}

ul.toolbarmenu li span.read {
	background-position: 0 -1220px;
}

ul.toolbarmenu li span.unread {
	background-position: 0 -1196px;
}

ul.toolbarmenu li span.flagged {
	background-position: 0 -1244px;
}

ul.toolbarmenu li span.unflagged {
	background-position: 0 -1268px;
}

ul.toolbarmenu li span.mail {
	background-position: 0 -1293px;
}

ul.toolbarmenu li span.list {
	background-position: 0 -1317px;
}

ul.toolbarmenu li span.invert {
	background-position: 0 -1340px;
}

ul.toolbarmenu li span.cross {
	background-position: 0 -1365px;
}

ul.toolbarmenu li span.print {
	background-position: 0 -1436px;
}

ul.toolbarmenu li span.download {
	background-position: 0 -1412px;
}

ul.toolbarmenu li span.rename {
	background-position: 0 -2295px;
}

ul.toolbarmenu li span.edit {
	background-position: 0 -1388px;
}

ul.toolbarmenu li span.viewsource {
	background-position: 0 -1460px;
}

ul.toolbarmenu li span.extwin {
	background-position: 0 -1484px;
}

ul.toolbarmenu li span.conversation {
	background-position: 0 -1532px;
}

ul.toolbarmenu li span.move {
	background-position: 0 -2126px;
}

ul.toolbarmenu li span.copy {
	background-position: 0 -2150px;
}

#pagejump-selector {
	max-height: 250px;
	overflow-x: hidden;
}

#pagejump-selector ul li {
	min-width: 45px;
	padding: 4px 6px;
	cursor: default;
}

#snippetslist {
	max-width: 200px;
}

#snippetslist li a {
	overflow: hidden;
	text-overflow: ellipsis;
}

#rcmKSearchpane {
	border-radius: 0 0 4px 4px;
	border-top: 0;
}

#rcmKSearchpane ul li {
	text-decoration: none;
	min-height: 14px;
	padding: 6px 10px 6px 28px;
	border: 0;
	cursor: default;
	position: relative;
	overflow: hidden;
	text-overflow: ellipsis;
}

#rcmKSearchpane ul li i.icon {
	opacity: 0.99;
	position: absolute;
	top: 4px;
	left: 5px;
	width: 18px;
	height: 18px;
	padding: 0;
	background-position: -1px -2223px;
}

#rcmKSearchpane ul li.group i.icon {
	background-position: -1px -2247px;
}

.popupdialog {
	display: none;
	padding: 10px;
}

.popupdialog .formbuttons {
	margin: 20px 0 4px 0;
}

.ui-dialog .prompt input {
	display: block;
	margin: 8px 0;
}

.ui-dialog iframe {
	width: 100%;
	height: 100%;
	border: 0;
}

.ui-dialog-content.iframe {
	padding: 0 !important;
	overflow: hidden !important;
}

.hint {
	margin: 4px 0;
	color: #999;
}

.splitter {
	user-select: none;
	-moz-user-select: none;
	-khtml-user-select: none;
	position: absolute;
	background: url(images/splitter.png) center no-repeat;
}

.splitter-h {
	height: 10px;
	width: 100%;
	cursor: n-resize;
	cursor: row-resize;
	background-position: center 0;
}

.splitter-v {
	width: 10px;
	height: 100%;
	cursor: e-resize;
	cursor: col-resize;
	background-position: 0 center;
}

#rcmdraglayer {
	min-width: 260px;
	width: auto !important;
	width: 260px;
	padding: 6px 8px;
	background: #444;
	border: 1px solid #555;
	border-radius: 4px;
	box-shadow: 0 2px 6px 0 #333;
	z-index: 250;
	color: #ccc;
	white-space: nowrap;
	opacity: 0.92;
}

#rcmdraglayer:after {
	content: "";
	position: absolute;
	top: 6px;
	left: -6px;
	border-style: solid;
	border-width: 6px 6px 6px 0;
	border-color: transparent #444;
	/* reduce the damage in FF3.0 */
	display: block; 
	width: 0;
	z-index: 251;
}

.draglayercopy:before {
	position: absolute;
	bottom: -6px;
	left: -6px;
	content: " ";
	width: 16px;
	height: 16px;
	background: url(images/buttons.png) -7px -358px no-repeat;
	z-index: 255;
}

.popup label > input {
	margin-left: 10px;
}

/*** folder selector ***/

#folder-selector {
	z-index: 1000;
}

#folder-selector li a span {
	background: url("images/listicons.png") 4px -2021px no-repeat;
	display: block;
	height: 17px;
	min-height: 14px;
	padding: 4px 4px 1px 28px;
	overflow: hidden;
	max-width: 120px;
	text-overflow: ellipsis;
}

#folder-selector li a.virtual span {
	opacity: .2;
}

#folder-selector li.inbox span {
	background-position: 4px -2049px;
}
#folder-selector li.drafts span {
	background-position: 4px -1388px;
}
#folder-selector li.sent span {
	background-position: 4px -2074px;
}
#folder-selector li.trash span {
	background-position: 4px -1508px;
}
#folder-selector li.junk span {
	background-position: 4px -2100px;
}

/*** folders list ***/

.folderlist li.mailbox a {
	padding-left: 36px;
	white-space: nowrap;
	overflow: hidden;
	text-overflow: ellipsis;
	background-image: url(images/listicons.png);
	background-repeat: no-repeat;
	background-position: 6px 3px;
}

.folderlist li.mailbox.unread > a {
	padding-right: 36px;
}

.folderlist li.mailbox > a:focus,
.folderlist li.mailbox.selected > a {
	background-position: 6px -21px;
}

.folderlist li.mailbox.inbox > a {
	background-position: 6px -189px;
}

.folderlist li.mailbox.inbox > a:focus,
.folderlist li.mailbox.inbox.selected > a {
	background-position: 6px -213px;
}

.folderlist li.mailbox.drafts > a {
	background-position: 6px -238px;
}

.folderlist li.mailbox.drafts > a:focus,
.folderlist li.mailbox.drafts.selected > a {
	background-position: 6px -262px;
}

.folderlist li.mailbox.sent > a {
	background-position: 6px -286px;
}

.folderlist li.mailbox.sent > a:focus,
.folderlist li.mailbox.sent.selected > a {
	background-position: 6px -310px;
}

.folderlist li.mailbox.junk > a {
	background-position: 6px -334px;
}

.folderlist li.mailbox.junk > a:focus,
.folderlist li.mailbox.junk.selected > a {
	background-position: 6px -358px;
}

.folderlist li.mailbox.trash > a {
	background-position: 6px -382px;
}

.folderlist li.mailbox.trash > a:focus,
.folderlist li.mailbox.trash.selected > a {
	background-position: 6px -406px;
}

.folderlist li.mailbox.trash.empty > a {
	background-position: 6px -1924px;
}

.folderlist li.mailbox.trash.empty > a:focus,
.folderlist li.mailbox.trash.empty.selected > a {
	background-position: 6px -1948px;
}

.folderlist li.mailbox.archive > a {
	background-position: 6px -1699px;
}

.folderlist li.mailbox.archive > a:focus,
.folderlist li.mailbox.archive.selected > a {
	background-position: 6px -1723px;
}

.folderlist li.mailbox ul li.drafts > a {
	background-position: 23px -238px;
}

.folderlist li.mailbox ul li.drafts > a:focus,
.folderlist li.mailbox ul li.drafts.selected > a {
	background-position: 23px -262px;
}

.folderlist li.mailbox ul li.sent > a {
	background-position: 23px -286px;
}

.folderlist li.mailbox ul li.sent > a:focus,
.folderlist li.mailbox ul li.sent.selected > a {
	background-position: 23px -310px;
}

.folderlist li.mailbox ul li.junk > a {
	background-position: 23px -334px;
}

.folderlist li.mailbox ul li.junk > a:focus,
.folderlist li.mailbox ul li.junk.selected > a {
	background-position: 23px -358px;
}

.folderlist li.mailbox ul li.trash > a {
	background-position: 23px -382px;
}

.folderlist li.mailbox ul li.trash > a:focus,
.folderlist li.mailbox ul li.trash.selected > a {
	background-position: 23px -406px;
}

.folderlist li.mailbox ul li.trash.empty > a {
	background-position: 23px -1924px;
}

.folderlist li.mailbox ul li.trash.empty > a:focus,
.folderlist li.mailbox ul li.trash.empty.selected > a {
	background-position: 23px -1948px;
}

.folderlist li.mailbox ul li.archive > a {
	background-position: 23px -1699px;
}

.folderlist li.mailbox ul li.archive > a:focus,
.folderlist li.mailbox ul li.archive.selected > a {
	background-position: 23px -1723px;
}

.folderlist li.virtual > a {
	color: #aaa;
}

.folderlist li.mailbox div.treetoggle {
	top: 13px;
	left: 19px;
}

.folderlist li.mailbox ul li:last-child {
	border-bottom: 0;
}

/* nested mailboxes */

.folderlist li.mailbox ul {
	list-style: none;
	margin: 0;
	padding: 0;
	border-top: 1px solid #bbd3da;
}

.folderlist li.mailbox ul li a {
	padding-left: 52px;  /* 36 + 1 x 16 */
	background-position: 22px -93px;  /* 6 + 1 x 16 */
}
.folderlist li.mailbox ul li > a:focus,
.folderlist li.mailbox ul li.selected > a {
	background-position: 22px -117px;
}
.folderlist li.mailbox ul li div.treetoggle {
	left: 33px;
	top: 14px;
}

.folderlist li.mailbox ul ul li.mailbox a {
	padding-left: 68px;  /* 2x */
	background-position: 38px -93px;
}
.folderlist li.mailbox ul ul li > a:focus,
.folderlist li.mailbox ul ul li.selected > a {
	background-position: 38px -117px;
}
.folderlist li.mailbox ul ul li div.treetoggle {
	left: 48px;
}

.folderlist li.mailbox ul ul ul li.mailbox a {
	padding-left: 84px;  /* 3x */
	background-position: 54px -93px;
}
.folderlist li.mailbox ul ul ul li > a:focus,
.folderlist li.mailbox ul ul ul li.selected > a {
	background-position: 54px -117px;
}
.folderlist li.mailbox ul ul ul li div.treetoggle {
	left: 64px;
}

.folderlist li.mailbox ul ul ul ul li.mailbox a {
	padding-left: 100px;  /* 4x */
	background-position: 70px -93px;
}
.folderlist li.mailbox ul ul ul ul li > a:focus,
.folderlist li.mailbox ul ul ul ul li.selected > a {
	background-position: 70px -117px;
}
.folderlist li.mailbox ul ul ul ul li div.treetoggle {
	left: 80px;
}

/* indent folders on levels > 4 */
.folderlist li.mailbox ul ul ul ul ul li {
	padding-left: 16px;
}
.folderlist li.mailbox ul ul ul ul ul li div.treetoggle {
	left: 96px;
}


/*** attachment list ***/

.attachmentslist {
	list-style: none;
	margin: 0;
	padding: 0;
	overflow: hidden;
	text-overflow: ellipsis;
}

.attachmentslist li {
	display: block;
	position: relative;
	background: url(images/filetypes.png) 0 0 no-repeat;
	margin-bottom: 1px;
	line-height: 24px;
}

.attachmentslist li.txt,
.attachmentslist li.text {
	background-position: 0 -416px;
}

.attachmentslist li.pdf {
	background-position: 0 -26px;
}

.attachmentslist li.doc,
.attachmentslist li.docx,
.attachmentslist li.msword {
	background-position: 0 -52px;
}

.attachmentslist li.odt {
	background-position: 0 -78px;
}

.attachmentslist li.xls,
.attachmentslist li.xlsx,
.attachmentslist li.msexcel {
	background-position: 0 -104px;
}

.attachmentslist li.ods {
	background-position: 0 -130px;
}

.attachmentslist li.zip,
.attachmentslist li.gz {
	background-position: 0 -156px;
}

.attachmentslist li.rar {
	background-position: 0 -182px;
}

.attachmentslist li.image {
	background-position: 0 -208px;
}

.attachmentslist li.jpg,
.attachmentslist li.jpeg {
	background-position: 0 -234px;
}

.attachmentslist li.png {
	background-position: 0 -260px;
}

.attachmentslist li.m4p {
	background-position: 0 -286px;
}

.attachmentslist li.mp3,
.attachmentslist li.audio {
	background-position: 0 -312px;
}

.attachmentslist li.video {
	background-position: 0 -338px;
}

.attachmentslist li.ics,
.attachmentslist li.calendar {
	background-position: 0 -364px;
}

.attachmentslist li.vcard {
	background-position: 0 -390px;
}

.attachmentslist li.sig,
.attachmentslist li.pgp-signature,
.attachmentslist li.pkcs7-signature {
	background-position: 0 -442px;
}

.attachmentslist li.html {
	background-position: 0 -468px;
}

.attachmentslist li.eml,
.attachmentslist li.rfc822 {
	background-position: 0 -494px;
}

.attachmentslist li.ppt,
.attachmentslist li.pptx,
.attachmentslist li.ppsx,
.attachmentslist li.vnd.mspowerpoint {
	background-position: 0 -520px;
}

.attachmentslist li.odp,
.attachmentslist li.otp {
	background-position: 0 -546px;
}

.attachmentslist li.application.asc {
	background-position: 0 -598px;
}

.attachmentslist li.application.pgp-keys {
	background-position: 0 -572px;
}


.attachmentslist li a {
	display: block;
	color: #333;
	font-weight: bold;
	padding: 3px 15px 3px 30px;
	text-decoration: none;
	white-space: nowrap;
	overflow: hidden;
	text-overflow: ellipsis;
	line-height: 20px;
	outline: none;
}

.attachmentslist li a.drop {
	background: url(images/buttons.png) no-repeat scroll center -1570px;
	width: 14px;
	height: 20px;
	cursor: pointer;
	position: absolute;
	right: 0;
	top: 0;
	padding: 0;
	overflow: hidden;
	text-indent: -5000px;
	outline: none;
}

#compose-attachments .attachmentslist li a.drop {
	right: 24px;
}

.attachmentslist li a:focus,
.attachmentslist li a.drop:focus {
	background-color: rgba(30,150,192, 0.5);
	border-radius: 2px;
}

#compose-attachments ul li {
	padding-right: 24px;
}

.attachmentslist li a:hover {
	text-decoration: underline;
}

.attachmentslist li.uploading {
	background: url(images/ajaxloader.gif) 4px 4px no-repeat;
	padding-left: 30px;
}

.attachmentslist li a.delete,
.attachmentslist li a.cancelupload {
	position: absolute;
	top: 4px;
	right: 0;
	width: 20px;
	height: 18px;
	padding: 0;
	text-decoration: none;
	text-indent: -5000px;
	background-image: url(images/buttons.png);
	background-position: -6px -338px;
	background-repeat: no-repeat;
}

.attachmentslist li a.cancelupload {
	background-position: -6px -378px;
}

.attachmentslist li a.filename {
	display: flex;
	overflow: hidden;
}
.attachmentslist li .attachment-name {
	overflow: hidden;
	text-overflow: ellipsis;
}

.attachmentslist li .attachment-size {
	padding: 0 .25em;
}


/*** fieldset tabs ***/

.tabbed.ui-tabs {
	padding: 0;
	border: 0 !important;
	background: none;
}

.ui-dialog .tabbed.ui-tabs {
	margin: -12px -8px 0 -8px;
}

.boxcontent.tabbed.ui-tabs {
	padding: 10px;
}

.ui-tabs .tabsbar.ui-tabs-nav {
	margin-bottom: 4px;
}

.ui-dialog-content .ui-tabs .tabsbar.ui-tabs-nav {
	margin-bottom: 0;
}

.tabsbar .tablink:last-child {
	background: none;
}

.tabsbar .tablink:last-child a {
	border-right: 0;
}

.ui-tabs .ui-tabs-nav li.tablink a {
	background: #fff;
}

.ui-tabs fieldset.ui-tabs-panel {
	border: 0;
	padding: 0;
	margin-left: 0;
	background: none;
}

.ui-dialog .propform .ui-tabs-panel {
	display: block;
	background: #efefef;
	padding: 0.5em 1em;
}

/** Common TinyMCE fixes **/
<<<<<<< HEAD

#image-selector.droptarget {
	background: url(images/filedrop.png) center bottom no-repeat;
=======
.mce-btn-small:not(.mce-active) {
	background: transparent !important;
}

.mce-btn-small:not(.mce-active):hover {
	background: white !important;
>>>>>>> fbe36c7f
}

div.tox .tox-toolbar,
div.tox .tox-toolbar__overflow,
div.tox .tox-toolbar__primary {
	background-color: #f0f0f0;
}

div.tox .tox-toolbar__primary {
	border: 0;
}

div.tox div.tox-dialog-wrap__backdrop {
	background: #aaa;
	opacity: .3;
}

div.tox div.tox-dialog {
	box-shadow: 1px 1px 18px #666;
	border-width: 0;
}


.mce-menu {
	z-index: 65537 !important;
}

/** PGP Key import dialog **/
.pgpkeyimport div.key {
	position: relative;
	margin-bottom: 2px;
	padding: 1em;
	background-color: #ebebeb;
}

.pgpkeyimport div.key.revoked,
.pgpkeyimport div.key.disabled {
	color: #a0a0a0;
}

.pgpkeyimport div.key label {
	display: inline-block;
	margin-right: 0.5em;
}

.pgpkeyimport div.key label:after {
	content: ":";
}

.pgpkeyimport div.key label + a,
.pgpkeyimport div.key label + span {
	display: inline-block;
	margin-right: 2em;
	white-space: nowrap;
}

.pgpkeyimport div.key label + a {
	font-weight: bold;
}

.pgpkeyimport ul.uids {
	margin: 1em 0 0 0;
	padding: 0;
}

.pgpkeyimport li.uid {
	border: 0;
	padding: 0.3em;
}

.pgpkeyimport div.key button.importkey {
	position: absolute;
	top: 0.8em;
	right: 0.8em;
	padding: 4px 6px;
}

.pgpkeyimport div.key button[disabled] {
	display: none;
}<|MERGE_RESOLUTION|>--- conflicted
+++ resolved
@@ -3053,18 +3053,9 @@
 }
 
 /** Common TinyMCE fixes **/
-<<<<<<< HEAD
 
 #image-selector.droptarget {
 	background: url(images/filedrop.png) center bottom no-repeat;
-=======
-.mce-btn-small:not(.mce-active) {
-	background: transparent !important;
-}
-
-.mce-btn-small:not(.mce-active):hover {
-	background: white !important;
->>>>>>> fbe36c7f
 }
 
 div.tox .tox-toolbar,
