/**
 * Roundcube webmail styles for the Email section
 *
 * Copyright (c) 2012, The Roundcube Dev Team
 * Screendesign by FLINT / Büro für Gestaltung, bueroflint.com
 *
 * The contents are subject to the Creative Commons Attribution-ShareAlike
 * License. It is allowed to copy, distribute, transmit and to adapt the work
 * by keeping credits to the original autors in the README file.
 * See http://creativecommons.org/licenses/by-sa/3.0/ for details.
 */

#mailview-left {
	position: absolute;
	top: 0;
	left: 0;
	width: 220px;
	bottom: 0;
	z-index: 2;
}

#mailview-right {
	position: absolute;
	top: 0;
	left: 232px;
	right: 0;
	bottom: 0;
	z-index: 3;
}

#mailview-right.fullwidth {
	left: 0;
}

#mailview-top {
	position: absolute;
	top: 42px;
	left: 0;
	right: 0;
	bottom: 0px;
}

#mailview-bottom {
	display: none;
	position: absolute;
	left: 0;
	bottom: 0;
	right: 0;
	height: 0;
	border-radius: 4px;
	border-top: none;
}

#composeview-right #mailview-bottom {
	border-radius: 0 0 4px 4px;
}

#mailboxcontainer,
#messagelistcontainer {
	position: absolute;
	top: 42px;
	left: 0;
	width: 100%;
	bottom: 0;
}

#messagelistcontainer {
	top: 0;
	bottom: 30px;
	overflow: auto;
}

/* Real browsers accept this (not IE) */
html>/**/body #messagelist {
	overflow: auto;
	overflow-x: hidden;
}

#messagelistfooter {
	position: absolute;
	bottom: 0;
	left: 0;
	right: 0;
	height: 22px;
	padding: 4px 6px;
	border-top: 1px solid #ddd;
	background: #ebebeb;
	background: -moz-linear-gradient(top, #ebebeb 0%, #c6c6c6 100%);
	background: -webkit-gradient(linear, left top, left bottom, color-stop(0%,#ebebeb), color-stop(100%,#c6c6c6));
	background: -o-linear-gradient(top, #ebebeb 0%, #c6c6c6 100%);
	background: -ms-linear-gradient(top, #ebebeb 0%, #c6c6c6 100%);
	background: linear-gradient(top, #ebebeb 0%, #c6c6c6 100%);
	border-radius: 0 0 4px 4px;
}

#messagelistfooter.rightalign {
	text-align: right;
}

#messagelistfooter #countcontrols {
	display: inline-block;
}

#messagelistfooter #listcontrols,
#messagelistfooter #listselectors {
	display: inline-block;
	margin-right: 2em;
	vertical-align: middle;
}

#messagelistfooter #listselectors .menuselector {
	margin-top: -2px;
}

a.iconbutton.listmode {
	width: 26px;
	height: 20px;
	background-position: 0 -477px;
}

a.iconbutton.threadmode {
	width: 26px;
	height: 20px;
	background-position: 0 -497px;
}

a.iconbutton.listmode.selected {
	background-position: -26px -477px;
}

a.iconbutton.threadmode.selected {
	background-position: -26px -497px;
}

#mailboxlist li.mailbox {
	position: relative;
	background-repeat: no-repeat;
	background-position: 6px 2px;
}

#mailboxlist > li:first-child {
	border-radius: 4px 4px 0 0;
	border-top: 0;
}

#mailboxlist li.mailbox a {
	padding-left: 36px;
	white-space: nowrap;
	overflow: hidden;
	text-overflow: ellipsis;
	background-image: url(images/listicons.png);
	background-repeat: no-repeat;
	background-position: 6px 3px;
}

#mailboxlist li.mailbox.unread > a {
	padding-right: 36px;
}

#mailboxlist li.mailbox.selected > a {
	background-position: 6px -21px;
}

#mailboxlist li.mailbox.inbox > a {
	background-position: 6px -189px;
}

#mailboxlist li.mailbox.inbox.selected > a {
	background-position: 6px -213px;
}

#mailboxlist li.mailbox.drafts > a {
	background-position: 6px -238px;
}

#mailboxlist li.mailbox.drafts.selected > a {
	background-position: 6px -262px;
}

#mailboxlist li.mailbox.sent > a {
	background-position: 6px -286px;
}

#mailboxlist li.mailbox.sent.selected > a {
	background-position: 6px -310px;
}

#mailboxlist li.mailbox.junk > a {
	background-position: 6px -334px;
}

#mailboxlist li.mailbox.junk.selected > a {
	background-position: 6px -358px;
}

#mailboxlist li.mailbox.trash > a {
	background-position: 6px -382px;
}

#mailboxlist li.mailbox.trash.selected > a {
	background-position: 6px -406px;
}

#mailboxlist li.mailbox.archive > a {
	background-position: 6px -1699px;
}

#mailboxlist li.mailbox.archive.selected > a {
	background-position: 6px -1723px;
}

#mailboxlist li.mailbox ul li.drafts > a {
	background-position: 23px -238px;
}

#mailboxlist li.mailbox ul li.drafts.selected > a {
	background-position: 23px -262px;
}

#mailboxlist li.mailbox ul li.sent > a {
	background-position: 23px -286px;
}

#mailboxlist li.mailbox ul li.sent.selected > a {
	background-position: 23px -310px;
}

#mailboxlist li.mailbox ul li.junk > a {
	background-position: 23px -334px;
}

#mailboxlist li.mailbox ul li.junk.selected > a {
	background-position: 23px -358px;
}

#mailboxlist li.mailbox ul li.trash > a {
	background-position: 23px -382px;
}

#mailboxlist li.mailbox ul li.trash.selected > a {
	background-position: 23px -406px;
}

#mailboxlist li.mailbox ul li.archive > a {
	background-position: 23px -1699px;
}

#mailboxlist li.mailbox ul li.archive.selected > a {
	background-position: 23px -1723px;
}

#mailboxlist li.unread {
	font-weight: bold;
}

#mailboxlist li.virtual > a {
	color: #aaa;
}

#mailboxlist li.recent > a {
	color: #017cb4;
}

#mailboxlist li.mailbox div.treetoggle {
	top: 13px;
	left: 19px;
}

#mailboxlist li.mailbox ul li:last-child {
	border-bottom: 0;
}

/* nested mailboxes */

#mailboxlist li.mailbox ul {
	list-style: none;
	margin: 0;
	padding: 0;
	border-top: 1px solid #bbd3da;
}

#mailboxlist li.mailbox ul li a {
	padding-left: 52px;  /* 36 + 1 x 16 */
	background-position: 22px -93px;  /* 6 + 1 x 16 */
}
#mailboxlist li.mailbox ul li.selected > a {
	background-position: 22px -117px;
}
#mailboxlist li.mailbox ul li div.treetoggle {
	left: 33px;
	top: 14px;
}

#mailboxlist li.mailbox ul ul li.mailbox a {
	padding-left: 68px;  /* 2x */
	background-position: 38px -93px;
}
#mailboxlist li.mailbox ul ul li.selected > a {
	background-position: 38px -117px;
}
#mailboxlist li.mailbox ul ul li div.treetoggle {
	left: 48px;
}

#mailboxlist li.mailbox ul ul ul li.mailbox a {
	padding-left: 84px;  /* 3x */
	background-position: 54px -93px;
}
#mailboxlist li.mailbox ul ul ul li.selected > a {
	background-position: 54px -117px;
}
#mailboxlist li.mailbox ul ul ul li div.treetoggle {
	left: 64px;
}

#mailboxlist li.mailbox ul ul ul ul li.mailbox a {
	padding-left: 100px;  /* 4x */
	background-position: 70px -93px;
}
#mailboxlist li.mailbox ul ul ul ul li.selected > a {
	background-position: 70px -117px;
}
#mailboxlist li.mailbox ul ul ul ul li div.treetoggle {
	left: 80px;
}

/* indent folders on levels > 4 */
#mailboxlist li.mailbox ul ul ul ul ul li {
	padding-left: 16px;
}
#mailboxlist li.mailbox ul ul ul ul ul li div.treetoggle {
	left: 96px;
}

#mailboxlist li.mailbox .unreadcount {
	position: absolute;
	top: 3px;
	right: 6px;
	min-width: 1.8em;
	padding: 2px 4px;
	background: #82acb5;
	background: -moz-linear-gradient(top, #82acb5 0%, #6a939f 100%);
	background: -webkit-gradient(linear, left top, left bottom, color-stop(0%,#82acb5), color-stop(100%,#6a939f));
	background: -o-linear-gradient(top, #82acb5 0%, #6a939f 100%);
	background: -ms-linear-gradient(top, #82acb5 0%, #6a939f 100%);
	background: linear-gradient(top, #82acb5 0%, #6a939f 100%);
	box-shadow: inset 0 1px 1px 0 #536d72;
	-o-box-shadow: inset 0 1px 1px 0 #536d72;
	-webkit-box-shadow: inset 0 1px 1px 0 #536d72;
	-moz-box-shadow: inset 0 1px 1px 0 #536d72;
	border-radius: 9px;
	color: #fff;
	text-align: center;
	font-weight: bold;
	text-shadow: none;
}

#mailboxlist li.mailbox.selected > a .unreadcount {
	background: #005d76;
	background: -moz-linear-gradient(top, #005d76 0%, #004558 100%);
	background: -webkit-gradient(linear, left top, left bottom, color-stop(0%,#005d76), color-stop(100%,#004558));
	background: -o-linear-gradient(top, #005d76 0%, #004558 100%);
	background: -ms-linear-gradient(top, #005d76 0%, #004558 100%);
	background: linear-gradient(top, #005d76 0%, #004558 100%);
	box-shadow: inset 0 1px 1px 0 #003645;
	-o-box-shadow: inset 0 1px 1px 0 #003645;
	-webkit-box-shadow: inset 0 1px 1px 0 #003645;
	-moz-box-shadow: inset 0 1px 1px 0 #003645;
}

#mailboxlist li.mailbox.recent > a .unreadcount {
	background: #017cb4;
	background: -moz-linear-gradient(top, #017cb4 0%, #006ca4 100%);
	background: -webkit-gradient(linear, left top, left bottom, color-stop(0%,#017cb4), color-stop(100%,#006ca4));
	background: -o-linear-gradient(top, #017cb4 0%, #006ca4 100%);
	background: -ms-linear-gradient(top, #017cb4 0%, #006ca4 100%);
	background: linear-gradient(top, #017cb4 0%, #006ca4 100%);
	box-shadow: inset 0 1px 1px 0 #005080;
	-o-box-shadow: inset 0 1px 1px 0 #005080;
	-webkit-box-shadow: inset 0 1px 1px 0 #005080;
	-moz-box-shadow: inset 0 1px 1px 0 #005080;
}

#searchfilter {
	position: absolute;
	right: 256px;
	width: auto;
	top: 2px;
}

#searchfilter select {
	height: 26px;
}

#mailview-left select.mailboxlist {
	position: relative;
	top: 10px;
	width: 100%;
}

#messagetoolbar {
	position: absolute;
	top: -6px;
	left: 0;
	height: 40px;
	white-space: nowrap;
	z-index: 10;
}

#messagetoolbar.fullwidth {
	right: 0;
}

#messagesearchtools {
	position: absolute;
	right: 0;
	top: 0;
}

#mailpreviewtoggle {
	display: block;
	position: absolute;
	top: 6px;
	right: 4px;
	width: 20px;
	height: 18px;
	background: url(images/buttons.png) -3px -458px no-repeat;
}

#mailpreviewtoggle.enabled {
	background-position: -28px -458px;
}


/*** message list ***/

table.messagelist {
	z-index: 1;
}

table.messagelist.fixedcopy {
	z-index: 2;
}

.messagelist thead td:first-child {
	border-radius: 4px 0 0 0; /* for Chrome */
}

.messagelist tr td.attachment,
.messagelist tr td.threads,
.messagelist tr td.status,
.messagelist tr td.flag,
.messagelist tr td.priority {
	width: 20px;
	padding: 2px 3px;
}

.webkit .messagelist tr td.attachment,
.webkit .messagelist tr td.threads,
.webkit .messagelist tr td.status,
.webkit .messagelist tr td.flag,
.webkit .messagelist tr td.priority {
	width: 26px;
}

.messagelist tr td.threads {
	width: 26px;
}

.webkit .messagelist tr td.threads {
	width: 30px;
}

.messagelist tr td.threads,
.messagelist tr td.threads + td {
	border-left: 0;
}

.messagelist tr td.size {
	width: 60px;
	text-align: right;
}

.messagelist thead tr td.size {
	text-align: left;
}

.messagelist tr td.fromto,
.messagelist tr td.from,
.messagelist tr td.to,
.messagelist tr td.cc,
.messagelist tr td.replyto {
	width: 200px;
}

.messagelist tr td.date {
	width: 155px;
}

.messagelist tr td.folder {
	width: 135px;
}

<<<<<<< HEAD
=======
.messagelist tr td.folder {
	width: 135px;
}

>>>>>>> 010a3507
.messagelist tr td.hidden {
	display: none;
}

.messagelist tr.message {
/*	background-color: #fff; */
}

.messagelist tr.thread.expanded td {
	background-color: #ededed;
}

.messagelist tr.unread {
	font-weight: bold;
/*	background-color: #fff; */
}

.messagelist tr.flagged td,
.messagelist tr.flagged td a {
	color: #f30;
}

.messagelist thead tr td.sortedASC a,
.messagelist thead tr td.sortedDESC a {
	color: #004458;
	text-decoration: underline;
	background: url(images/listicons.png) right -912px no-repeat;
}

.messagelist thead tr td.sortedASC a {
	background-position: right -944px;
}

.messagelist td img {
	vertical-align: middle;
	display: inline-block;
}

.messagelist tbody td a {
	color: #333;
	text-decoration: none;
	white-space: nowrap;
	cursor: default;
}

.messagelist tbody tr td.flag,
.messagelist tbody tr td.status,
.messagelist tbody tr td.subject span.status {
	cursor: pointer;
}

.messagelist tr td.flag span,
.messagelist tr td.status span,
.messagelist tr td.attachment span,
.messagelist tr td.priority span {
	display: block;
	width: 20px;
}

.messagelist tr td div.collapsed,
.messagelist tr td div.expanded,
.messagelist tr td.threads div.listmenu,
.messagelist tr td.attachment span.attachment,
.messagelist tr td.attachment span.report,
.messagelist tr td.priority span.priority,
.messagelist tr td.priority span.prio1,
.messagelist tr td.priority span.prio2,
.messagelist tr td.priority span.prio3,
.messagelist tr td.priority span.prio4,
.messagelist tr td.priority span.prio5,
.messagelist tr td.flag span.flagged,
.messagelist tr td.flag span.unflagged,
.messagelist tr td.flag span.unflagged:hover,
.messagelist tr td.status span.status,
.messagelist tr td.status span.msgicon,
.messagelist tr td.status span.deleted,
.messagelist tr td.status span.unread,
.messagelist tr td.status span.unreadchildren,
.messagelist tr td.subject span.msgicon,
.messagelist tr td.subject span.deleted,
.messagelist tr td.subject span.unread,
.messagelist tr td.subject span.replied,
.messagelist tr td.subject span.forwarded,
.messagelist tr td.subject span.unreadchildren {
	display: inline-block;
	vertical-align: middle;
	height: 18px;
	width: 20px;
	padding: 0;
	background: url(images/listicons.png) -100px 0 no-repeat;
}

.messagelist tbody tr td.attachment span.attachment {
	background-position: 0 -996px;
}

.messagelist thead tr td.attachment span.attachment {
	background-position: -24px -997px;
}

.messagelist tbody tr td.attachment span.report {
	background-position: -24px -1116px;
}

.messagelist thead tr td.priority span.priority {
	background-position: -24px -1845px;
}

.messagelist tr td.priority span.prio5 {
	background-position: 0 -1905px;
}

.messagelist tr td.priority span.prio4 {
	background-position: 0 -1885px;
}

.messagelist tr td.priority span.prio2 {
	background-position: 0 -1865px;
}

.messagelist tr td.priority span.prio1 {
	background-position: 0 -1845px;
}

.messagelist tbody tr td.flag span.flagged {
	background-position: 0 -1036px;
}

.messagelist thead tr td.flag span.flagged {
	background-position: -22px -1036px;
}

.messagelist tr td.status span.msgicon:hover {
	background-position: -23px -1056px;
}

.messagelist tr td.flag span.unflagged:hover {
	background-position: -23px -1076px;
}

.messagelist tr td.subject span.msgicon,
.messagelist tr td.subject span.unreadchildren {
	background-position: 0 -1056px;
	margin: 0 1px 0 0;
	width: 24px;
}

.messagelist tr td.subject span.replied {
	background-position: 0 -1076px;
}

.messagelist tr td.subject span.forwarded {
	background-position: 0 -1096px;
}

.messagelist tr td.subject span.replied.forwarded {
	background-position: 0 -1116px;
}

.messagelist tr td.status span.msgicon,
.messagelist tr td.flag span.unflagged,
.messagelist tr td.status span.unreadchildren {
	background-position: 0 1056px; /* no icon */
}
/*
.messagelist tr td.status span.msgicon:hover {
	background-position: 0 -272px;
}
*/
.messagelist tr td.status span.deleted,
.messagelist tr td.status span.deleted:hover,
.messagelist tr td.subject span.deleted {
	background-position: -22px -1096px;
}

.messagelist tr td.status span.status,
.messagelist tr td.status span.unread,
.messagelist tr td.subject span.unread,
.messagelist tr td.status span.unread:hover {
	background-position: 0 -1016px;
}

.messagelist thead tr td.status span.status {
	background-position: -23px -1017px;
}

.messagelist tr td div.collapsed {
	background-position: 0 -1137px;
	cursor: pointer;
}

.messagelist tr td div.expanded {
	background-position: 0 -1157px;
	cursor: pointer;
}

.messagelist tr td.threads div.listmenu {
	background-position: 0 -976px;
	cursor: pointer;
	width: 26px;
}

.messagelist thead tr td.subject,
.messagelist tbody tr td.subject {
	width: 99%;
	white-space: nowrap;
}

.messagelist tbody tr td.subject a {
	cursor: default;
	vertical-align: middle; /* #1487091 */
}

/* thread parent message with unread children */
.messagelist tbody tr.unroot td.subject a {
	text-decoration: underline;
}

/**** tree indicators ****/

.messagelist tbody tr td span.branch div {
	display: inline-block;
}

.messagelist tbody tr td span.branch div.tree {
	width: 15px;
}

#listoptions ul.proplist {
	min-width: 16em;
}

/**** message view ****/

#mailpreviewframe {
	display: none;
	position: absolute;
	top: 0;
	left: 0;
	width: 100%;
	bottom: 0px;
}

#messagecontframe {
	border: 0;
	border-radius: 4px 4px 0 0;
}

#messagecontent {
	position: absolute;
	top: 110px;
	left: 0;
	width: 100%;
	bottom: 1px;
	overflow: auto;
	-webkit-overflow-scrolling: touch;
}

#messageheader,
#composeheaders {
	position: relative;
	padding: 3px 0;
	background: #f9f9f9;
	background: -moz-linear-gradient(top, #fff 0%, #f0f0f0 100%);
	background: -webkit-gradient(linear, left top, left bottom, color-stop(0%,#fff), color-stop(100%,#f0f0f0));
	background: -o-linear-gradient(top, #fff 0%, #f0f0f0 100%);
	background: -ms-linear-gradient(top, #fff 0%, #f0f0f0 100%);
	background: linear-gradient(top, #fff 0%, #f0f0f0 100%);
	border-bottom: 1px solid #dfdfdf;
}

#mailview-right #messageheader {
	border-radius: 4px 4px 0 0;
	padding-left: 78px;
	/* avoid headers eating up all the vertical space */
	max-height: 50%;
	overflow: auto;
}

h2.subject {
	font-size: 15px;
	margin: 0 15em 0 0;
	padding: 4px 8px 2px 8px;
	white-space: nowrap;
	overflow: hidden;
	text-overflow: ellipsis;
}

#mailview-right #messageheader h2.subject {
	margin-left: -56px;
}

h3.subject {
	font-size: 14px;
	margin: 0 12em 0 0;
	padding: 8px 8px 4px 8px;
	white-space: nowrap;
	overflow: hidden;
	text-overflow: ellipsis;
}

.headers-table td {
	color: #666;
	padding: 2px 8px;
}

.headers-table td.header,
.ui-dialog-content.popup span.adr {
	font-weight: bold;
}

.headers-table td.header-title {
	white-space: nowrap;
}

.headers-table td.header a,
.ui-dialog-content.popup span.adr a {
	color: #666;
	text-decoration: none;
}

.headers-table td.header a:hover,
.ui-dialog-content.popup span.adr a:hover {
	text-decoration: underline;
}

.headers-table td.subject {
	color: #333;
	font-size: 110%;
	font-weight: bold;
}

.headers-table td.header span,
.ui-dialog-content.popup span.adr {
	white-space: nowrap;
}

.headers-table td.header a.morelink {
	color: #0069a6;
	white-space: nowrap;
	font-weight: normal;
}

.rcmaddcontact {
	position: relative;
	top: 1px;
	margin-left: 0.5em;
}

.rcmaddcontact imp {
	width: 20px;
	height: 13px;
}

#preview-allheaders {
	display: none;
}

#preview-allheaders td.header-title,
#preview-shortheaders td.header-title {
	padding-left: 0;
}

#preview-shortheaders td.header {
	padding-right: 18px;
}

.moreheaderstoggle {
	display: block;
	position: absolute;
	top: 0;
	left: 0;
	bottom: 0;
	width: 18px;
	padding: 0;
	outline: none;
	background: #f2f2f2;
	background: -moz-linear-gradient(left, #fbfbfb 0, #e9e9e9 100%);
	background: -webkit-gradient(linear, left top, right top, color-stop(0,#fbfbfb), color-stop(100%,#e9e9e9));
	background: -o-linear-gradient(left, #fbfbfb 0, #e9e9e9 100%);
	background: -ms-linear-gradient(left, #fbfbfb 0, #e9e9e9 100%);
	background: linear-gradient(left, #fbfbfb 0, #e9e9e9 100%);
	border-right: 1px solid #dfdfdf;
	border-radius: 3px 0 0 0; /* for Opera */
}

.moreheaderstoggle .iconlink {
	display: inline-block;
	position: absolute;
	top: 8px;
	left: 0;
	width: 18px;
	height: 16px;
	background: url(images/buttons.png) -27px -242px no-repeat;
}

.moreheaderstoggle.remove .iconlink {
	top: auto;
	bottom: 5px;
	background-position: -5px -242px;
}

#full-headers {
	position: relative;
}

div.more-headers {
	position: absolute;
	top: -12px;
	right: 10px;
	width: 12px;
	height: 10px;
	cursor: pointer;
	background: url(images/buttons.png) center -1579px no-repeat;
}

div.hide-headers {
	background-position: center -1590px;
}

#all-headers {
	position: relative;
	margin: 4px 10px;
	padding: 0;
	height: 180px;
	border: 1px solid #ccc;
	border-radius: 4px;
	background: #fdfdfd;
	-moz-box-shadow: inset 0 0 1px 1px rgba(0,0,0, 0.1);
	-webkit-box-shadow: inset 0 0 1px 1px rgba(0,0,0, 0.1);
	-o-box-shadow: inset 0 0 1px 1px rgba(0,0,0, 0.1);
	box-shadow: inset 0 0 1px 1px rgba(0,0,0, 0.1);
}

#headers-source {
	display: none;
	position: absolute;
	top: 0;
	left: 0;
	right: 0;
	bottom: 0;
	padding: 3px 6px;
	overflow: auto;
	text-align: left;
	color: #333;
}

#messageheader.previewheader #all-headers {
	margin-left: 0;
}

#messageheader.previewheader {
	position: relative;
	height: auto;
	min-height: 52px;
	padding: 0 0 3px 72px;
}

#messageheader.previewheader h3.subject {
	padding: 8px 8px 2px 0;
}

#messageheader.previewheader #contactphoto {
	display: block;
	position: absolute;
	top: 11px;
	left: 30px;
	width: 32px;
	height: 32px;
	overflow: hidden;
	background: url(images/contactpic_32px.png) center center no-repeat #fff;
	border-radius: 3px;
}

#messageheader.previewheader #contactphoto img {
	width: 32px;
	height: auto;
	border-radius: 3px;
}

#messageheader .message-headers {
	min-height: 60px;
}

#messageheader #contactphoto {
	display: block;
	position: absolute;
	top: 34px;
	left: 30px;
	width: 48px;
	height: 48px;
	overflow: hidden;
	border-radius: 4px;
	border: 1px solid #e6e6e6;
	background: url(images/contactpic_48px.png) center center no-repeat #fff;
}

#messageheader #contactphoto img {
	width: 48px;
	height: auto;
	border-radius: 4px;
}

#messageheader #countcontrols,
#messageheader #formatcontrols {
	position: absolute;
	top: 8px;
	right: 8px;
	text-align: right;
	white-space: nowrap;
}

#messageheader #formatcontrols {
	top: 38px;
	right: 8px;
}

#messageheader .pagenav .countdisplay {
	min-width: 0;
	padding-right: 0.5em;
	white-space: nowrap;
}

#messagecontent .leftcol,
#messagepreview .leftcol {
	margin-right: 252px;
	overflow-x: auto;
}

#messagecontent .rightcol,
#messagepreview .rightcol {
	float: right;
/*
	position: absolute;
	top: 10px;
	right: 10px;
	height: 90%;
*/
	width: 230px;
	margin: 8px;
	min-height: 200px;
	background: #f0f0f0;
	padding: 8px;
	border-radius: 4px;
}

#messagebody {
	position: relative;
	margin: 8px;
}

#message-objects div,
#messagebody span.part-notice {
	margin: 8px;
}

#message-objects div.notice,
#message-buttons div.notice {
	display: block;
	color: #960;
	border: 1px solid #ffdf0e;
	background-color: #fef893;
	background-position: 5px -83px;
	padding: 6px 12px 4px 30px;
	white-space: normal;
}

#message-objects div a.button,
#messagebody span.part-notice a.button {
	margin-left: 10px;
}

div.message-part,
div.message-htmlpart,
div.message-partheaders {
	padding: 10px 2px;
	border-top: 1px solid #ccc;
}

#messagebody div:first-child {
	padding-top: 0;
	border-top: 0;
}

div.message-part pre,
div.message-htmlpart pre,
div.message-part div.pre {
	margin: 0;
	padding: 0;
	font-family: monospace;
	font-size: 12px;
	white-space: -moz-pre-wrap !important;
	white-space: pre-wrap !important;
	white-space: pre;
}

div.message-part span.sig {
	color: #666;
}

div.message-part blockquote {
	color: blue;
	border-left: 2px solid blue;
	border-right: 2px solid blue;
	background-color: #F6F6F6;
	margin: 2px 0 2px 0;
	padding: 1px 8px 1px 10px;
}

div.message-part blockquote blockquote {
	color: green;
	border-left: 2px solid green;
	border-right: 2px solid green;
}

div.message-part blockquote blockquote blockquote {
	color: #900;
	border-left: 2px solid #b00;
	border-right: 2px solid #b00;
}

div.message-partheaders {
	margin-top: 8px;
	padding: 8px 0;
}

div.message-partheaders .headers-table {
	width: 100%;
}

div.message-partheaders .headers-table td.header-title {
	width: auto;
	padding-left: 0;
}

div.message-partheaders .headers-table td.header {
	width: 88%;
}

#messagebody > hr {
	color: #fff;
	background: #fff;
	border: 0;
	border-bottom: 2px solid #f0f0f0;
}

#messagebody fieldset.image-attachment {
	border: 0;
	border-top: 1px solid #ccc;
	margin-top: 1em;
}

#messagebody fieldset.image-attachment p > img {
	max-width: 80%;
}

#messagebody legend.image-filename {
	color: #999;
	font-size: 0.9em;
	margin: 0 1em;
}

#messagebody p.image-attachment {
	position: relative;
	padding: 1em;
	border-top: 1px solid #ccc;
}

#messagebody p.image-attachment a.image-link {
	float: left;
	display: block;
	margin-right: 2em;
	min-width: 160px;
	min-height: 60px;
	text-align: center;
}

#messagebody p.image-attachment .image-filename {
	display: block;
	font-weight: bold;
	line-height: 1.6em;
}

#messagebody p.image-attachment .image-filesize {
	padding-right: 1em;
}

#messagebody p.image-attachment .attachment-links a {
	margin-right: 0.6em;
}

#messagepartcontainer {
	position: absolute;
	top: 42px;
	left: 232px;
	right: 0;
	bottom: 0;
}

#messagepartframe {
	border: 0;
	width: 100%;
	height: 100%;
}

#messagepartheader {
	position: absolute;
	top: 42px;
	left: 0;
	width: 220px;
	bottom: 0;
}

#messagepartheader table {
	table-layout: fixed;
	overflow: hidden;
}

#messagepartheader table td {
	text-overflow: ellipsis;
	overflow: hidden;
}

#messagepartheader table td.title {
	width: 60px;
	padding-right: 0;
}


/*** message composition ***/

#composeview-left {
	position: absolute;
	top: 0;
	left: 0;
	width: 250px;
	bottom: 0;
}

#composeview-right {
	position: absolute;
	top: 0;
	left: 262px;
	right: 0;
	bottom: 0;
}

#compose-contacts {
	position: absolute;
	top: 42px;
	left: 0;
	width: 100%;
	bottom: 0;
}

#composequicksearch {
	position: relative;
	padding: 4px;
	background: #c7e3ef;
}

#composequicksearch .searchbox input {
	width: 100%;
	height: 26px;
	-moz-box-sizing: border-box;
	box-sizing: border-box;
}

#composequicksearch #searchmenulink {
	width: 15px;
}

#compose-contacts #directorylist {
	border-bottom: 4px solid #c7e3ef;
}

#compose-contacts .scroller {
	top: 65px;
	border-top: 1px solid #fff;
}

#contacts-table {
	table-layout: fixed;
}

#contacts-table td {
	width: 100%;
}

#contacts-table td span {
	display: block;
}

#contacts-table td span.email {
	display: inline;
	color: #69939e;
	font-style: italic;
	margin-left: 0.5em;
}

#compose-contacts li a, #contacts-table td {
	background: url(images/listicons.png) -100px 0 no-repeat;
	overflow: hidden;
	padding-left: 36px;
	text-overflow: ellipsis;
}

#contacts-table td.contactgroup a {
	color: #376572;
	text-decoration: none;
}

#contacts-table td.contactgroup a span {
	display: inline-block;
	font-size: 16px;
	font-weight: bold;
	line-height: 11px;
	margin-left: 0.3em;
}

#contacts-table tr:first-child td {
	border-top: 0;
}

#compose-contacts li.addressbook a {
	background-position: 6px -766px;
}

#compose-contacts li.addressbook.selected a {
	background-position: 6px -791px;
}

#contacts-table td.contactgroup {
	background-position: 6px -1555px;
}

#contacts-table tr.unfocused td.contactgroup,
#contacts-table tr.selected td.contactgroup {
	background-position: 6px -1579px;
}

#contacts-table td.contact {
	background-position: 6px -1603px;
}

#contacts-table tr.unfocused td.contact,
#contacts-table tr.selected td.contact {
	background-position: 6px -1627px;
}

#compose-content {
	position: absolute;
	top: 42px;
	left: 0;
	right: 0;
	bottom: 0px;
	overflow: hidden;
}

#composeheaders {
	border-radius: 4px 4px 0 0;
	padding-left: 19px;
}

#composebuttons {
	position: absolute;
	top: 6px;
	right: 6px;
	width: auto;
	white-space: nowrap;
	z-index: 100;
}

#composebuttons a.button.extwin {
	padding: 2px 3px;
}

.compose-headers {
	width: 99%;
	margin-bottom: 2px;
}

.compose-headers td {
	padding: 2px 4px;
}

.compose-headers td.title {
	width: 11%;
	white-space: nowrap;
	padding-left: 6px;
}

.compose-headers td.title label {
	float: left;
}

.compose-headers td.title a.iconbutton {
	float: right;
	position: relative;
	top: -2px;
	width: 15px;
}

.compose-headers td.editfield {
	width: 90%;
	padding-left: 4px;
}

.compose-headers td.editfield a.iconlink {
	margin-left: 0.5em;
}

.compose-headers td.formlinks {
	padding: 0 4px;
}

.compose-headers td.top {
	vertical-align: top;
	padding-top: 10px;
}

.compose-headers td textarea,
.compose-headers td input {
	width: 100%;
	resize: none;
	font-family: "Lucida Grande", Verdana, Arial, Helvetica, sans-serif;
	font-size: 11px;
}

#compose-cc, #compose-bcc, #compose-replyto, #compose-followupto {
	display: none;
}

#composeoptions {
	display: none;
	padding: 2px 0 0 8px;
	white-space: normal;
	border-top: 1px solid #dfdfdf;
	box-shadow: inset 0 1px 0 0 #fff;
	-o-box-shadow: inset 0 1px 0 0 #fff;
	-webkit-box-shadow: inset 0 1px 0 0 #fff;
	-moz-box-shadow: inset 0 1px 0 0 #fff;

}

.composeoption {
	color: #666;
	padding-right: 22px;
	white-space: nowrap;
}

#composeoptions .composeoption {
	display: inline-block;
	padding: 4px 22px 4px 0;
}

#composeoptions .composeoption:last-child {
	padding-right: 4px;
}

.mozilla .composeoption input {
	vertical-align: -3px;
}

#composeview-bottom {
	position: relative;
	width: 100%;
	height: 200px;
}

#composebodycontainer {
	position: absolute;
	top: 0;
	left: 0;
	right: 260px;
	bottom: 0;
	border-radius: 0 0 0 4px;
}

#composebodycontainer.buttons {
	bottom: 42px;
}

#composebody {
	position: absolute;
	top: 0;
	left: 0;
	bottom: 0;
	width: 99%;
	border: 0;
	border-radius: 0 0 0 4px;
	padding: 8px 0 8px 8px;
	resize: none;
	font-family: monospace;
	font-size: 9pt;
	outline: none;
	box-shadow: inset 0 0 2px 1px rgba(0,0,0, 0.2);
	-moz-box-shadow: inset 0 0 2px 1px rgba(0,0,0, 0.2);
	-webkit-box-shadow: inset 0 0 2px 1px rgba(0,0,0, 0.2);
	-o-box-shadow: inset 0 0 2px 1px rgba(0,0,0, 0.2);
}

#composebody:active,
#composebody:focus {
	box-shadow: inset 0 0 3px 2px rgba(71,135,177, 0.9);
	-moz-box-shadow: inset 0 0 3px 2px rgba(71,135,177, 0.9);
	-webkit-box-shadow: inset 0 0 3px 2px rgba(71,135,177, 0.9);
	-o-box-shadow: inset 0 0 3px 2px rgba(71,135,177, 0.9);
}

#compose-attachments {
	position: absolute;
	right: 0;
	top: 1px;
	bottom: 0;
	width: 240px;
	background: #f0f0f0;
	border-style: solid;
	border-color: #f0f0f0 #f0f0f0 #f0f0f0 #ddd;
	border-width: 1px;
	padding: 8px;
	overflow: auto;
}

#compose-attachments.droptarget {
	background-image: url(images/filedrop.png);
	background-position: center bottom;
	background-repeat: no-repeat;
}

#compose-attachments.droptarget.hover,
#compose-attachments.droptarget.active {
	border-color: #019bc6;
	box-shadow: 0 0 3px 2px rgba(71,135,177, 0.5);
	-moz-box-shadow: 0 0 3px 2px rgba(71,135,177, 0.5);
	-webkit-box-shadow: 0 0 3px 2px rgba(71,135,177, 0.5);
	-o-box-shadow: 0 0 3px 2px rgba(71,135,177, 0.5);
}

#compose-attachments.droptarget.hover {
	background-color: #d9ecf4;
	box-shadow: 0 0 5px 2px rgba(71,135,177, 0.9);
	-moz-box-shadow: 0 0 5px 2px rgba(71,135,177, 0.9);
	-webkit-box-shadow: 0 0 5px 2px rgba(71,135,177, 0.9);
	-o-box-shadow: 0 0 5px 2px rgba(71,135,177, 0.9);
}

#composeview-bottom .formbuttons.floating {
	position: absolute;
	width: auto;
	right: 260px;
	z-index: 200;
	padding-bottom: 8px;
}

.defaultSkin table.mceLayout,
.defaultSkin table.mceLayout tr.mceLast td {
	border: 0 !important;
}

.defaultSkin td.mceToolbar {
	border: 0 !important;
}

.defaultSkin table.mceLayout tr.mceFirst td {
	background: #f0f0f0;
}

#composebody_toolbargroup {
	border-bottom: 1px solid #ddd;
}

#uploadform a.iconlink {
	margin-left: 1em;
	text-indent: -5000px;
}

#uploadform form div {
	margin: 4px 0;
}
<|MERGE_RESOLUTION|>--- conflicted
+++ resolved
@@ -501,13 +501,10 @@
 	width: 135px;
 }
 
-<<<<<<< HEAD
-=======
 .messagelist tr td.folder {
 	width: 135px;
 }
 
->>>>>>> 010a3507
 .messagelist tr td.hidden {
 	display: none;
 }
