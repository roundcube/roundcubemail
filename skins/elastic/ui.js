--- conflicted
+++ resolved
@@ -1276,15 +1276,6 @@
         if (is_touch()) {
             // Use minimalistic toolbar
             o.config.toolbar = 'undo redo | link image styleselect';
-<<<<<<< HEAD
-        }
-
-        if (!is_mobile()) {
-            // Enable autoresize plugin
-            // Note: Disabled in mobile mode because of https://github.com/tinymce/tinymce/issues/4864
-            o.config.plugins += ' autoresize';
-=======
->>>>>>> 57a028b4
         }
 
         if (rcmail.task == 'mail' && rcmail.env.action == 'compose') {
