--- conflicted
+++ resolved
@@ -147,13 +147,8 @@
 
         // Set content frame title in parent window (exclude ext-windows and dialog frames)
         if (is_framed && !rcmail.env.extwin && !parent.$('.ui-dialog:visible').length) {
-<<<<<<< HEAD
-            if (title = $('h1.voice:first').text()) {
+            if (title = $('h1.voice').first().text()) {
                 parent.$('#layout-content > .header > .header-title:not(.constant)').text(title);
-=======
-            if (title = $('h1.voice').first().text()) {
-                parent.$('#layout > .content > .header > .header-title:not(.constant)').text(title);
->>>>>>> f405e623
             }
         }
         else if (!is_framed) {
