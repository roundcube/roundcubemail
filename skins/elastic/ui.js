--- conflicted
+++ resolved
@@ -478,23 +478,6 @@
             .addEventListener('enable-command', enable_command_handler)
             .addEventListener('init', init);
 
-<<<<<<< HEAD
-        // Initialize column resizers
-=======
-        // Add styling for TinyMCE editor popups
-        // We need to use MutationObserver, as TinyMCE does not provide any events for this
-        if (window.MutationObserver && window.tinymce) {
-            var callback = function(list) {
-                $.each(list, function() {
-                    $.each(this.addedNodes, function() {
-                        tinymce_style(this);
-                    });
-                });
-            };
-
-            (new MutationObserver(callback)).observe(document.body, {childList: true});
-        }
-
         // Create floating action button(s)
         if ((layout.list.length || layout.content.length) && is_mobile()) {
             var fabuttons = [];
@@ -518,7 +501,6 @@
         }
 
         // Initialize column resizers (must be after floating buttons)
->>>>>>> 604e8148
         if (layout.sidebar.length) {
             splitter_init(layout.sidebar);
         }
@@ -1274,25 +1256,15 @@
      */
     function tinymce_init(o)
     {
-<<<<<<< HEAD
-        var onload = [];
-=======
         var onload = [],
             is_editor = $('#' + o.id).is('[data-html-editor]');
 
         // Enable autoresize plugin
         o.config.plugins += ' autoresize';
->>>>>>> 604e8148
 
         if (is_touch()) {
             // Use minimalistic toolbar
             o.config.toolbar = 'undo redo | link image styleselect';
-        }
-
-        if (!is_mobile()) {
-            // Enable autoresize plugin
-            // Note: Disabled in mobile mode because of https://github.com/tinymce/tinymce/issues/4864
-            o.config.plugins += ' autoresize';
         }
 
         if (rcmail.task == 'mail' && rcmail.env.action == 'compose') {
@@ -1329,7 +1301,6 @@
 
         }
 
-<<<<<<< HEAD
         // Add styling for TinyMCE dialogs
         onload.push(function(ed) {
             ed.on('OpenWindow', function(e) {
@@ -1366,15 +1337,15 @@
                 callback();
             });
         });
-=======
+
         if (is_editor) {
             o.config.toolbar = 'plaintext | ' + o.config.toolbar;
             // Use setup_callback, we can't use editor-load event
             o.config.setup_callback = function(ed) {
-                ed.addButton('plaintext', {
+                ed.ui.registry.addButton('plaintext', {
                     tooltip: rcmail.gettext('plaintoggle'),
-                    icon: 'plaintext',
-                    onclick: function(e) {
+                    icon: 'close',
+                    onAction: function(e) {
                         if (rcmail.command('toggle-editor', {id: ed.id, html: false}, '', e.originalEvent)) {
                             $('#' + ed.id).parent().removeClass('ishtml');
                         }
@@ -1382,7 +1353,6 @@
                 });
             };
         }
->>>>>>> 604e8148
 
         rcmail.addEventListener('editor-load', function(e) {
             $.each(onload, function() { this(e.ref.editor); });
@@ -3592,7 +3562,7 @@
         var sw, is_table = false,
             editor = $(obj),
             parent = editor.parent(),
-            plain_btn = $('<a class="mce-i-html" href="#" tabindex="-1"></a>')
+            plain_btn = $('<a class="plaintext" href="#" tabindex="-1"></a>')
                 .attr('title', rcmail.gettext('htmltoggle'))
                 .on('click', function(e) {
                     if (rcmail.command('toggle-editor', {id: editor.attr('id'), html: true}, '', e.originalEvent)) {
