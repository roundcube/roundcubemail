/**
 * Roundcube webmail functions for the Elastic skin
 *
 * Copyright (c) The Roundcube Dev Team
 *
 * The contents are subject to the Creative Commons Attribution-ShareAlike
 * License. It is allowed to copy, distribute, transmit and to adapt the work
 * by keeping credits to the original autors in the README file.
 * See http://creativecommons.org/licenses/by-sa/3.0/ for details.
 *
 * @license magnet:?xt=urn:btih:90dc5c0be029de84e523b9b3922520e79e0e6f08&dn=cc0.txt CC0-1.0
 */

"use strict";

function rcube_elastic_ui()
{
    var prefs, ref = this,
        mode = 'normal', // one of: large, normal, small, phone
        touch = false,
        ios = false,
        popups_close_lock,
        is_framed = rcmail.is_framed(),
        env = {
            config: {
                standard_windows: rcmail.env.standard_windows,
                message_extwin: rcmail.env.message_extwin,
                compose_extwin: rcmail.env.compose_extwin,
                help_open_extwin: rcmail.env.help_open_extwin
            },
            checkboxes: 0,
            small_screen_config: {
                standard_windows: true,
                message_extwin: false,
                compose_extwin: false,
                help_open_extwin: false
            }
        },
        menus = {},
        content_buttons = [],
        frame_buttons = [],
        layout = {
            menu: $('#layout-menu'),
            sidebar: $('#layout-sidebar'),
            list: $('#layout-list'),
            content: $('#layout-content'),
        },
        buttons = {
            menu: $('a.task-menu-button'),
            back_sidebar: $('a.back-sidebar-button'),
            back_list: $('a.back-list-button'),
            back_content: $('a.back-content-button'),
        };


    // Public methods
    this.register_content_buttons = register_content_buttons;
    this.menu_hide = menu_hide;
    this.menu_toggle = menu_toggle;
    this.menu_destroy = menu_destroy;
    this.popup_init = popup_init;
    this.about_dialog = about_dialog;
    this.headers_dialog = headers_dialog;
    this.import_dialog = import_dialog;
    this.headers_show = headers_show;
    this.spellmenu = spellmenu;
    this.searchmenu = searchmenu;
    this.headersmenu = headersmenu;
    this.header_reset = header_reset;
    this.compose_status = compose_status;
    this.attachmentmenu = attachmentmenu;
    this.mailtomenu = mailtomenu;
    this.recipient_selector = recipient_selector;
    this.show_list = show_list;
    this.show_sidebar = show_sidebar;
    this.smart_field_init = smart_field_init;
    this.smart_field_reset = smart_field_reset;
    this.form_errors = form_errors;
    this.switch_nav_list = switch_nav_list;
    this.searchbar_init = searchbar_init;
    this.pretty_checkbox = pretty_checkbox;
    this.pretty_select = pretty_select;
    this.datepicker_init = datepicker_init;
    this.bootstrap_style = bootstrap_style;


    // Detect screen size/mode
    screen_mode();

    // Initialize layout
    layout_init();

    // Convert some elements to Bootstrap style
    bootstrap_style();

    // Initialize responsive toolbars (have to be before popups init)
    toolbar_init();

    // Initialize content frame and list handlers
    content_frame_init();

    // Initialize menu dropdowns
    dropdowns_init();

    // Setup various UI elements
    setup();

    // Update layout after initialization
    resize();


    /**
     * Setup procedure
     */
    function setup()
    {
        var title, form, content_buttons = [];

        // Intercept jQuery-UI dialogs...
        $.ui && $.widget('ui.dialog', $.ui.dialog, {
            open: function() {
                // ... to unify min width for iframe'd dialogs
                if ($(this.element).is('.iframe')) {
                    this.options.width = Math.max(576, this.options.width);
                }
                this._super();
                // ... to re-style them on dialog open
                dialog_open(this);
                return this;
            },
            close: function() {
                this._super();
                // ... to close custom select dropdowns on dialog close
                $('.select-menu:visible').remove();
                return this;
            }
        });

        // menu/sidebar/list button
        buttons.menu.on('click', function() { app_menu(true); return false; });
        buttons.back_sidebar.on('click', function() { show_sidebar(); return false; });
        buttons.back_list.on('click', function() { show_list(); return false; });
        buttons.back_content.on('click', function() { show_content(true); return false; });

        // Initialize search forms
        $('.searchbar').each(function() { searchbar_init(this); });

        // Set content frame title in parent window (exclude ext-windows and dialog frames)
        if (is_framed && !rcmail.env.extwin && !parent.$('.ui-dialog:visible').length) {
            if (title = $('h1.voice').first().text()) {
                parent.$('#layout-content > .header > .header-title:not(.constant)').text(title);
            }
        }
        else if (!is_framed) {
            title = layout.content.find('.boxtitle').first().detach().text();

            if (!title) {
                title = $('h1.voice').first().text();
            }

            if (title) {
                layout.content.find('.header > .header-title').text(title);
            }
        }

        // Add content frame toolbar in the footer, for content buttons and navigation
        if (!is_framed && layout.content.length && !layout.content.is('.no-navbar')
            && !layout.content.children('.frame-content').length
        ) {
            env.frame_nav = $('<div class="footer menu toolbar content-frame-navigation hide-nav-buttons">')
                .append($('<a class="button prev">')
                    .append($('<span class="inner"></span>').text(rcmail.gettext('previous'))))
                .append($('<span class="buttons">'))
                .append($('<a class="button next">')
                    .append($('<span class="inner"></span>').text(rcmail.gettext('next'))))
                .appendTo(layout.content);
        }

        // Move some buttons to the frame footer toolbar
        $('a[data-content-button]').each(function() {
            content_buttons.push(create_cloned_button($(this)));
        });

        // Move form buttons from the content frame into the frame footer (on parent window)
        $('.formbuttons').filter(function() { return !$(this).parent('.searchoptions').length; }).children().each(function() {
            var target = $(this);

            // skip non-content buttons
            if (!is_framed && !target.parents('#layout-content').length) {
                return;
            }

            if (target.is('.cancel')) {
                target.addClass('hidden');
                return;
            }

            content_buttons.push(create_cloned_button(target));
        });

        (is_framed ? parent.UI : ref).register_content_buttons(content_buttons);

        // Mail compose features
        if (form = rcmail.gui_objects.messageform) {
            form = $('form[name="' + form + '"]');
            // Show input elements with non-empty value
            // These event handlers need to be registered before rcmail 'init' event
            $('#_cc, #_bcc, #_replyto, #_followupto', $('.compose-headers')).each(function() {
                $(this).on('change', function() {
                    $('#compose' + $(this).attr('id'))[this.value ? 'removeClass' : 'addClass']('hidden');
                });
            });

            // We put compose options outside of the main form
            // Because IE/Edge (<16) does not support 'form' attribute we'll copy
            // inputs into the main form as hidden fields
            // TODO: Consider doing this for IE/Edge only, just set the 'form' attribute on others
            $('#compose-options').find('textarea,input,select').each(function() {
                var hidden = $('<input>')
                    .attr({type: 'hidden', name: $(this).attr('name')})
                    .appendTo(form);

                $(this).attr('tabindex', 2)
                    .on('change', function() {
                        hidden.val(this.type != 'checkbox' || this.checked ? $(this).val() : '');
                    })
                    .change();
            });
        }

        // Use smart recipient inputs
        // This have to be after mail compose feature above
        $('[data-recipient-input]').each(function() { recipient_input(this); });

        // Image upload widget
        $('.image-upload').each(function() { image_upload_input(this); });

        // Add HTML/Plain tabs (switch) on top of textarea with TinyMCE editor
        $('textarea[data-html-editor]').each(function() { html_editor_init(this); });

        $('#dragmessage-menu,#dragcontact-menu').each(function() {
            rcmail.gui_object('dragmenu', this.id);
        });

        // Taskmenu items added by plugins do not use elastic classes (e.g help plugin)
        // it's for larry skin compat. We'll assign 'selected' and icon-specific class.
        $('#taskmenu > a').each(function() {
            if (/button-([a-z]+)/.test(this.className)) {
                var data, name = RegExp.$1,
                    button = find_button(this.id);

                if (button && (data = button.data)) {
                    if (data.sel) {
                        data.sel = data.sel.replace('button-selected', 'selected') + ' ' + name;
                    }

                    if (data.act) {
                        data.act += ' ' + name;
                    }

                    rcmail.buttons[button.command][button.index] = data;
                    rcmail.init_button(button.command, data);
                }

                $(this).addClass(name);
                $('.button-inner', this).addClass('inner');
            }

            $(this).on('mouseover', function() { rcube_webmail.long_subject_title(this, 0, $('span.inner', this)); });
        });

        // Some plugins use 'listbubtton' class, we'll replace it with 'button'
        $('.listbutton').each(function() {
            var button = find_button(this.id);

            $(this).addClass('button').removeClass('listbutton');

            if (button.data.sel) {
                button.data.sel = button.data.sel.replace('listbutton', 'button');
            }
            if (button.data.act) {
                button.data.act = button.data.act.replace('listbutton', 'button');
            }

            rcmail.buttons[button.command][button.index] = button.data;
            rcmail.init_button(button.command, button.data);
        });

        // buttons that should be hidden on small screen devices
        $('[data-hidden]').each(function() {
            var m, v = $(this).data('hidden'),
                parent = $(this).parent('li'),
                re = /(large|big|small|phone|lbs)/g;

                while (m = re.exec(v)) {
                    $(parent.length ? parent : this).addClass('hidden-' + m[1]);
                }
        });

        // Modify normal checkboxes on lists so they are different
        // than those used for row selection, i.e. use icons
        $('[data-list]').each(function() {
            $('input[type=checkbox]', this).each(function() { pretty_checkbox(this); });
        });

        // Assign .formcontainer class to the iframe body, when it
        // contains .formcontent and .formbuttons.
        if (is_framed) {
            $('.formcontent').each(function() {
                if ($(this).next('.formbuttons').length) {
                    $(this).parent().addClass('formcontainer');
                }
            });
        }

        // move "Download all attachments" button into a better location
        $('#attachment-list + a.zipdownload').appendTo('.header-links');

        if (ios = $('html').is('.ipad,.iphone')) {
            $('.iframe-wrapper, .scroller').addClass('ios-scroll');
        }

        if ($('html').filter('.ipad,.iphone,.webkit.mobile,.webkit.tablet').addClass('webkit-scroller').length) {
            $(layout.menu).addClass('webkit-scroller');
        }

        // Set .notree class on treelist widget update
        $('.treelist').each(function() {
            var list = this, callback = function() {
                    $(list)[$('.treetoggle', list).length > 0 ? 'removeClass' : 'addClass']('notree');
                };

            if (window.MutationObserver) {
                (new MutationObserver(callback)).observe(list, {childList: true, subtree: true});
            }
            callback();

            // Add title with full folder name on hover
            // TODO: This should be done in another way, so if an entry is
            // added after page load it also works there.
            $('li.mailbox > a').on('mouseover', function() { rcube_webmail.long_subject_title_ex(this); });
        });

        // Store default logo path if not already set
        if (!$('#logo').data('src-default')) {
            $('#logo').data('src-default', $('#logo').attr('src'));
        }
    };

    /**
     * Moves form buttons into the content frame actions toolbar (for mobile)
     */
    function register_content_buttons(buttons)
    {
        // we need these buttons really only in phone mode
        if (/*mode == 'phone' && */ env.frame_nav && buttons && buttons.length) {
            var toolbar = env.frame_nav.children('.buttons');

            content_buttons = [];
            $.each(buttons, function() {
                if (this.data('target')) {
                    content_buttons.push(this.data('target'));
                }
            });

            toolbar.html('').append(buttons);
        }
    };

    /**
     * Registers cloned button
     */
    function register_cloned_button(old_id, new_id, active_class)
    {
        var button = find_button(old_id);
        if (button) {
            rcmail.register_button(button.command, new_id, button.data.type, active_class, button.data.sel);
        }
    };

    /**
     * Create a button clone for use in toolbar
     */
    function create_cloned_button(target, menu_button, add_class, always_active)
    {
        var popup, click = true,
            button = $('<a>'),
            target_id = target.attr('id') || new Date().getTime(),
            button_id = target_id + '-clone',
            btn_class = target[0].className + (add_class ? ' ' + add_class : '');

        if (!menu_button) {
            btn_class = $.trim(btn_class.replace('btn-primary', 'primary').replace(/(btn[a-z-]*|button|disabled)/g, ''))
            btn_class += ' button' + (!always_active ? ' disabled' : '');
        }
        else if (popup = target.data('popup')) {
            button.data({popup: popup, 'toggle-button': target.data('toggle-button')});
            popup_init(button[0]);
            click = false;
            rcmail.register_menu_button(button[0], popup);
        }

        button.attr({id: button_id, href: '#', 'class': btn_class})
            .append($('<span class="inner">').text(target.text()));

        if (click) {
            button.on('click', function(e) { target.click(); });
        }

        if (is_framed && !menu_button) {
            button.data('target', target);
            frame_buttons.push($.extend({button_id: button_id}, find_button(target[0].id)));
        }
        else {
            // Register the button to get active state updates
            register_cloned_button(target_id, button_id, btn_class.replace(' disabled', ''));
        }

        return button;
    };

    /**
     * Finds an rcmail button
     */
    function find_button(id)
    {
        var i, button, command;

        for (command in rcmail.buttons) {
            for (i = 0; i < rcmail.buttons[command].length; i++) {
                button = rcmail.buttons[command][i];
                if (button.id == id) {
                    return {
                        command: command,
                        index: i,
                        data: button
                    };
                }
            }
        }
    };

    /**
     * Setup environment
     */
    function layout_init()
    {
        // Select current layout element
        env.last_selected = $('#layout > div.selected')[0];
        if (!env.last_selected && layout.content.length) {
            $.each(['sidebar', 'list', 'content'], function() {
                if (layout[this].length) {
                    env.last_selected = layout[this][0];
                    layout[this].addClass('selected');
                    return false;
                }
            });
        }

        // Register resize handler
        $(window).on('resize', function() {
            clearTimeout(env.resize_timeout);
            env.resize_timeout = setTimeout(function() { resize(); }, 25);
        });

        // Enable rcmail.open_window intercepting
        env.open_window = rcmail.open_window;
        rcmail.open_window = window_open;

        rcmail
            .addEventListener('message', message_displayed)
            .addEventListener('menu-open', menu_toggle)
            .addEventListener('menu-close', menu_toggle)
            .addEventListener('editor-init', tinymce_init)
            .addEventListener('autocomplete_create', rcmail_popup_init)
            .addEventListener('googiespell_create', rcmail_popup_init)
            .addEventListener('setquota', update_quota)
            .addEventListener('enable-command', enable_command_handler)
            .addEventListener('init', init);
<<<<<<< HEAD
=======

        // Add styling for TinyMCE editor popups
        // We need to use MutationObserver, as TinyMCE does not provide any events for this
        if (window.MutationObserver && window.tinymce) {
            var callback = function(list) {
                $.each(list, function() {
                    $.each(this.addedNodes, function() {
                        tinymce_style(this);
                    });
                });
            };

            (new MutationObserver(callback)).observe(document.body, {childList: true});
        }

        // Initialize column resizers
        if (layout.sidebar.length) {
            splitter_init(layout.sidebar);
        }

        if (layout.list.length) {
            splitter_init(layout.list);
        }
>>>>>>> 0e2d3789
    };

    /**
     * rcmail 'init' event handler
     */
    function init()
    {
        // Additional functionality on list widgets
        $('[data-list]').filter('ul,table').each(function() {
            var button,
                table = $(this),
                list = table.data('list');

            if (rcmail[list] && rcmail[list].multiselect) {
                var repl, button,
                    parent = table.parents('layout-sidebar,#layout-list,#layout-content').last(),
                    header = parent.find('.header'),
                    toolbar = header.find('ul');

                if (!toolbar.length) {
                    toolbar = header;
                }
                else if (button = toolbar.find('a.select').data('toggle-button')) {
                    button = $('#' + button);
                }

                // Enable checkbox selection on list widgets
                rcmail[list].enable_checkbox_selection();

                // Add Select button to the list navigation bar
                if (!button) {
                    button = $('<a>').attr({'class': 'button selection disabled', role: 'button', title: rcmail.gettext('select')})
                        .on('click', function() { if ($(this).is('.active')) table.toggleClass('withselection'); })
                        .append($('<span class="inner">').text(rcmail.gettext('select')));

                    if (toolbar.is('.menu')) {
                        button.prependTo(toolbar).wrap('<li role="menuitem">');

                        // Add a button to the content toolbar menu too
                        if (layout.content) {
                            var button2 = create_cloned_button(button, true, 'hidden-big hidden-large');
                            $('<li role="menuitem">').append(button2).appendTo('#toolbar-menu');
                            button = button.add(button2);
                        }
                    }
                    else {
                        if (repl = table.data('list-select-replace')) {
                            $(repl).replaceWith(button);
                        }
                        else {
                            button.appendTo(toolbar).addClass('icon');
                            if (!parent.is('#layout-sidebar')) {
                                button.addClass('toolbar-button');
                            }
                        }
                    }
                }

                // Update Select button state on list update
                rcmail.addEventListener('listupdate', function(prop) {
                    if (prop.list && prop.list == rcmail[list]) {
                        if (prop.rowcount) {
                            button.addClass('active').removeClass('disabled').attr('tabindex', 0);
                        }
                        else {
                            button.removeClass('active').addClass('disabled').attr('tabindex', -1);
                        }
                    }
                });
            }

            // https://github.com/roundcube/elastic/issues/45
            // Draggable blocks scrolling on touch devices, we'll disable it there
            if (touch && rcmail[list]) {
                if (typeof rcmail[list].draggable == 'function') {
                    rcmail[list].draggable('destroy');
                }
                else if (typeof rcmail[list].draggable == 'boolean') {
                    rcmail[list].draggable = false;
                }
            }
        });

        // Display "List is empty..." on the list
        if (window.MutationObserver) {
            $('[data-label-msg]').filter('ul,table').each(function() {
                var fn, observer, callback,
                    info = $('<div class="listing-info hidden">').insertAfter(this),
                    table = $(this),

                fn = function() {
                    var ext, command,
                        msg = table.data('label-msg'),
                        list = table.is('ul') ? table : table.children('tbody');

                    if (!rcmail.env.search_request && !rcmail.env.qsearch
                        && msg && !list.children(':visible').length
                    ) {
                        ext = table.data('label-ext');
                        command = table.data('create-command');

                        if (ext && (!command || rcmail.commands[command])) {
                            msg += ' ' + ext;
                        }

                        info.text(msg).removeClass('hidden');
                        return;
                    }

                    info.addClass('hidden');
                };

                callback = function() {
                    // wait until the UI stops loading and the list is visible
                    if (rcmail.busy || !table.is(':visible')) {
                        return setTimeout(callback, 250);
                    }

                    clearTimeout(env.list_timer);
                    env.list_timer = setTimeout(fn, 50);
                };

                // show/hide the message when something changes on the list
                observer = new MutationObserver(callback);
                observer.observe(table[0], {childList: true, subtree: true, attributes: true, attributeFilter: ['style']});

                // initialize the message
                callback();
            });
        }

        // Create floating action button(s)
        if ((layout.list.length || layout.content.length) && is_mobile()) {
            var fabuttons = [];

            $('[data-fab]').each(function() {
                var button = $(this),
                    task = button.data('fab-task') || '*',
                    action = button.data('fab-action') || '*';

                if ((task == '*' || task == rcmail.task)
                    && (action == '*' || action == rcmail.env.action || (action == 'none' && !rcmail.env.action))
                ) {
                    fabuttons.push(create_cloned_button(button, false, false, true));
                }
            });

            if (fabuttons.length) {
                $('<div class="floating-action-buttons">').append(fabuttons)
                    .appendTo(layout.list.length ? layout.list : layout.content);
            }
        }

        // Add menu link for each attachment
        if (rcmail.env.action != 'print') {
            $('#attachment-list > li').each(function() {
                attachmentmenu_append(this);
            });
        }

        var phone_confirmation = function(label) {
            if (mode == 'phone') {
                rcmail.display_message(rcmail.gettext(label), 'confirmation');
            }
        };

        rcmail.addEventListener('fileappended', function(e) {
                if (e.attachment.complete) {
                    attachmentmenu_append(e.item);
                    if (e.attachment.mimetype == 'text/vcard' && rcmail.commands['attach-vcard']) {
                        phone_confirmation('vcard_attachments.vcardattached');
                    }
                }
            })
            .addEventListener('managesieve.insertrow', function(o) { bootstrap_style(o.obj); })
            .addEventListener('add-recipient', function() { phone_confirmation('recipientsadded'); });

        rcmail.init_pagejumper('.pagenav > input');

        if (rcmail.task == 'mail') {
            if (rcmail.env.action == 'compose') {
                rcmail.addEventListener('compose-encrypted', function(e) {
                    $("a.mode-html, button.attach").prop('disabled', e.active);
                    $('a.attach, a.responses')[e.active ? 'addClass' : 'removeClass']('disabled');
                });

                $('#layout-sidebar > .footer:not(.pagenav) > a.button').click(function() {
                    if ($(this).is('.disabled')) {
                        rcmail.display_message(rcmail.gettext('nocontactselected'), 'warning');
                    }
                });

                // Update compose status bar on attachments list update
                if (window.MutationObserver) {
                    var observer, list = $('#attachment-list'),
                        status_callback = function() { compose_status('attach', list.children().length > 0); };

                    observer = new MutationObserver(status_callback);
                    observer.observe(list[0], {childList: true});
                    status_callback();
                }
            }

            // In compose/preview window we do not provide "Back" button, instead
            // we modify the "Mail" button in the task menu to act like it (i.e. calls 'list' command)
            if (!rcmail.env.extwin && (rcmail.env.action == 'compose' || rcmail.env.action == 'show')) {
                $('a.mail', layout.menu).attr('onclick', "return rcmail.command('list','',this,event)");
            }

            // Append contact menu to all mailto: links
            if (rcmail.env.action == 'preview' || rcmail.env.action == 'show') {
                $('a').filter('[href^="mailto:"]').each(function() {
                    mailtomenu_append(this);
                });
            }
        }
        else if (rcmail.task == 'settings') {
            rcmail.addEventListener('identity-encryption-show', function(p) {
                bootstrap_style(p.container);
            });
            rcmail.addEventListener('identity-encryption-update', function(p) {
                bootstrap_style(p.container);
            });
        }

        rcmail.set_env({
            thread_padding: '1.5rem',
            // increase popup windows, so they do not switch to tablet mode
            popup_width_small: 1025,
            popup_width: 1200
        });

        // Update layout after initialization (again)
        // In devel mode we have to wait until all styles are applied by less
        if (rcmail.env.devel_mode && window.less) {
            less.pageLoadFinished.then(function() {
                resize();
                // Re-focus the focused input field on mail compose
                if (rcmail.env.compose_focus_elem) {
                    $(rcmail.env.compose_focus_elem).focus();
                }
            });
        }
        else {
            resize();
        }

        // Add date format placeholder to datepicker inputs
        var func, format = rcmail.env.date_format_localized;
        if (format) {
            func = function(input) {
                $(input).filter('.datepicker').attr('placeholder', format);
                // also make selects pretty
                $(input).parent().find('select').each(function() { pretty_select(this); });
            };

            $('input.datepicker').each(function() { func(this); });
            rcmail.addEventListener('insert-edit-field', func);
        }
    };

    /**
     * Apply bootstrap classes to html elements
     */
    function bootstrap_style(context)
    {
        if (!context) {
            context = document;
        }

        // Buttons
        $('input.button,button', context).not('.btn').addClass('btn').not('.btn-primary,.primary,.mainaction').addClass('btn-secondary');
        $('input.button.mainaction,button.primary,button.mainaction', context).addClass('btn-primary');
        $('button.btn.delete,button.btn.discard', context).addClass('btn-danger');

        $.each(['warning', 'error', 'information', 'confirmation'], function() {
            var type = this;
            $('.box' + type + ':not(.ui.alert)', context).each(function() {
                alert_style(this, type, true);
            });
        });

        // Convert structure of single dialogs (one input or just an image),
        // e.g. group create, attachment rename where we use <label>Label<input></label>
        if (context != document && $('.popup', context).children().length == 1) {
            var content = $('.popup', context).children().first();
            if (content.is('img')) {
                $('.popup', context).addClass('justified');
            }
            else if (content.is('label')) {
                var input = content.find('input').detach(),
                    label = content.detach(),
                    id = input.attr('id');

                if (!id) {
                    input.attr('id', id = 'dialog-input-elastic');
                }

                $('.popup', context).addClass('formcontent').append(
                    $('<div class="form-group row">')
                        .append(label.attr('for', id).addClass('col-sm-2 col-form-label'))
                        .append($('<div class="col-sm-10">').append(input))
                );

                input.focus();
            }
        }

        // Forms
        var supported_controls = 'input:not(.button,.no-bs,[type=button],[type=radio],[type=checkbox]),textarea';
        $(supported_controls, $('.propform', context)).addClass('form-control');
        $('[type=checkbox]', $('.propform', context)).addClass('form-check-input');

        // Note: On selects we add form-control to get consistent focus
        //       and to not have to create separate rules for selects and inputs
        $('select', context).addClass('form-control custom-select');

        if (context != document) {
            $(supported_controls, context).addClass('form-control');
        }

        $('table.propform', context).each(function() {
            var text_rows = 0, form_rows = 0;
            var col_sizes = ['sm', 4, 8];

            if ($(this).attr('class').match(/cols-([a-z]+)-(\d)-(\d)/)) {
                col_sizes = [RegExp.$1, RegExp.$2, RegExp.$3];
            }

            $(this).find('> tbody > tr, > tr').each(function() {
                var first, last, row = $(this),
                    row_classes = ['form-group', 'row'],
                    cells = row.children('td');

                if (cells.length == 2) {
                    first = cells.first();
                    last = cells.last();

                    $('label', first).addClass('col-form-label');
                    first.addClass('col-' + col_sizes[0] + '-' + col_sizes[1]);
                    last.addClass('col-' + col_sizes[0] + '-' + col_sizes[2]);

                    if (last.find('[type=checkbox]').length == 1 && !last.find('.proplist').length) {
                        row_classes.push('form-check');

                        if (last.find('a').length) {
                            row_classes.push('with-link');
                        }

                        form_rows++;
                    }
                    else if (!last.find('input:not([type=hidden]),textarea,radio,select').length) {
                        last.addClass('form-control-plaintext');
                        text_rows++;
                    }
                    else {
                        form_rows++;
                    }

                    // style some multi-input fields
                    if (last.children('.datepicker') && last.children('input').length == 2) {
                        last.addClass('datetime');
                    }
                }
                else if (cells.length == 1) {
                    cells.css('width', '100%');
                }

                row.addClass(row_classes.join(' '));
            });

            if (text_rows > form_rows) {
                $(this).addClass('text-only');
            }
        });

        // Special input + anything entry
        $('td.input-group', context).each(function() {
            $(this).children().slice(1).addClass('input-group-append');
        });

        // Other forms, e.g. Contact advanced search
        $('fieldset.propform:not(.groupped) div.row', context).each(function() {
            var has_input = $('input:not([type=hidden]),select,textarea', this).length > 0;

            if (has_input) {
                $(supported_controls, this).addClass('form-control');
            }

            $(this).children().last().addClass('col-sm-8' + (!has_input ? ' form-control-plaintext' : ''));
            $(this).children().first().addClass('col-sm-4 col-form-label');
            $(this).addClass('form-group');
        });

        // Contact info/edit form
        $('fieldset.propform.groupped fieldset', context).each(function() {
            $('.row', this).each(function() {
                var label, first,
                    has_input = $('input,select,textarea', this).length > 0,
                    items = $(this).children();

                if (has_input) {
                    $(supported_controls, this).addClass('form-control');
                }

                if (items.length < 2) {
                    return;
                }

                first = items.first();
                if (first.is('select')) {
                    first.addClass('input-group-prepend');
                }
                else {
                    first.wrap('<span class="input-group-prepend">').addClass('input-group-text');
                }

                if (!has_input) {
                    items.last().addClass('form-control-plaintext');
                }

                $('.content', this).addClass('input-group-prepend input-group-append input-group-text');
                $('a.deletebutton', this).addClass('input-group-text icon delete').wrap('<span class="input-group-append">');
                $(this).addClass('input-group');
            });
        });

        // Advanced options form
        $('fieldset.advanced', context).each(function() {
            var table = $(this).children('.propform').first();
            table.wrap($('<div>').addClass('collapse'));
            $(this).children('legend').first().addClass('closed').on('click', function() {
                table.parent().collapse('toggle');
                $(this).toggleClass('closed');
            });
        });

        // Other forms, e.g. Insert response
        $('.propform > .prop.block:not(.row)', context).each(function() {
            $(this).addClass('form-group row').each(function() {
                $('label', this).addClass('col-form-label').wrap($('<div class="col-sm-4">'));
                $('input,select,textarea', this).wrap($('<div class="col-sm-8">'));
                $(supported_controls, this).addClass('form-control');
            });
        });

        $('td.rowbuttons > a', context).addClass('btn');

        // Testing Bootstrap Tabs on contact info/edit page
        // Tabs do not scale nicely on very small screen, so can be used
        // only with small number of tabs with short text labels
        $('form.tabbed,div.tabbed', context).each(function(idx, item) {
            var tabs = [], nav = $('<ul>').attr({'class': 'nav nav-tabs', role: 'tablist'});

            $(this).addClass('tab-content').children('fieldset').each(function(i, fieldset) {
                var tab, id = fieldset.id || ('tab' + idx + '-' + i),
                    tab_class = $(fieldset).data('navlink-class');

                $(fieldset).addClass('tab-pane').attr({id: id, role: 'tabpanel'});

                tab = $('<li>').addClass('nav-item').append(
                    $('<a>').addClass('nav-link' + (tab_class ? ' ' + tab_class : ''))
                        .attr({role: 'tab', 'href': '#' + id})
                        .text($('legend', fieldset).first().text())
                        .click(function(e) {
                            $(this).tab('show');
                            // Because we return false we have to close popups
                            popups_close(e);
                            // Returning false here prevents from strange scrolling issue
                            // when the form is in an iframe, e.g. contact edit form
                            return false;
                        })
                );

                $('legend', fieldset).first().hide();
                tabs.push(tab);
            });

            // create the navigation bar
            nav.append(tabs).insertBefore(item);
            // activate the first tab
            $('a.nav-link', nav).first().click();
        });

        $('input[type=file]:not(.custom-file-input)', context).each(function() {
            var label_text = rcmail.gettext('choosefile' + (this.multiple ? 's' : '')),
                label = $('<label>').attr({'class': 'custom-file-label',
                    'data-browse': rcmail.gettext('browse')}).text(label_text);

            $(this).addClass('custom-file-input').wrap('<div class="custom-file">');
            $(this).on('change', function() {
                    var text = label_text;
                    if (this.files.length) {
                        text = this.files[0].name;
                        if (this.files.length > 1) {
                            text += ', ...';
                        }
                    }

                    // Note: We don't use label variable to allow cloning of the input
                    $(this).next().text(text);
                })
                .parent().append(label);
        });

        // Make tables pretier
        $('table:not(.table,.compact-table,.propform,.listing,.ui-datepicker-calendar)', context)
            .filter(function() {
                // exclude direct propform children and external content
                return !$(this).parent().is('.propform')
                    && !$(this).parents('.message-htmlpart,.message-partheaders,.boxinformation,.raw-tables').length;
            })
            .each(function() {
                // TODO: Consider implementing automatic setting of table-responsive on window resize
                var table = $(this).addClass('table');
                table.parent().addClass('table-responsive-sm');
                table.find('thead').addClass('thead-default');
            });

        // The same for some other checkboxes
        // We do this here, not in setup() because we want to cover dialogs
        $('input.pretty-checkbox, .propform input[type=checkbox], .form-check input, .popupmenu.form input[type=checkbox], .menu input[type=checkbox]', context)
            .each(function() { pretty_checkbox(this); });

        // Also when we add action-row of the form, e.g. Managesieve plugin adds them after the page is ready
        if ($(context).is('.actionrow')) {
            $('input[type=checkbox]', context).each(function() { pretty_checkbox(this); });
        }

        // Input-group combo is an element with a select field on the left
        // and input(s) on right, and where the whole right side can be hidden
        // depending on the select position. This code fixes border radius on select
        $('.input-group-combo > select', context).first().on('change', function() {
            var select = $(this),
                fn = function() {
                    select[select.next().is(':visible') ? 'removeClass' : 'addClass']('alone');
                };

            setTimeout(fn, 50);
            setTimeout(fn, 2000); // for devel mode
        }).trigger('change');

        // Make message-objects alerts pretty (the same as UI alerts)
        $('#message-objects', context).children(':not(.ui.alert)').add('.part-notice').each(function() {
            // message objects with notice class are really warnings
            var cl = $(this).removeClass('notice part-notice').attr('class').split(/\s/)[0] || 'warning';
            alert_style(this, cl);
            $(this).addClass('box' + cl);
            $('a', this).addClass('btn btn-primary btn-sm');
        });

        // Form validation errors (managesieve plugin)
        $('.error', context).addClass('is-invalid');

        // Make logon form prettier
        if (rcmail.env.task == 'login' && context == document) {
            $('#rcmloginsubmit').addClass('btn-lg text-uppercase w-100');
            $('#login-form table tr').each(function() {
                var input = $('input,select', this),
                    label = $('label', this),
                    icon_name = input.data('icon'),
                    icon = $('<i>').attr('class', 'input-group-text icon ' + input.attr('name').replace('_', ''));

                if (icon_name) {
                    icon.addClass(icon_name);
                }

                $(this).addClass('form-group row');
                label.parent().css('display', 'none');
                input.addClass(input.is('select') ? 'custom-select' : 'form-control')
                    .attr('placeholder', label.text())
                    .before($('<span class="input-group-prepend">').append(icon))
                    .parent().addClass('input-group input-group-lg');
            });
        }

        $('select:not([multiple])', context).each(function() { pretty_select(this); });
    };

    /**
     * Initializes popup menus
     */
    function dropdowns_init()
    {
        $('[data-popup]').each(function() { popup_init(this); });

        $(document).on('click', popups_close);
        rcube_webmail.set_iframe_events({mousedown: popups_close, touchstart: popups_close});
    };

    /**
     * Init content frame
     */
    function content_frame_init()
    {
        var last_selected = env.last_selected,
            title_reset = function(title) {
                if (typeof title !== 'string' || !title.length) {
                    title = $('h1.voice').text() || $('title').text() || '';
                }

                layout.content.find('.header > .header-title').text(title);
            };

        // display or reset the content frame
        var common_content_handler = function(e, href, show, title)
        {
            if (is_mobile() && env.frame_nav) {
                content_frame_navigation(href, e);
            }

            if (show && !layout.content.is(':visible')) {
                env.last_selected = layout.content[0];
            }
            else if (!show && env.last_selected != last_selected && !env.content_lock) {
                env.last_selected = last_selected;
            }

            screen_resize();

            title_reset(title && show ? title : null);

            env.content_lock = false;
        };

        var common_list_handler = function(e) {
            if (mode != 'large' && !env.content_lock && e.force) {
                show_list();
            }

            env.content_lock = false;

            // display current folder name in list header
            if (e.title) {
                $('.header > .header-title', layout.list).text(e.title);
            }
        };

        var list_handler = function(e) {
            var args = {};

            if (rcmail.env.task == 'addressbook' || rcmail.env.task == 'mail') {
                args.force = true;
            }

            // display current folder name in list header
            if (rcmail.env.task == 'mail' && !rcmail.env.action) {
                var name = $.type(e) == 'string' ? e : rcmail.env.mailbox,
                    folder = rcmail.env.mailboxes[name];

                args.title = folder ? folder.name : '';
            }

            common_list_handler(args);
        };

        // when loading content-frame in small-screen mode display it
        layout.content.find('iframe').on('load', function(e) {
            var href = '', show = true;

            // Reset the scroll position of the iframe-wrapper
            $(this).parent('.iframe-wrapper').scrollTop(0);

            try {
                href = e.target.contentWindow.location.href;
                show = !href.endsWith(rcmail.env.blankpage);
                // Reset title back to the default
                $(e.target.contentWindow).on('unload', title_reset);
            }
            catch(e) { /* ignore */ }

            common_content_handler(e, href, show);
        });

        rcmail
            .addEventListener('afterlist', list_handler)
            .addEventListener('afterlistgroup', list_handler)
            .addEventListener('afterlistsearch', list_handler)
            // plugins
            .addEventListener('show-list', function(e) {
                e.force = true;
                common_list_handler(e);
            })
            .addEventListener('show-content', function(e) {
                if (e.obj && !$(e.obj).is('iframe')) {
                    $(e.scrollElement || e.obj).scrollTop(0);
                    if (is_mobile()) {
                        iframe_loader(e.obj);
                    }
                }

                common_content_handler(e.event || new Event, '_action=' + (e.mode || 'edit'), true, e.title);
            });
    };

    /**
     * Content frame navigation
     */
    function content_frame_navigation(href, event)
    {
        // Don't display navigation for create/add action frames
        if (href.match(/_action=(create|add)/) || href.match(/_nav=hide/)) {
            $(env.frame_nav).addClass('hide-nav-buttons');
            return;
        }

        var node, uid, list, _list = $('[data-list]', layout.list).data('list');

        if (!_list || !(list = rcmail[_list])) {
            // hide navbar if there are no visible buttons, e.g. Help plugin UI
            if ($(env.frame_nav).is('.hide-nav-buttons') && !$('.buttons', env.frame_nav).children().length) {
                $(env.frame_nav).addClass('hidden');
            }
            return;
        }

        $(env.frame_nav).removeClass('hide-nav-buttons hidden');

        // expand collapsed row so we do not skip the whole thread
        // TODO: Unified interface for list and treelist widgets
        if (uid = list.get_single_selection()) {
            if (list.rows && list.rows[uid] && !list.rows[uid].expanded) {
                list.expand_row(event, uid);
            }
            else if (list.get_node && (node = list.get_node(uid)) && node.collapsed) {
                list.expand(uid);
            }
        }

        var prev, next,
            frame = $('#' + rcmail.env.contentframe),
            next_button = $('a.button.next', env.frame_nav).off('click').addClass('disabled'),
            prev_button = $('a.button.prev', env.frame_nav).off('click').addClass('disabled');

        if ((next = list.get_next()) || rcmail.env.current_page < rcmail.env.pagecount) {
            next_button.removeClass('disabled').on('click', function() {
                env.content_lock = true;
                iframe_loader(frame);

                if (next) {
                    list.select(next);
                }
                else {
                    rcmail.env.list_uid = 'FIRST';
                    rcmail.command('nextpage');
                }
            });
        }

        if (((prev = list.get_prev()) && (prev != '*' || _list != 'subscription_list')) || rcmail.env.current_page > 1) {
            prev_button.removeClass('disabled').on('click', function() {
                env.content_lock = true;
                iframe_loader(frame);

                if (prev) {
                    list.select(prev);
                }
                else {
                    rcmail.env.list_uid = 'LAST';
                    rcmail.command('previouspage');
                }
            });
        }
    };

    /**
     * Handler for editor-init event
     */
    function tinymce_init(o)
    {
        var onload = [];

        if (is_touch()) {
            // Use minimalistic toolbar
            o.config.toolbar = 'undo redo | link image styleselect';
        }

        if (!is_mobile()) {
            // Enable autoresize plugin
            // Note: Disabled in mobile mode because of https://github.com/tinymce/tinymce/issues/4864
            o.config.plugins += ' autoresize';
        }

        if (rcmail.task == 'mail' && rcmail.env.action == 'compose') {
            var form = $('#compose-content > form'),
                keypress = function(e) {
                    if (e.key == 'Tab' && e.shiftKey) {
                        $('#compose-content > form').scrollTop(0);
                    }
                };

            // Shift+Tab on mail compose editor scrolls the page to the top
            onload.push(function(ed) {
                ed.on('keypress', keypress);
            });

            $('#composebody').on('keypress', keypress);

            // Keep the editor toolbar on top of the screen on scroll
            form.on('scroll', function() {
                var container = $('.tox-editor-container', form),
                    toolbar = container.find('.tox-toolbar-overlord'),
                    editor_offset = container.offset(),
                    header_top = form.offset().top;

                if (editor_offset && (editor_offset.top - header_top < 0)) {
                    toolbar.css({position: 'fixed', top: header_top + 'px', width: container.width() + 'px'});
                }
                else {
                    toolbar.css({position: 'relative', top: 0, width: 'auto'})
                }
            });

            $(window).resize(function() { form.trigger('scroll'); });
        }

        // Add styling for TinyMCE dialogs
        onload.push(function(ed) {
            ed.on('OpenWindow', function(e) {
                var dialog = $('.tox-dialog:last')[0],
                    callback = function(e) {
                        var body = $(dialog).find('.tox-dialog__body'),
                            foot = $(dialog).find('.tox-dialog__footer'),
                            buttons = foot.find('button');

                        if (!e) {
                            // Fix icons in Find and Replace dialog footer
                            if (buttons.length === 4) {
                                body.closest('.tox-dialog').addClass('tox-search-dialog');
                            }
                            // Switch Save and Cancel buttons order
                            else if (buttons.length == 2) {
                                buttons.first().insertAfter(buttons[1]);
                            }

                            // TODO: Styling form elements does not work well because of
                            // https://github.com/tinymce/tinymce/issues/4867
                            // also https://github.com/tinymce/tinymce/issues/4869
                        }

                        body.find('select').each(function() { pretty_select(this); });
                        body.find('.tox-checkbox > input').each(function() { pretty_checkbox(this); });
                    };

                // TODO: Maybe some day we'll not have to use MutationObserver
                // https://github.com/tinymce/tinymce/issues/4869
                if (window.MutationObserver) {
                    (new MutationObserver(callback)).observe($('.tox-dialog__body-content', dialog)[0], {childList: true});
                }
                callback();
            });
        });

        rcmail.addEventListener('editor-load', function(e) {
            $.each(onload, function() { this(e.ref.editor); });
        });
    };

    function datepicker_init(datepicker)
    {
        // Datepicker widget improvements: overlay element, styling updates on calendar element update
        // The widget does not provide any event system, so we use MutationObserver
        if (window.MutationObserver) {
            $(datepicker).not('[data-observed]').each(function() {
                var overlay, hidden = true,
                    win = is_framed ? parent : window,
                    callback = function(data) {
                        $.each(data, function(i, v) {
                            // add/remove overlay on widget show/hide
                            if (v.type == 'attributes') {
                                var is_hidden = $(v.target).attr('aria-hidden') == 'true';
                                if (is_hidden != hidden) {
                                    if (!is_hidden) {
                                        overlay = $('<div>').attr('class', 'ui-widget-overlay datepicker')
                                            .appendTo(win.document.body)
                                            .click(function(e) {
                                                $(this).remove();
                                                if (is_framed) {
                                                    $.datepicker._hideDatepicker();
                                                }
                                            });
                                    }
                                    else if (overlay) {
                                        overlay.remove();
                                    }
                                    hidden = is_hidden;
                                }
                            }
                            else if (v.addedNodes.length) {
                                // apply styles when widget content changed
                                win.UI.bootstrap_style(v.target);

                                // Month/Year change handlers do not work from parent, fix it
                                if (is_framed) {
                                    win.$('select.ui-datepicker-month', v.target).on('change', function() {
                                        $.datepicker._selectMonthYear($.datepicker._lastInput, this, "M");
                                    });
                                    win.$('select.ui-datepicker-year', v.target).on('change', function() {
                                        $.datepicker._selectMonthYear($.datepicker._lastInput, this, "Y");
                                    });
                                }
                            }
                        });
                    };

                $(this).attr('data-observed', '1');

                if (is_framed) {
                    // move the datepicker to parent window
                    $(this).detach().appendTo(parent.document.body);

                    // create fake element, so the valid one is not removed by datepicker code
                    $('<div id="ui-datepicker-div" class="hidden">').appendTo(document.body);
                }

                (new MutationObserver(callback)).observe(this, {childList: true, subtree: false, attributes: true, attributeFilter: ['aria-hidden']});
            });
        }
    };

    /**
     * Handler for some Roundcube core popups
     */
    function rcmail_popup_init(o)
    {
        // Add some common styling to the autocomplete/googiespell popups
        $('ul', o.obj).addClass('menu listing iconized');
        $(o.obj).addClass('popupmenu popover');
        bootstrap_style(o.obj);

        // for googiespell list
        $('input', o.obj).addClass('form-control');

        // Modify the googiespell menu on mobile
        if (is_mobile() && $(o.obj).is('.googie_window')) {
            // Set popup Close title
            var title = rcmail.gettext('close'),
                class_name = 'button icon cancel',
                close_link = $('<a>').attr('class', class_name).text(title)
                    .click(function(e) {
                        e.stopPropagation();
                        $('.popover-overlay').remove();
                        $(o.obj).hide();
                    });

            $('<h3 class="popover-header">').append(close_link).prependTo(o.obj);

            // add overlay element for phone layout
            if (!$('.popover-overlay').length) {
                $('<div>').attr('class', 'popover-overlay')
                    .appendTo('body')
                    .click(function() { $(this).remove(); });
            }

            $('ul,button', o.obj).click(function(e) {
                if (!$(e.target).is('input')) {
                    $('.popover-overlay').remove();
                }
            });
        }
    };

    /**
     * Handler for 'enable-command' event
     */
    function enable_command_handler(args)
    {
        if (is_framed) {
            $.each(frame_buttons, function(i, button) {
                if (args.command == button.command) {
                    parent.$('#' + button.button_id)[args.status ? 'removeClass' : 'addClass']('disabled');
                }
            });
        }

        if (rcmail.task == 'mail') {
            switch (args.command) {
            case 'reply-list':
                if (rcmail.env.reply_all_mode == 1) {
                    var label = rcmail.gettext(args.status ? 'replylist' : 'replyall');
                    $('.toolbar a.reply-all').attr('title', label).find('.inner').text(label);
                }
                break;

            case 'compose-encrypted':
                // show the toolbar button for Mailvelope
                if (args.status) {
                    $('.toolbar a.encrypt').parent().show();
                }
                break;

            case 'compose-encrypted-signed':
                // enable selector for encrypt and sign
                $('#encryption-menu-button').show();
                break;
            }
        }
    };

    /**
     *  screen mode
     */
    function screen_mode()
    {
        var size, width = $(window).width();

        if (width <= 480)
            size = 'phone';
        else if (width > 1200)
            size = 'large';
        else if (width > 768)
            size = 'normal';
        else
            size = 'small';

        touch = width <= 1024;
        mode = size;
    };

    /**
     * Window resize handler
     * Does layout reflows e.g. on screen orientation change
     */
    function resize()
    {
        var mobile;

        screen_mode();
        screen_resize();
        screen_resize_html();

        // disable ext-windows and other features
        if (mobile = is_mobile()) {
            rcmail.set_env(env.small_screen_config);
            rcmail.enable_command('extwin', false);
        }
        else {
            rcmail.set_env(env.config);
            rcmail.enable_command('extwin', true);
        }

        // Hide content frame buttons on small devices (with frame toolbar in parent window)
        $.each(content_buttons, function() { $(this)[mobile ? 'hide' : 'show'](); });
    };

    function screen_resize()
    {
        if (is_framed && !layout.sidebar.length && !layout.list.length) {
            screen_resize_headers();
            return;
        }

        switch (mode) {
            case 'phone': screen_resize_phone(); break;
            case 'small': screen_resize_small(); break;
            case 'normal': screen_resize_normal(); break;
            case 'large': screen_resize_large(); break;
        }

        screen_resize_logo(mode);
        screen_resize_headers();

        // On iOS and Android the content frame height is never correct, fix it.
        // Actually I observed the issue on my old iPad with iOS 9.3.
        if (bw.webkit && bw.ipad && bw.agent.match(/OS 9/)) {
            $('.iframe-wrapper').each(function() {
                var h = $(this).height();
                if (h) {
                    $(this).children('iframe').height(h);
                }
            });
        }
    };

    /**
     * Assigns layout-* and touch-mode class to the 'html' element
     *
     * If we're inside an iframe that is small we have to
     * check if the parent window is also small (mobile).
     * We use that e.g. to still display desktop-like popovers in dialogs
     */
    function screen_resize_html()
    {
        var meta = layout_metadata(),
            html = $(document.documentElement);

        if (html[0].className.match(/layout-([a-z]+)/)) {
            if (RegExp.$1 != meta.mode) {
                html.removeClass('layout-' + RegExp.$1)
                    .addClass('layout-' + meta.mode);
            }
        }
        else {
            html.addClass('layout-' + meta.mode);
        }

        if (meta.touch && !html.is('.touch')) {
            html.addClass('touch');
        }
        else if (!meta.touch && html.is('.touch')) {
            html.removeClass('touch');
        }
    };

    function screen_resize_logo(mode)
    {
        if (mode == 'phone' && $('#logo').data('src-small')) {
            $('#logo').attr('src', $('#logo').data('src-small'));
        }
        else {
            $('#logo').attr('src', $('#logo').data('src-default'));
        }
    }

    /**
     * Sets left and right margin to the header title element to make it
     * properly centered depending on the number of buttons on both sides
     */
    function screen_resize_headers()
    {
        $('#layout > div > .header').each(function() {
            var title, right = 0, left = 0, padding = 0,
                sizes = {left: 0, right: 0};

            $(this).children(':visible').each(function() {
                if (!title && $(this).is('.header-title')) {
                    title = $(this);
                    return;
                }

                sizes[title ? 'right' : 'left'] += this.offsetWidth;
            });

            if (padding + sizes.right >= sizes.left) {
                right = 0;
                left = sizes.right + padding - sizes.left;
            }
            else {
                left = 0;
                right = sizes.left - (padding + sizes.right);
            }

            $(title).css({
                'margin-right': right + 'px',
                'margin-left': left + 'px',
                'padding-right': padding + 'px'
            });
        });
    };

    function screen_resize_phone()
    {
        screen_resize_small_all();
        app_menu(false);
    };

    function screen_resize_small()
    {
        screen_resize_small_all();
        app_menu(true);
    };

    function screen_resize_normal()
    {
        var show;

        if (layout.list.length) {
            show = layout.list.is(env.last_selected) || (!layout.sidebar.is(env.last_selected) && !layout.sidebar.is('.layout-sticky'));
            layout.list[show ? 'removeClass' : 'addClass']('hidden');
        }
        if (layout.sidebar.length) {
            show = !layout.list.length || layout.sidebar.is(env.last_selected) || layout.sidebar.is('.layout-sticky');
            layout.sidebar[show ? 'removeClass' : 'addClass']('hidden');
        }

        layout.content.removeClass('hidden');
        app_menu(true);
        screen_resize_small_none();

        if (layout.list.length) {
            $('.header > ul.menu', layout.list).addClass('popupmenu');
        }
    };

    function screen_resize_large()
    {
        $.each(layout, function(name, item) { item.removeClass('hidden'); });

        screen_resize_small_none();

        if (layout.list) {
            $('.header > ul.menu.popupmenu', layout.list).removeClass('popupmenu');
        }
    };

    function screen_resize_small_all()
    {
        var show, got_content = false;

        if (layout.content.length) {
            show = got_content = layout.content.is(env.last_selected);
            layout.content[show ? 'removeClass' : 'addClass']('hidden');
            $('.header > ul.menu', layout.content).addClass('popupmenu');
        }

        if (layout.list.length) {
            show = !got_content && layout.list.is(env.last_selected);
            layout.list[show ? 'removeClass' : 'addClass']('hidden');
            $('.header > ul.menu', layout.list).addClass('popupmenu');
        }

        if (layout.sidebar.length) {
            show = !got_content && (layout.sidebar.is(env.last_selected) || !layout.list.length);
            layout.sidebar[show ? 'removeClass' : 'addClass']('hidden');
        }

        if (got_content) {
            buttons.back_list.show();
        }
    };

    function screen_resize_small_none()
    {
        buttons.back_list.filter(function() { return $(this).parents('#layout-sidebar').length == 0; }).hide();
        $('ul.menu.popupmenu').removeClass('popupmenu');
    };

    function show_content(unsticky)
    {
        // show sidebar and hide list
        layout.list.addClass('hidden');
        layout.sidebar.addClass('hidden');
        layout.content.removeClass('hidden');

        if (unsticky) {
            layout.sidebar.removeClass('layout-sticky');
        }

        screen_resize_headers();
        env.last_selected = layout.content[0];
    };

    function show_sidebar(sticky)
    {
        // show sidebar and hide list
        layout.list.addClass('hidden');
        layout.sidebar.removeClass('hidden');

        if (sticky) {
            layout.sidebar.addClass('layout-sticky');
        }

        if (mode == 'small' || mode == 'phone') {
            layout.content.addClass('hidden');
        }

        screen_resize_headers();
        env.last_selected = layout.sidebar[0];
    };

    function show_list(scroll)
    {
        if (!layout.list.length && !layout.sidebar.length) {
            history.back();
        }
        else {
            // show list and hide sidebar and content
            layout.sidebar.addClass('hidden').removeClass('layout-sticky');
            layout.list.removeClass('hidden');

            if (mode == 'small' || mode == 'phone') {
                hide_content();
            }

            if (scroll) {
                layout.list.children('.scroller').scrollTop(0);
            }

            env.last_selected = layout.list[0];
        }

        screen_resize_headers();
    };

    function hide_content()
    {
        // show sidebar or list, hide content frame
        env.last_selected = layout.list[0] || layout.sidebar[0];
        screen_resize();

        // reset content frame, so we can load it again
        rcmail.show_contentframe(false);

        // now we have to unselect selected row on the list
        $('[data-list]', layout.list).each(function() {
            var list = $(this).data('list');
            if (rcmail[list]) {
                if (rcmail[list].clear_selection) {
                    rcmail[list].clear_selection(); // list widget
                }
                else if (rcmail[list].select) {
                    rcmail[list].select(); // treelist widget
                }
            }
        });
    };

    // show menu widget
    function app_menu(show)
    {
        if (show) {
            if (mode == 'phone') {
                $('<div id="menu-overlay" class="popover-overlay">')
                    .on('click', function() { app_menu(false); })
                    .appendTo('body');

                if (!env.menu_initialized) {
                    env.menu_initialized = true;
                    $('a', layout.menu).on('click', function(e) { if (mode == 'phone') app_menu(); });
                }

                layout.menu.addClass('popover');
            }

            layout.menu.removeClass('hidden');
        }
        else {
            $('#menu-overlay').remove();
            layout.menu.addClass('hidden').removeClass('popover');
        }
    };

    /**
     * Triggered when a UI message is displayed
     */
    function message_displayed(p)
    {
        if (p.type == 'loading' && $('.iframe-loader:visible').length) {
            // hide original message object, we don't need two "loaders"
            rcmail.hide_message(p.object);
            return;
        }

        alert_style(p.object, p.type, true);
        $(p.object).attr('role', 'alert');
    };

    /**
     * Applies some styling and icon to an alert object
     */
    function alert_style(object, type, wrap)
    {
        var tmp, classes = 'ui alert',
            addicon = !$(object).is('.noicon'),
            map = {
                information: 'alert-info',
                notice: 'alert-info',
                confirmation: 'alert-success',
                warning: 'alert-warning',
                error: 'alert-danger',
                loading: 'alert-info loading',
                uploading: 'alert-info loading',
                vcardattachment: 'alert-info' // vcard_attachments plugin
            };

        // we need the content to be non-text node for best alignment
        if (wrap && addicon && !$(object).is('.aligned-buttons')) {
            $(object).html($('<span>').html($(object).html()));
        }

        // Type can be e.g. 'notice chat'
        type = type.split(' ')[0];

        if (tmp = map[type]) {
            classes += ' ' + tmp;
            if (addicon) {
                $('<i>').attr('class', 'icon').prependTo(object);
            }
        }

        $(object).addClass(classes);
    };

    /**
     * Set UI dialogs size/style depending on screen size
     */
    function dialog_open(dialog)
    {
        var me = $(dialog.uiDialog),
            width = me.width(),
            height = me.height(),
            maxWidth = $(window).width(),
            maxHeight = $(window).height();

        if (maxWidth <= 480) {
            me.css({width: '100%', height: '100%'});
        }
        else {
            if (height > maxHeight) {
                me.css('height', '100%');
            }
            if (width > maxWidth) {
                me.css('width', '100%');
            }
        }

        // Close all popovers
        $(document).click();

        // Display loader when the dialog has an iframe
        iframe_loader($('div.popup > iframe', me));

        // TODO: style buttons/forms
        bootstrap_style(dialog.uiDialog);
    };

    /**
     * Initializes searchbar widget
     */
    function searchbar_init(bar)
    {
        var unread_button = $(),
            options_button = $('a.button.options', bar),
            input = $('input:not([type=hidden])', bar),
            placeholder = input.attr('placeholder'),
            form = $('form', bar),
            is_search_pending = function() {
                if (input.val()) {
                    return true;
                }

                if (rcmail.task == 'mail' && $('#s_interval').val()) {
                    return true;
                }

                if (rcmail.gui_objects.search_filter && $(rcmail.gui_objects.search_filter).val() != 'ALL') {
                    return true;
                }

                if (rcmail.gui_objects.foldersfilter && $(rcmail.gui_objects.foldersfilter).val() != '---') {
                    return true;
                }
            },
            close_func = function() {
                if ($(bar).is('.open')) {
                    options_button.click();
                }
            },
            update_func = function() {
                $(bar)[is_search_pending() ? 'addClass' : 'removeClass']('active');
                unread_button[rcmail.gui_objects.search_filter && $(rcmail.gui_objects.search_filter).val() == 'UNSEEN' ? 'addClass' : 'removeClass']('selected');
            };

        // Add Unread filter button
        if (input.is('#mailsearchform')) {
            unread_button = $('<a>')
                .attr({'class': 'button unread', href: '#', role: 'button', title: rcmail.gettext('showunread')})
                .on('click', function(e) {
                    $(rcmail.gui_objects.search_filter).val($(e.target).is('.selected') ? 'ALL' : 'UNSEEN');
                    rcmail.command('search');
                })
                .insertBefore(options_button);
        }

        options_button.on('click', function(e) {
            var id = $(this).data('target'),
                options = $('#' + id),
                open = options.is(':visible');

            if (options.length) {
                if (!open) {
                    if (ref[id]) {
                        ref[id](options.get(0), this, e);
                    }
                    else if (typeof window[id] == 'function') {
                        window[id](options.get(0), this, e);
                    }
                }

                options.next()[open ? 'show' : 'hide']();
                options.toggleClass('hidden');
                $('.floating-action-buttons').toggleClass('hidden');
                $(bar).toggleClass('open');

                $('button.search', options).off('click.search').on('click.search', function() {
                    options_button.trigger('click');
                    update_func();
                });
            }
        });

        input.on('input change', update_func)
            .on('focus blur', function(e) { input.attr('placeholder', e.type == 'blur' ? placeholder : ''); });

        // Search reset action
        $('a.reset', bar).on('click', function(e) {
            // for treelist widget's search setting val and keyup.treelist is needed
            // in normal search form reset-search command will do the trick
            input.val('').change().trigger('keyup.treelist', {keyCode: 27});
            if ($(bar).is('.open')) {
                options_button.click();
            }

            // Reset filter
            if (rcmail.gui_objects.search_filter) {
                $(rcmail.gui_objects.search_filter).val('ALL');
            }

            if (rcmail.gui_objects.foldersfilter) {
                $(rcmail.gui_objects.foldersfilter).val('---').change();
                rcmail.folder_filter('---');
            }

            update_func();
        });

        rcmail.addEventListener('init', update_func)
            .addEventListener('responsebeforesearch', update_func)
            .addEventListener('beforelist', close_func)
            .addEventListener('afterlist', update_func)
            .addEventListener('beforesearch', close_func);
    };

    /**
     * Converts toolbar menu into popup-menu for small screens
     */
    function toolbar_init()
    {
        if (env.got_smart_toolbar) {
            return;
        }

        env.got_smart_toolbar = true;

        var list_mark, items = [],
            list_items = [],
            meta = layout_metadata(),
            button_func = function(button, items, cloned) {
                var item = $('<li role="menuitem">'),
                    button = cloned ? create_cloned_button($(button), true, 'hidden-big hidden-large') : $(button).detach();

                // Remove empty text nodes that break alignment of text of the menu item
                button.contents().filter(function() { if (this.nodeType == 3 && !$.trim(this.nodeValue).length) $(this).remove(); });

                if (button.is('.spacer')) {
                    item.addClass('spacer');
                }
                else {
                    item.append(button);
                }

                items.push(item);
            };

        // convert content toolbar to a popup list
        layout.content.find('.header > .menu').each(function() {
            var toolbar = $(this);

            toolbar.children().each(function() { button_func(this, items); });
            toolbar.remove();
        });

        // convert list toolbar to a popup list
        layout.list.find('.header > .menu').each(function() {
            var toolbar = $(this);

            list_mark = toolbar.next();

            toolbar.children().each(function() {
                if (meta.mode != 'large') {
                    // TODO: Would be better to set this automatically on submenu display
                    //       i.e. in show/shown event (see popup_init()), if possible
                    $(this).data('popup-pos', 'right');
                }

                // add items to the content menu too
                button_func(this, items, true);
                button_func(this, list_items);
            });

            toolbar.remove();
        });

        // special elements to clone and add to the toolbar (mobile only)
        $('ul[data-menu="toolbar-small"] > li > a').each(function() {
            var button = $(this).clone();

            button.attr('id', this.id + '_clone');

            // TODO: rcmail.register_button()

            items.push($('<li role="menuitem">').addClass('hidden-big').append(button));
        });

        // append the new list toolbar and menu button
        if (list_items.length) {
            var container = layout.list.children('.header'),
                menu_attrs = {'class': 'menu toolbar popupmenu listing iconized', id: 'toolbar-list-menu'},
                menu_button = $('<a class="button icon toolbar-list-button" href="#list-menu">')
                    .attr({'data-popup': 'toolbar-list-menu'}),
                // TODO: copy original toolbar attributes (class, role, aria-*)
                toolbar = $('<ul>').attr(menu_attrs).data('popup-parent', container).append(list_items);

            if (list_mark.length) {
                toolbar.insertBefore(list_mark);
            }
            else {
                container.append(toolbar);
            }
            container.append(menu_button);
        }

        // append the new toolbar and menu button
        if (items.length) {
            var container = layout.content.children('.header'),
                menu_attrs = {'class': 'menu toolbar popupmenu listing iconized', id: 'toolbar-menu'},
                menu_button = $('<a class="button icon toolbar-menu-button" href="#menu">')
                    .attr({'data-popup': 'toolbar-menu'});

            container
                // TODO: copy original toolbar attributes (class, role, aria-*)
                .append($('<ul>').attr(menu_attrs).data('popup-parent', container).append(items))
                .append(menu_button);

            // bind toolbar menu with the menu button in the list header
            layout.list.find('a.toolbar-menu-button').click(function(e) {
                e.stopPropagation();
                menu_button.click();
            });
        }
    };

    /**
     * Initialize a popup for specified button element
     */
    function popup_init(item, win)
    {
        // On mobile we display the menu from the frame in the parent window
        if (is_framed && is_mobile()) {
            return parent.UI.popup_init(item, win || window);
        }

        if (!win) win = window;
        var level,
            popup_id = $(item).data('popup'),
            popup = $(win.$('#' + popup_id).get(0)), // a "hack" to support elements in frames
            popup_orig = popup,
            title = $(item).attr('title'),
            content_element = function() {
                // On mobile we display a menu from the frame in the parent window
                // To make menu actions working we have to clone the menu
                // and pass click events to it...
                if (win != window) {
                    popup = popup_orig.clone(true, true);
                    popup.attr('id', popup_id + '-clone')
                        .appendTo(document.body)
                        .find('li > a').attr('onclick', '').off('click').on('click', function(e) {
                            if (!$(this).is('.disabled')) {
                                $(item).popover('hide');
                                win.$('#' + $(this).attr('id')).click();
                            }

                            return false;
                        });
                }

                return popup.get(0);
            };

        $(item).attr({
                'aria-haspopup': 'true',
                'aria-expanded': 'false',
                'aria-owns': popup_id,
            })
            .popover({
                content: content_element,
                trigger: $(item).data('popup-trigger') || 'click',
                placement: $(item).data('popup-pos') || 'bottom',
                animation: true,
                boundary: 'window', // fix for https://github.com/twbs/bootstrap/issues/25428
                html: true
            })
            .on('show.bs.popover', function(event) {
                var init_func = popup.data('popup-init');

                if (popup_id && menus[popup_id]) {
                    menus[popup_id].transitioning = true;
                }

                if (init_func && ref[init_func]) {
                    ref[init_func](popup.get(0), item, event);
                }
                else if (init_func && win[init_func]) {
                    win[init_func](popup.get(0), item, event);
                }

                level = $('div.popover:visible').length + 1;

                popup.removeClass('hidden').attr('aria-hidden', false)
                    // Stop propagation on menu items that have popups
                    // to make a click on them not hide their parent menu(s)
                    .find('[aria-haspopup="true"]')
                        .data('level', level + 1)
                        .off('click.popup')
                        .on('click.popup', function(e) { e.stopPropagation(); });

                if (!is_mobile()) {
                    // Set popup height so it is less than the window height
                    popup.css('max-height', Math.min(36 * 15 - 1, $(window).height() - 30));
                }
            })
            .on('shown.bs.popover', function(event) {
                var mobile = is_mobile(),
                    popover = $('#' + $(item).attr('aria-describedby'));

                level = $(item).data('level') || 1;

                // Set popup Back/Close title
                if (mobile) {
                    var label = level > 1 ? 'back' : 'close',
                        title = rcmail.gettext(label),
                        class_name = 'button icon ' + (label == 'back' ? 'back' : 'cancel');

                    $('.popover-header', popover).empty()
                        .append($('<a>').attr('class', class_name).text(title)
                            .on('click', function(e) {
                                $(item).popover('hide');
                                if (level > 1) {
                                    e.stopPropagation();
                                }
                            })
                            .on('mousedown', function(e) {
                                // stop propagation to i.e. do not close jQuery-UI dialogs below
                                e.stopPropagation();
                            })
                        );
                }

                // Hide other menus on the same level
                $.each(menus, function(id, prop) {
                    if ($(prop.target).data('level') == level && id != popup_id) {
                        menu_hide(id);
                    }
                });

                // On keyboard event focus the first (active) entry and enable keyboard navigation
                if ($(item).data('event') == 'key') {
                    popover.off('keydown.popup').on('keydown.popup', 'a.active', function(e) {
                        var entry, node, mode = 'next';

                        switch (e.which) {
                            case 27: // ESC
                            case 9:  // TAB
                                $(item).popover('toggle').focus();
                                return false;

                            case 38: // ARROW-UP
                            case 63232:
                                mode = 'previous';
                            case 40: // ARROW-DOWN
                            case 63233:
                                entry = e.target.parentNode;
                                while (entry = entry[mode + 'Sibling']) {
                                    if (node = $(entry).children('.active')[0]) {
                                        node.focus();
                                        break;
                                    }
                                }
                                return false; // prevents from scrolling the whole page
                        }
                    });

                    popover.find('a.active').first().focus();
                }

                if (popup_id && menus[popup_id]) {
                    menus[popup_id].transitioning = false;
                }

                // add overlay element for phone layout
                if (mobile && !$('.popover-overlay').length) {
                    $('<div>').attr('class', 'popover-overlay')
                        .appendTo('body')
                        .click(function() { $(this).remove(); });
                }

                $('.popover-body', popover).addClass('webkit-scroller');
            })
            .on('hide.bs.popover', function() {
                if (level == 1) {
                    $('.popover-overlay').remove();
                }

                if (popup_id && menus[popup_id] && popup.is(':visible')) {
                    menus[popup_id].transitioning = true;
                }
            })
            .on('hidden.bs.popover', function() {
                if (/-clone$/.test(popup.attr('id'))) {
                    popup.remove();
                }
                else {
                    popup.attr('aria-hidden', true)
                        // Some menus aren't being hidden, force that
                        .addClass('hidden')
                        // Bootstrap will detach the popup element from
                        // the DOM (https://github.com/twbs/bootstrap/issues/20219)
                        // making our menus to not update buttons state.
                        // Work around this by attaching it back to the DOM tree.
                        .appendTo(popup.data('popup-parent') || document.body);
                }

                // close orphaned popovers, for some reason there are sometimes such dummy elements left
                $('.popover-body:empty').each(function() { $(this).parent().remove(); });

                if (popup_id && menus[popup_id]) {
                    delete menus[popup_id];
                }
            })
            // Because Bootstrap does not provide originalEvent in show/shown events
            // we have to handle that by our own using click and keydown handlers
            .on('click', function() {
                $(this).data('event', 'mouse');
            })
            .on('keydown', function(e) {
                if (e.originalEvent) {
                    switch (e.originalEvent.which) {
                    case 13:
                    case 32:
                        // Open the popup on ENTER or SPACE
                        e.preventDefault();
                        $(this).data('event', 'key').popover('toggle');
                        break;
                    case 27:
                        // Close the popup on ESC key
                        $(this).popover('hide');
                        break;
                    }
                }
            });

        // re-add title attribute removed by bootstrap popover
        if (title) {
            $(item).attr('title', title);
        }

        popup.attr('aria-hidden', 'true').data('button', item);

        // stop propagation to e.g. do not hide the popup when
        // clicking inside on form elements
        if (popup.data('editable')) {
            popup.on('click mousedown', function(e) { e.stopPropagation(); });
        }
    };

    /**
     * Closes all popups (for use as event handler)
     */
    function popups_close(e)
    {
        // Ignore some of propagated click events (see pretty_select())
        if (popups_close_lock && popups_close_lock > (new Date().getTime() - 250)) {
            return;
        }

        $('.popover.show').each(function() {
            var popup = $('.popover-body', this),
                button = popup.children().first().data('button');

            if (button && e.target != button && !$(button).find(e.target).length && typeof button !== 'string') {
                $(button).popover('hide');
            }

            if (!button) {
                $(this).remove();
            }
        });
    };

    /**
     * Handler for menu-open and menu-close events
     */
    function menu_toggle(p)
    {
        if (!p || !p.name || (p.props && p.props.skinable === false)) {
            return;
        }

        if (is_framed && is_mobile()) {
            if (!p.win) {
                p.win = window;
            }
            return parent.UI.menu_toggle(p);
        }

        if (p.name == 'messagelistmenu') {
            menu_messagelist(p);
        }
        else if (p.event == 'menu-open') {
            var fn, pos,
                content = $('ul', p.obj).first(),
                target = p.props && p.props.link ? p.props.link : p.originalEvent.target;

            if ($(target).is('span')) {
                target = $(target).parents('a,li')[0];
            }

            if (p.name.match(/^drag/)) {
                // create a fake element to position drag menu on the cursor position
                pos = rcube_event.get_mouse_pos(p.originalEvent);
                target = $('<a>').css({
                        position: 'absolute',
                        left: pos.x,
                        top: pos.y,
                        height: '1px',
                        width: '1px',
                        visibility: 'hidden'
                    })
                    .appendTo(document.body).get(0);
            }

            pos = $(target).data('popup-pos') || 'right';

            if (p.name == 'folder-selector') {
                content.addClass('listing folderlist');
            }
            else if (p.name == 'addressbook-selector' || p.name == 'contactgroup-selector') {
                content.addClass('listing contactlist');
            }
            else if (content.hasClass('menu')) {
                content.addClass('listing');
            }

            if (p.name == 'pagejump-selector') {
                content.addClass('simplelist');
                p.obj.addClass('simplelist');
                pos = 'top';
            }

            // There can be only one menu of the same type
            if (menus[p.name]) {
                menu_hide(p.name, p.originalEvent);
            }

            // Popover menus use animation. Sometimes the same menu is
            // immediately hidden and shown (e.g. folder-selector for copy and move action)
            // we have to wait until the previous menu hides before we can open it again
            fn = function() {
                if (menus[p.name] && menus[p.name].transitioning) {
                    return setTimeout(fn, 50);
                }

                if (!$(target).data('popup')) {
                    $(target).data({
                        event: rcube_event.is_keyboard(p.originalEvent) ? 'key' : 'mouse',
                        popup: p.name,
                        'popup-pos': pos,
                        'popup-trigger': 'manual'
                    });
                    popup_init(target, p.win);
                }

                menus[p.name] = {target: target};
                $(target).popover('show');
            }

            fn();
        }
        else {
            menu_hide(p.name, p.originalEvent);
        }

        // Stop propagation so multi-level menus work properly
        p.originalEvent.stopPropagation();
    };

    /**
     * Close menu by name
     */
    function menu_hide(name, event)
    {
        var target = menu_target(name);

        if (name.match(/^drag/)) {
            $(target).popover('dispose').remove();
        }
        else {
            $(target).popover('hide');

            // In phone mode close all menus when forwardmenu is requested to be closed
            // FIXME: This is a hack, we need some generic solution.
            if (name == 'forwardmenu') {
                popups_close(event);
            }
        }
    };

    /**
     * Destroys menu by name
     *
     * This is required when you replace the menu content element
     */
    function menu_destroy(name)
    {
        $('[aria-owns=' + name + ']').popover('dispose').data('popup', null);
    };

    /**
     * Get menu target by name
     */
    function menu_target(name)
    {
        var target;

        if (menus[name]) {
            target = menus[name].target;
        }
        else {
            target = $('#' + name).data('button');

            if (!target) {
                // catch cases as 'forwardmenu' where menu suffix has no hyphen
                // or try with -menu suffix if it's not in the menu name already
                if (name.match(/(?!-)menu$/)) {
                    name = name.substr(0, name.length - 4);
                }

                target = $('#' + name + '-menu').data('button');
            }
        }

        return target;
    };

    /**
     * Messages list options dialog
     */
    function menu_messagelist(p)
    {
        var content = $('#listoptions-menu'),
            width = content.width() + 25,
            dialog = content.clone(true);

        // set form values
        $('select[name="sort_col"]', dialog).val(rcmail.env.sort_col || '');
        $('select[name="sort_ord"]', dialog).val(rcmail.env.sort_order || 'ASC');
        $('select[name="mode"]', dialog).val(rcmail.env.threading ? 'threads' : 'list');

        // Fix id/for attributes
        $('select', dialog).each(function() { this.id = this.id + '-clone'; });
        $('label', dialog).each(function() { $(this).attr('for', $(this).attr('for') + '-clone'); });

        var save_func = function(e) {
            if (rcube_event.is_keyboard(e.originalEvent)) {
                $('#listmenulink').focus();
            }

            var col = $('select[name="sort_col"]', dialog).val(),
                ord = $('select[name="sort_ord"]', dialog).val(),
                mode = $('select[name="mode"]', dialog).val();

            rcmail.set_list_options([], col, ord, mode == 'threads' ? 1 : 0);
            return true;
        };

        dialog = rcmail.simple_dialog(dialog, rcmail.gettext('listoptionstitle'), save_func, {
            closeOnEscape: true,
            minWidth: 400
        });
    };

    /**
     * About dialog
     */
    function about_dialog(elem)
    {
        var support_url, support_func, support_button = false,
            dialog = $('<iframe>').attr({id: 'aboutframe', src: rcmail.url('settings/about', {_framed: 1})}),
            support_link = $('#supportlink');

        if (support_link.length && (support_url = support_link.attr('href'))) {
            support_button = support_link.text();
            support_func = function(e) { support_url.indexOf('mailto:') < 0 ? window.open(support_url) : location.href = support_url; };
        }

        rcmail.simple_dialog(dialog, $(elem).text(), support_func, {
            button: support_button,
            button_class: 'help',
            cancel_button: 'close',
            height: 400
        });
    };

    /**
     * Show/hide more mail headers (envelope)
     */
    function headers_show(button)
    {
        var headers = $(button).parent().prev();
        headers[headers.is('.hidden') ? 'removeClass' : 'addClass']('hidden');
    };

    /**
     * Mail headers dialog
     */
    function headers_dialog()
    {
        var props = {_uid: rcmail.env.uid, _mbox: rcmail.env.mailbox, _framed: 1},
            dialog = $('<iframe>').attr({id: 'headersframe', src: rcmail.url('headers', props)});

        rcmail.simple_dialog(dialog, rcmail.gettext('arialabelmessageheaders'), null, {
            cancel_button: 'close',
            height: 400
        });
    };

    /**
     * Mail import dialog
     */
    function import_dialog()
    {
        if (!rcmail.commands['import-messages']) {
            return;
        }

        var content = $('#uploadform'),
            dialog = content.clone(true);

        var save_func = function(e) {
            return rcmail.command('import-messages', $(dialog.find('form')[0]));
        };

        rcmail.simple_dialog(dialog, rcmail.gettext('importmessages'), save_func, {
            button: 'import',
            closeOnEscape: true,
            minWidth: 400
        });
    };

    /**
     * Search options menu popup
     */
    function searchmenu(obj)
    {
        var n, all,
            list = $('input[name="s_mods[]"]', obj),
            scope_select = $('#s_scope', obj),
            mbox = rcmail.env.mailbox,
            mods = rcmail.env.search_mods,
            scope = rcmail.env.search_scope || 'base';

        if (!$(obj).data('initialized')) {
            $(obj).data('initialized', true);
            if (list.length) {
                list.on('change', function() { set_searchmod(obj, this); });
                rcmail.addEventListener('beforesearch', function() { set_searchmod(obj); });
            }
        }

        if (rcmail.env.search_mods) {
            if (rcmail.env.task == 'mail') {
                if (scope == 'all') {
                    mbox = '*';
                }

                mods = mods[mbox] ? mods[mbox] : mods['*'];
                all = 'text';
                scope_select.val(scope);
            }
            else {
                all = '*';
            }

            if (mods[all]) {
                list.map(function() {
                    this.checked = true;
                    this.disabled = this.value != all;
                });
            }
            else {
                list.prop('disabled', false).prop('checked', false);
                for (n in mods) {
                    list.filter('[value="' + n + '"]').prop('checked', true);
                }
            }
        }
    };

    function set_searchmod(menu, elem)
    {
        var all, m, task = rcmail.env.task,
            mods = rcmail.env.search_mods,
            mbox = rcmail.env.mailbox,
            scope = $('#s_scope', menu).val(),
            interval = $('#s_interval', menu).val();

        if (scope == 'all') {
            mbox = '*';
        }

        if (!mods) {
            mods = {};
        }

        if (task == 'mail') {
            if (!mods[mbox]) {
                mods[mbox] = rcube_clone_object(mods['*']);
            }
            m = mods[mbox];
            all = 'text';

            rcmail.env.search_scope = scope;
            rcmail.env.search_interval = interval;
        }
        else { //addressbook
            m = mods;
            all = '*';
        }

        if (!elem) {
            return;
        }

        if (!elem.checked) {
            delete(m[elem.value]);
        }
        else {
            m[elem.value] = 1;
        }

        // mark all fields
        if (elem.value == all) {
            $('input[name="s_mods[]"]', menu).map(function() {
                if (this == elem) {
                    return;
                }

                this.checked = true;

                if (elem.checked) {
                    this.disabled = true;
                    delete m[this.value];
                }
                else {
                    this.disabled = false;
                    m[this.value] = 1;
                }
            });
        }

        rcmail.set_searchmods(m);
    };

    /**
     * Spellcheck languages list
     */
    function spellmenu(obj)
    {
        var i, link, li, list = [],
            lang = rcmail.spellcheck_lang(),
            ul = $('ul', obj);

        if (!ul.length) {
            ul = $('<ul class="selectable listing iconized" role="menu">');

            for (i in rcmail.env.spell_langs) {
                li = $('<li role="menuitem">');
                link = $('<a href="#'+ i +'" tabindex="0"></a>')
                    .text(rcmail.env.spell_langs[i])
                    .addClass('active').data('lang', i)
                    .on('click keypress', function(e) {
                        if (e.type != 'keypress' || rcube_event.get_keycode(e) == 13) {
                            rcmail.spellcheck_lang_set($(this).data('lang'));
                            rcmail.hide_menu('spell-menu', e);
                            return false;
                        }
                    });

                link.appendTo(li);
                list.push(li);
            }

            ul.append(list).appendTo(obj);
        }

        // select current language
        $('li', ul).each(function() {
            var el = $('a', this);
            if (el.data('lang') == lang) {
                el.addClass('selected').attr('aria-selected', 'true');
            }
            else if (el.hasClass('selected')) {
                el.removeClass('selected').removeAttr('aria-selected');
            }
        });
    };

    /**
     * Add/remove item to/from compose options status bar
     */
    function compose_status(id, status)
    {
        var bar = $('#composestatusbar'), ico = bar.find('a.button.icon.' + id);

        if (!status) {
            ico.remove();
        }
        else if (!ico.length) {
            $('<a>').attr('class', 'button icon ' + id)
                .on('click', function() { show_sidebar(); })
                .appendTo(bar);
        }
    };

    /**
     * Attachment menu
     */
    function attachmentmenu(obj, button, event)
    {
        var id = $(button).parent().attr('id').replace(/^attach/, '');

        $.each(['open', 'download', 'rename'], function() {
            var action = this;
            $('#attachmenu' + action, obj).off('click').attr('onclick', '').click(function(e) {
                return rcmail.command(action + '-attachment', id, this, e.originalEvent);
            });
        });

        // call menu-open so core can set state of menu commands
        return rcmail.command('menu-open', {menu: 'attachmentmenu', id: id}, obj, event);
    };

    /**
     * Appends drop-icon to attachments list item (to invoke attachment menu)
     */
    function attachmentmenu_append(item)
    {
        item = $(item);

        if (!item.is('.no-menu') && !item.children('.dropdown').length) {
            var label = rcmail.gettext('options'),
                fname = item.find('a.filename');

            var button = $('<a>').attr({
                    href: '#',
                    tabindex: fname.attr('tabindex') || 0,
                    title: label,
                    'class': 'button icon dropdown skip-content'
                })
                .on('click', function(e) {
                    return attachmentmenu($('#attachmentmenu'), button, e);
                })
                .append($('<span>').attr('class', 'inner').text(label));

            if (fname.length) {
                button.insertAfter(fname);
            }
            else {
                button.appendTo(item);
            }
        }
    };

    /**
     * Mailto menu
     */
    function mailtomenu(obj, button, event, onclick)
    {
        var mailto = $(button).attr('href').replace(/^mailto:/, '');

        if (mailto.indexOf('@') < 0) {
            return true; // let the browser handle this
        }

        // disable all menu actions
        obj.find('a').off('click').removeClass('active');

        if (rcmail.env.has_writeable_addressbook) {
            $('.addressbook', obj).addClass('active')
                .on('click', function(e) {
                    var i, contact = mailto,
                        txt = $(button).filter('.rcmContactAddress').text();

                    contact = contact.split('?')[0].split(',')[0].replace(/(^<|>$)/g, '');

                    if (txt) {
                        txt = txt.replace('<' + contact + '>', '');
                        contact = '"' + $.trim(txt) + '" <' + contact + '>';
                    }

                    return rcmail.command('add-contact', contact, this, e.originalEvent);
                });
        }

        $('.compose', obj).addClass('active').on('click', function(e) {
            // Execute the original onclick handler to support mailto URL arguments (#6751)
            if (onclick) {
                button.onclick = onclick;
                // use the second argument to tell our handler to not display the menu again
                $(button).trigger('click', [true]);
                button.onclick = null;
            }
            else {
                rcmail.command('compose', mailto, this, e.originalEvent);
            }

            return false; // for Chrome
        });

        return rcmail.command('menu-open', {menu: 'mailto-menu', link: button}, button, event.originalEvent);
    };

    /**
     * Appends popup menu to mailto links
     */
    function mailtomenu_append(item)
    {
        // Remember the original onclick handler and display the menu instead
        var onclick = item.onclick;
        item.onclick = null;
        $(item).on('click', function(e, menu) {
            return menu || mailtomenu($('#mailto-menu'), item, e, onclick);
        });
    };

    /**
     * Headers menu in mail compose
     */
    function headersmenu(obj, button, event)
    {
        $('li > a', obj).each(function() {
            var link = $(this), target = '#compose_' + link.data('target');

            link[$(target).is(':visible') ? 'removeClass' : 'addClass']('active')
                .off().on('click', function() {
                    $(target).removeClass('hidden').find('.recipient-input input').focus();
                    link.removeClass('active');
                    rcmail.set_menu_buttons();
                });
        });
    };

    /**
     * Reset/hide compose message recipient input
     */
    function header_reset(id)
    {
        $('#' + id).val('').change()
            // jump to the next input
            .closest('.form-group').nextAll(':not(.hidden)').first().find('input').focus();

        $('a[data-target=' + id.replace(/^_/, '') + ']').addClass('active');
        rcmail.set_menu_buttons();
    };

    /**
     * Recipient (contact) selector
     */
    function recipient_selector(field, opts)
    {
        if (!opts) opts = {};

        var title = rcmail.gettext(opts.title || 'insertcontact'),
            dialog = $('#recipient-dialog'),
            parent = dialog.parent(),
            close_func = function() {
                if (dialog.is(':visible')) {
                    rcmail.env.recipient_dialog.dialog('close');
                }
            },
            insert_func = function() {
                if (opts.action) {
                    opts.action();
                    close_func();
                    return;
                }

                rcmail.command('add-recipient');
            };

        if (!rcmail.env.recipient_selector_initialized) {
            rcmail.addEventListener('add-recipient', close_func);
            rcmail.env.recipient_selector_initialized = true;
        }

        if (field) {
            rcmail.env.focused_field = '#_' + field;
        }

        rcmail.contact_list.clear_selection();
        rcmail.contact_list.multiselect = 'multiselect' in opts ? opts.multiselect : true;

        rcmail.env.recipient_dialog = rcmail.simple_dialog(dialog, title, insert_func, {
            button: rcmail.gettext(opts.button || 'insert'),
            button_class: opts.button_class || 'insert recipient',
            height: 600,
            classes: {
              'ui-dialog-content': 'p-0' // remove padding on dialog content
            },
            open: function() {
                // Don't want focus in the search field, we focus first contacts source record instead
                $('#directorylist a').first().focus();
            },
            close: function() {
                dialog.appendTo(parent);
                $(this).remove();
                $(opts.focus || rcmail.env.focused_field).focus();
            }
        });
    };

    /**
     * Create/Update quota widget (setquota event handler)
     */
    function update_quota(p)
    {
        var element = $('#quotadisplay'),
            bar = element.find('.bar'),
            value = p.total ? p.percent : 0;

        if (!bar.length) {
            bar = $('<span class="bar"><span class="value"></span></span>').appendTo(element);
        }

        if (value > 0 && value < 10) {
            value = 10; // smaller values look not so nice
        }

        bar.find('.value').css('width', value + '%')[value >= 90 ? 'addClass' : 'removeClass']('warning');
        // set title and reset tooltip's data (needed in case of empty title)
        element.attr({'data-original-title': '', title: element.find('.count').attr('title')});

        if (p.table) {
            element.css('cursor', 'pointer').data('popup-pos', 'top')
                .off('click').on('click', function(e) {
                    rcmail.simple_dialog(p.table, 'quota', null, {cancel_button: 'close'});
                });
        }
        else {
            element.tooltip('dispose').tooltip({trigger: is_mobile() ? 'click' : 'hover'});
        }
    };

    /**
     * Replaces recipient input with content-editable element that uses "recipient boxes"
     */
    function recipient_input(obj)
    {
        var list, input,
            input_len_update = function() {
                input.css('width', Math.max(40, input.val().length * 15 + 25));
            },
            apply_func = function() {
                // update the original input
                $(obj).val(list.text() + input.val());
            },
            insert_recipient = function(name, email, replace) {
                var recipient = $('<li class="recipient">'),
                    name_element = $('<span class="name">').html(recipient_input_name(name || email))
                        .on('dblclick', function(e) { recipient_input_edit_dialog(e, insert_recipient); }),
                    email_element = $('<span class="email">'),
                    // TODO: should the 'close' link have tabindex?
                    link = $('<a>').attr({'class': 'button icon remove'})
                        .click(function() {
                            recipient.remove();
                            apply_func();
                            input.focus();
                            return false;
                        });

                if (name) {
                    email = ' <' + email + '>';
                }

                email_element.text((name ? email : '') + ',');
                recipient.attr('title', name ? (name + email) : null)
                    .append([name_element, email_element, link])

                if (replace)
                    replace.replaceWith(recipient);
                else
                    recipient.insertBefore(input.parent());

                apply_func();
            },
            update_func = function(text) {
                var result;

                text = (text || input.val()).replace(/[,;\s]+$/, '');
                result = recipient_input_parser(text);

                $.each(result.recipients, function() {
                    insert_recipient(this.name, this.email);
                });

                input.val(result.text);
                apply_func();
                input_len_update();

                return result.recipients.length > 0;
            },
            parse_func = function(e) {
                var paste, value = this.value;

                // On paste the text is not yet in the input we have to use clipboard.
                // Also because on paste new-line characters are replaced by spaces (#6460)
                if (e.type == 'paste') {
                    // pasted text
                    paste = (e.originalEvent.clipboardData || window.clipboardData).getData('text') || '';
                    // insert pasted text in place of the selection (or just cursor position)
                    value = value.substring(0, this.selectionStart) + paste + value.substring(this.selectionEnd);
                    e.preventDefault();
                }

                update_func(value);
            },
            keydown_func = function(e) {
                // On Backspace remove the last recipient
                if (e.keyCode == 8 && !input.val().length) {
                    list.children('li.recipient').last().remove();
                    apply_func();
                    return false;
                }
                // Here we add a recipient box when the separator (,;) or Enter was pressed
                else if (e.key == ',' || e.key == ';' || (e.key == 'Enter' && !rcmail.ksearch_visible())) {
                    if (update_func()) {
                        return false;
                    }
                }

                input_len_update();
            };

        // Create the input element and "editable" area
        input = $('<input>').attr({type: 'text', tabindex: $(obj).attr('tabindex')})
            .on('paste change', parse_func)
            .on('input', input_len_update) // only to fix input length after paste
            .on('keydown', keydown_func)
            .on('blur', function() { list.removeClass('focus'); })
            .on('focus mousedown', function() { list.addClass('focus'); });

        list = $('<ul>').addClass('form-control recipient-input ac-input rounded-left')
            .append($('<li>').append(input))
            .on('click', function() { input.focus(); });

        // Hide the original input/textarea
        // Note: we do not remove the original element, and we do not use
        // display: none, because we want to handle onfocus event
        // Note: tabindex:-1 to make Shift+TAB working on these widgets
        $(obj).css({position: 'absolute', opacity: 0, left: '-5000px', width: '10px'})
            .attr('tabindex', -1)
            .after(list)
            // some core code sometimes focuses or changes the original node
            // in such cases we wan't to parse it's value and apply changes
            // to the widget element
            .on('focus', function(e) { input.focus(); e.preventDefault(); })
            .on('change', function() {
                $('li.recipient', list).remove();
                input.val(this.value).change();
            })
            // copy and parse the value already set
            .change();

        // Init autocompletion
        rcmail.init_address_input_events(input);
    };

    /**
     * Parses recipient address input and extracts recipients from it
     */
    function recipient_input_parser(text)
    {
        // support new-line as a separator, for paste action (#6460)
        text = $.trim(text.replace(/[,;\s]*[\r\n]+/g, ','));

        var recipients = [],
            address_rx_part = '(\\S+|("[^"]+"))@\\S+',
            recipient_rx1 = new RegExp('(<' + address_rx_part + '>)'),
            recipient_rx2 = new RegExp('(' + address_rx_part + ')'),
            global_rx = /(?=\S)[^",;]*(?:"[^\\"]*(?:\\[,;\S][^\\"]*)*"[^",;]*)*/g,
            matches = text.match(global_rx);

        $.each(matches || [], function() {
            if (this.length && (recipient_rx1.test(this) || recipient_rx2.test(this))) {
                var email = RegExp.$1,
                    name = $.trim(this.replace(email, ''));

                recipients.push({
                    name: name,
                    email: email.replace(/(^<|>$)/g, ''),
                    text: this
                });

                text = text.replace(this, '');
            }
        });

        text = text.replace(/[,;]+/, ',').replace(/^[,;\s]+/, '');

        return {recipients: recipients, text: text};
    };

    /**
     * Generates HTML for a text adding <span class="hidden">
     * for quote/backslash characters, so they are hidden from the user,
     * but still in place to make copying simpler
     *
     * Note: Selection works in Chrome, but not in Firefox?
     */
    function recipient_input_name(text)
    {
        var i, char, result = '', len = text.length;

        if (text.charAt(0) != '"' && text.indexOf('"') > -1) {
            text = '"' + text.replace('\\', '\\\\').replace('"', '\\"') + '"';
        }

        for (i=0; i<len; i++) {
            char = text.charAt(i);
            switch (char) {
                case '"':
                    if (i > 0 && i < len - 1) {
                        result += '"';
                        break;
                    }

                    result += '<span class="quotes">' + char + '</span>';
                    break;

                case '\\':
                    result += '<span class="quotes">' + char + '</span>';

                    if (text.charAt(i+1) == '\\') {
                        result += char;
                        i++;
                    }
                    break;

                case '<':
                    result += '&lt;';
                    break;

                case '>':
                    result += '&gt;';
                    break;

                default:
                    result += char;
            }
        }

        return result;
    };

    /**
     * Displays dialog to edit a recipient entry
     */
    function recipient_input_edit_dialog(e, callback)
    {
        var element = $(e.target).parents('.recipient'),
            recipient = element.text().replace(/,+$/, ''),
            input = $('<input>').attr({type: 'text', size: 50}).val(recipient),
            content = $('<label>').text(rcmail.gettext('recipient')).append(input);

        rcmail.simple_dialog(content, 'recipientedit', function() {
                var result, value = input.val();
                if (value) {
                    if (value != recipient) {
                        result = recipient_input_parser(value);

                        if (result.recipients.length != 1) {
                            return false;
                        }

                        callback(result.recipients[0].name, result.recipients[0].email, element);
                    }

                    return true;
                }
            });
    };

    /**
     * Adds logic to the contact photo widget
     */
    function image_upload_input(obj)
    {
        var reset_button = $('<a>')
                .attr({'class': 'icon button delete', href: '#', })
                .click(function(e) { rcmail.command('delete-photo', '', this, e); return false; }),
            img = $(obj).find('img')[0],
            img_onload = function() {
                var state = (img.currentSrc || img.src).indexOf(rcmail.env.photo_placeholder) != -1;
                $(obj)[state ? 'removeClass' : 'addClass']('changed');
            };

        $(obj).append(reset_button).click(function() { rcmail.upload_input('upload-form'); });

        // Note: Looks like only Firefox does not need this separate call
        img_onload();
        $(img).on('load', img_onload);
    };

    /**
     * Displays loading... overlay for iframes
     */
    function iframe_loader(frame)
    {
        frame = $(frame);

        if (frame.length) {
            var loader = $('<div class="iframe-loader">')
                .append($('<div class="spinner spinner-border" role="status">')
                    .append($('<span class="sr-only">').text(rcmail.gettext('loading'))));

            // custom 'loaded' event is expected to be triggered by plugins
            // when using the loader not on an iframe
            frame.on('load error loaded', function() {
                    // wait some time to make sure the iframe stopped loading
                    setTimeout(function() { loader.remove(); }, 500);
                })
                .parent().append(loader);

            // fix scrolling in iOS
            if (ios) {
                frame.parent().addClass('ios-scroll');
            }
        }
    };

    /**
     * Convert checkbox input into Bootstrap's custom switch
     */
    function pretty_checkbox(checkbox)
    {
        var label, parent, id, checkbox = $(checkbox);

        if (checkbox.is('.custom-control-input')) {
            return;
        }

        if (!(id = checkbox.attr('id'))) {
            id = 'icochk' + (++env.checkboxes);
            checkbox.attr('id', id);
        }

        if (checkbox.parent().is('label')) {
            label = checkbox.parent();
            checkbox = checkbox.detach();
            label.before(checkbox);
        }
        else {
            label = $('<label>');
        }

        label.attr({'for': id, 'class': 'custom-control-label', title: checkbox.attr('title') || ''})
            .on('click', function(e) { e.stopPropagation(); });

        checkbox.addClass('form-check-input custom-control-input')
            .wrap('<div class="custom-control custom-switch">')
            .parent().append(label);
    };

    /**
     * Make select dropdowns pretty
     * TODO: searching, optgroup, [multiple], iPhone/iPad
     */
    function pretty_select(select)
    {
        // iPhone is not supported yet (problem with browser dropdown on focus)
        if (bw.iphone || bw.ipad) {
            return;
        }

        select = $(select);

        if (select.is('.pretty-select')) {
            return;
        }

        var select_ident = 'select' + select.attr('id') + select.attr('name');
        var is_menu_open = function() {
            // Use proper window in cases when the select element intialized
            // inside an iframe is then used in a dialog inside a parent's window
            // For some reason we can't access data-button property in cross-window
            // case, we use data-ident attribute instead
            var win = select[0].ownerDocument.defaultView;
            if (win.$('.select-menu .listing').data('ident') == select_ident) {
                return true;
            }
        };

        var close_func = function() {
            var open = is_menu_open();
            select.popover('dispose').focus();
            return !open;
        };

        var open_func = function(e) {
            var items = [],
                dialog = select.closest('.ui-dialog')[0],
                max_height = (document.documentElement.clientHeight || $(document.body).height()) - 75,
                max_width = $(document.body).width() - 20,
                min_width = Math.min(select.outerWidth(), max_width),
                value = select.val();

            if (!is_mobile()) {
                max_height *= 0.5;
            }

            // close other popups
            popups_close(e);

            $('option', select).each(function() {
                var label = $(this).text(),
                    link = $('<a href="#">')
                        .data('value', this.value)
                        .addClass(this.disabled ? 'disabled' : 'active' + (this.value == value ? ' selected' : ''));

                if (label.length) {
                    link.text(label);
                }
                else {
                    link.html('&nbsp;'); // link can't be empty
                }

                items.push($('<li>').append(link));
            });

            var list = $('<ul class="listing selectable iconized">')
                .attr('data-ident', select_ident)
                .data('button', select[0])
                .append(items)
                .on('click', 'a.active', function() {
                    // first close the list, then update the select, the order is important
                    // for cases when the select might be removed in change event (datepicker)
                    var val = $(this).data('value'), ret = close_func();
                    select.val(val).change();
                    return ret;
                })
                .on('keydown', 'a.active', function(e) {
                    var item, node, mode = 'next';

                    switch (e.which) {
                        case 27: // ESC
                        case 9:  // TAB
                            return close_func();

                        case 13: // ENTER
                        case 32: // SPACE
                            $(this).click();
                            return false; // for IE

                        case 38: // ARROW-UP
                        case 63232:
                            mode = 'previous';
                        case 40: // ARROW-DOWN
                        case 63233:
                            item = e.target.parentNode;
                            while (item = item[mode + 'Sibling']) {
                                if (node = $(item).children('.active')[0]) {
                                    node.focus();
                                    break;
                                }
                            }
                            return false; // prevents from scrolling the whole page
                    }
                });

            select.popover('dispose')
                .popover({
                    // because of focus issues we can't always use body,
                    // if select is in a dialog, popover has to be a child of this dialog
                    container: dialog || document.body,
                    content: list[0],
                    placement: 'bottom',
                    trigger: 'manual',
                    boundary: 'viewport',
                    html: true,
                    offset: '0,2',
                    sanitize: false,
                    template: '<div class="popover select-menu" style="min-width: ' + min_width + 'px; max-width: ' + max_width + 'px">'
                        + '<div class="popover-header"></div>'
                        + '<div class="popover-body" style="max-height: ' + max_height + 'px"></div></div>'
                })
                .on('shown.bs.popover', function() {
                    select.focus(); // for Chrome
                    // Set popup Close title
                    list.parent().prev()
                        .empty()
                        .append($('<a class="button icon cancel">').text(rcmail.gettext('close'))
                            .on('click', function(e) {
                                e.stopPropagation();
                                return close_func();
                            })
                        );

                    // focus first active element on the list
                    if (rcube_event.is_keyboard(e)) {
                        list.find('a.active').first().focus();
                    }

                    // don't propagate mousedown event
                    list.on('mousedown', function(e) { e.stopPropagation(); });
                })
                .popover('show');
        };

        select.addClass('pretty-select custom-select form-control')
            .on('mousedown keydown', function(e) {
                select = $(e.target); // so it works after clone

                // Do nothing on disabled select or on TAB key
                if (select.prop('disabled')) {
                    return;
                }

                if (e.which == 9) {
                    close_func();
                    return true;
                }

                // Close popup on ESC key or on click if already open
                if (e.which == 27 || (e.type == 'mousedown' && is_menu_open())) {
                    return close_func();
                }

                select.focus();

                // prevent displaying browser-default select dropdown
                select.prop('disabled', true);
                setTimeout(function() { select.prop('disabled', false); }, 0);
                e.stopPropagation();

                // display options in our way (on SPACE, ENTER, ARROW-DOWN or mousedown)
                if (e.type == 'mousedown' || e.which == 13 || e.which == 32 || e.which == 40 || e.which == 63233) {
                    open_func(e);

                    // Prevent from closing the menu by general popover closing handler (popups_close())
                    // We used to just stop propagation in onclick handler, but it didn't work
                    // in Chrome where onclick handler wasn't invoked on mobile (#6705)
                    popups_close_lock = new Date().getTime();

                    return false;
                }
            })
    };

    /**
     * HTML editor textarea wrapper with nice looking tabs-like switch
     */
    function html_editor_init(obj)
    {
        // Here we support two structures
        // 1. <div><textarea></textarea><select name="editorSelector"></div>
        // 2. <tr><td><td><td><textarea></textarea></td></tr>
        //    <tr><td><td><td><input type="checkbox"></td></tr>

        var sw, is_table = false,
            editor = $(obj),
            parent = editor.parent(),
            tabindex = editor.attr('tabindex'),
            mode = function() {
                if (is_table) {
                    return sw.is(':checked') ? 'html' : 'plain';
                }

                return sw.val();
            },
            tabs = $('<ul class="nav nav-tabs">')
                .append($('<li class="nav-item">')
                    .append($('<a class="nav-link mode-html" href="#">')
                        .text(rcmail.gettext('htmltoggle'))))
                .append($('<li class="nav-item">')
                    .append($('<a class="nav-link mode-plain" href="#">')
                        .text(rcmail.gettext('plaintoggle'))));

        if (parent.is('td')) {
            sw = $('input[type="checkbox"]', parent.parent().next());
            is_table = true;
        }
        else {
            sw = $('[name="editorSelector"]', obj.form);
        }

        // sanity check
        if (sw.length != 1) {
            return;
        }

        parent.addClass('html-editor');
        editor.before(tabs);

        $('a', tabs).attr('tabindex', tabindex)
            .on('click', function(e) {
                var id = editor.attr('id'), is_html = $(this).is('.mode-html');

                e.preventDefault();
                if (rcmail.command('toggle-editor', {id: id, html: is_html}, '', e.originalEvent)) {
                    $(this).tab('show').prop('tabindex', -1);
                    $('.mode-' + (is_html ? 'plain' : 'html'), tabs).prop('tabindex', tabindex);

                    if (is_table) {
                        sw.prop('checked', is_html);
                    }
                }
            })
            .filter('.mode-' + mode()).tab('show').prop('tabindex', -1);

        if (is_table) {
            // Hide unwanted table cells
            sw.parents('tr').first().hide();
            parent.prev().hide();
            // Modify the textarea cell to use 100% width
            parent.addClass('col-sm-12');
        }

        // make the textarea autoresizeable
        textarea_autoresize_init(editor);
    };

    /**
     * Make the textarea autoresizeable depending on it's content length.
     * The way there's no vertical scrollbar.
     */
    function textarea_autoresize_init(textarea)
    {
        var resize = function(e) {
            clearTimeout(env.textarea_timer);
            env.textarea_timer = setTimeout(function() {
                var area = $(e.target),
                    initial_height = area.data('initial-height'),
                    scroll_height = area[0].scrollHeight;

                // do nothing when the area is hidden
                if (!scroll_height) {
                    return;
                }

                if (!initial_height) {
                    area.data('initial-height', initial_height = scroll_height);
                }

                // strange effect in Chrome/Firefox when you delete a line in the textarea
                // the scrollHeight is not decreased by the line height, but by 2px
                // so jumps up many times in small steps, we'd rather use one big step
                if (area.outerHeight() - scroll_height == 2) {
                    scroll_height -= 19; // 21px is the assumed line height
                }

                area.outerHeight(Math.max(initial_height, scroll_height));
            }, 10);
        };

        $(textarea).css('overflow-y', 'hidden').on('input', resize).trigger('input');

        // Make sure the height is up-to-date also in time intervals
        setInterval(function() { $(textarea).trigger('input'); }, 1000);
    };

    // Inititalizes smart list input
    function smart_field_init(field)
    {
        var tip, id = field.id + '_list',
            area = $('<div class="multi-input"><div class="content"></div><div class="invalid-feedback"></div></div>'),
            list = field.value ? field.value.split("\n") : [''];

        if ($('#' + id).length) {
            return;
        }

        // add input rows
        $.each(list, function(i, v) {
            smart_field_row_add($('.content', area), v, field.name, i, $(field).data('size'));
        });

        area.attr('id', id);
        field = $(field);

        if (field.attr('disabled')) {
            area.hide();
        }
        // disable the original field anyway, we don't want it in POST
        else {
            field.prop('disabled', true);
        }

        if (field.data('hidden')) {
            area.hide();
        }

        field.after(area);

        if (field.hasClass('is-invalid')) {
            area.addClass('is-invalid');
            $('.invalid-feedback', area).text(field.data('error-msg'));
        }
    };

    function smart_field_row_add(area, value, name, idx, size, after)
    {
        // build row element content
        var input, elem = $('<div class="input-group">'
                + '<input type="text" class="form-control">'
                + '<span class="input-group-append"><a class="icon reset input-group-text" href="#"></a></span>'
                + '</div>'),
            attrs = {value: value, name: name + '[]'};

        if (size) {
            attrs.size = size;
        }

        input = $('input', elem).attr(attrs)
            .keydown(function(e) {
                var input = $(this);

                // element creation event (on Enter)
                if (e.which == 13) {
                    var name = input.attr('name').replace(/\[\]$/, ''),
                        dt = (new Date()).getTime(),
                        elem = smart_field_row_add(area, '', name, dt, size, input.parent());

                    $('input', elem).focus();
                }
                // backspace or delete: remove input, focus previous one
                else if ((e.which == 8 || e.which == 46) && input.val() == '') {
                    var parent = input.parent(),
                        siblings = area.children();

                    if (siblings.length > 1) {
                        if (parent.prev().length) {
                            parent.prev().children('input').focus();
                        }
                        else {
                            parent.next().children('input').focus();
                        }

                        parent.remove();
                        return false;
                    }
                }
            });

        // element deletion event
        $('a.reset', elem).click(function() {
            var record = $(this.parentNode.parentNode);

            if (area.children().length > 1) {
                $('input', record.next().length ? record.next() : record.prev()).focus();
                record.remove();
            }
            else {
                $('input', record).val('').focus();
            }
        });

        $(elem).find('input,a')
            .on('focus', function() { area.addClass('focused'); })
            .on('blur', function() { area.removeClass('focused'); });

        if (after) {
            after.after(elem);
        }
        else {
            elem.appendTo(area);
        }

        return elem;
    };

    // Reset and fill the smart list input with new data
    function smart_field_reset(field, data)
    {
        var id = field.id + '_list',
            list = data.length ? data : [''],
            area = $('#' + id).children('.content');

        area.empty();

        // add input rows
        $.each(list, function(i, v) {
            smart_field_row_add(area, v, field.name, i, $(field).data('size'));
        });
    };

    /**
     * Register form errors, mark fields as invalid, dsplay the error below the input
     */
    function form_errors(tips)
    {
        $.each(tips, function() {
            var input = $('#' + this[0]).addClass('is-invalid');

            if (input.data('type') == 'list') {
                input.data('error-msg', this[2]);
                $('#' + this[0] + '_list > .invalid-feedback').text(this[2]);
                return;
            }

            input.after($('<span class="invalid-feedback">').text(this[2]));
        });
    };

    /**
     * Show/hide the navigation list
     */
    function switch_nav_list(obj)
    {
        var records, height, speed = 250,
            button = $('a', obj),
            navlist = $(obj).next();

        if (!navlist.height()) {
            records = $('tr,li', navlist).filter(function() { return this.style.display != 'none'; });
            height = $(records[0]).height() || 50;

            navlist.animate({height: (Math.min(5, records.length) * height + 1) + 'px'}, speed);
            button.addClass('collapse').removeClass('expand');
            $(obj).addClass('expanded');
        }
        else {
            navlist.animate({height: '0'}, speed);
            button.addClass('expand').removeClass('collapse');
            $(obj).removeClass('expanded');
        }
    };

    /**
     * Create a splitter (resizing) element on a layout column
     */
    function splitter_init(node)
    {
        // Use id of the list element, if exists, as a part of the key, instead of action.column-id
        // This way e.g. the sidebar in Settings is always the same width for all Settings' pages
        var list_id = node.find('.scroller .listing').first().attr('id'),
            key = rcmail.env.task + '.' + (list_id || (rcmail.env.action + '.' + node.attr('id'))),
            pos = get_pref(key),
            reverted = node.is('.sidebar-right'),
            set_width = function(width) {
                node.css({
                    width: Math.max(100, width),
                    // reset default properties
                    // 'min-width': 100,
                    flex: 'none'
                });
            };

        if (!node[reverted ? 'prev' : 'next']().length) {
            return;
        }

        $('<div class="column-resizer">')
            .appendTo(node)
            .on('mousedown', function(e) {
                var ts, splitter = $(this), offset = node.position().left;

                // Makes col-resize cursor follow the mouse pointer on dragging
                // and fixes issues related to iframes
                splitter.width(10000).css(reverted ? 'left' : 'right',  -5000);

                // Disable selection on document while dragging
                // It can happen when you move mouse out of window, on top
                document.body.style.userSelect = 'none';

                // Start listening to mousemove events
                $(document)
                    .on('mousemove.resizer', function(e) {
                        // Use of timeouts makes the move more smooth in Chrome
                        clearTimeout(ts);
                        ts = setTimeout(function() {
                            // For left-side-splitter we need the current offset
                            if (reverted) {
                                offset = node.position().left;
                            }
                            var cursor_position = rcube_event.get_mouse_pos(e).x,
                                width = reverted ? node.width() + (offset - cursor_position) : cursor_position - offset;

                            set_width(width);
                        }, 5);
                    })
                    .on('mouseup.resizer', function() {
                        // Remove registered events
                        $(document).off('.resizer');
                        $('iframe').off('.resizer');
                        document.body.style.userSelect = 'auto';

                        // Set back the splitter width to normal
                        splitter.width(6).css(reverted ? 'left' : 'right', -3);

                        // Save the current position (width)
                        save_pref(key, node.width());
                    });
            });

        if (pos) {
            set_width(pos);
        }
    };

    /**
     * Wrapper for rcmail.open_window to intercept window opening
     * and display a dialog with an iframe instead of a real window.
     */
    function window_open(url)
    {
        // Use 4th argument to bypass the dialog-mode e.g. for external windows
        if (!is_mobile() || arguments[3] === true) {
            return env.open_window.apply(rcmail, arguments);
        }

        // _extwin=1, _framed=1 are required to display attachment preview
        // layout properly and make mobile menus working
        url = rcmail.add_url(url, '_framed', 1);
        url = rcmail.add_url(url, '_extwin', 1);

        var label, title = '',
            props = {cancel_button: 'close', width: 768, height: 768},
            frame = $('<iframe>').attr({id: 'windowframe', src: url});

        if (/_action=([a-z_]+)/.test(url) && (label = rcmail.labels[RegExp.$1])) {
            title = label;
        }

        if (/_frame=1/.test(url)) {
            props.dialogClass = 'no-titlebar';
        }

        rcmail.simple_dialog(frame, title, null, props);

        return true;
    };

    /**
     * Get layout modes. In frame mode returns the parent layout modes.
     */
    function layout_metadata()
    {
        if (is_framed) {
            var doc = $(parent.document.documentElement);

            return {
                mode: doc[0].className.match(/layout-([a-z]+)/) ? RegExp.$1 : mode,
                touch: doc.is('.touch'),
            };
        }

        return {mode: mode, touch: touch};
    };

    /**
     * Returns true if the layout is in 'small' or 'phone' mode
     */
    function is_mobile()
    {
        var meta = layout_metadata();

        return meta.mode == 'phone' || meta.mode == 'small';
    };

    /**
     * Returns true if the layout is in 'touch' mode
     */
    function is_touch()
    {
        var meta = layout_metadata();

        return meta.touch;
    };

    /**
     * Get preference stored in browser
     */
    function get_pref(key)
    {
        if (!prefs) {
            prefs = rcmail.local_storage_get_item('prefs.elastic', {});
        }

        // fall-back to cookies
        if (prefs[key] == null) {
            var cookie = rcmail.get_cookie(key);
            if (cookie != null) {
                prefs[key] = cookie;

                // copy value to local storage and remove cookie (if localStorage is supported)
                if (rcmail.local_storage_set_item('prefs.elastic', prefs)) {
                    rcmail.set_cookie(key, cookie, new Date());  // expire cookie
                }
            }
        }

        return prefs[key];
    };

    /**
     * Saves preference value to browser storage
     */
    function save_pref(key, val)
    {
        prefs[key] = val;

        // write prefs to local storage (if supported)
        if (!rcmail.local_storage_set_item('prefs.elastic', prefs)) {
            // store value in cookie
            var exp = new Date();
            exp.setYear(exp.getFullYear() + 1);
            rcmail.set_cookie(key, val, exp);
        }
    };
}

if (window.rcmail) {
    /**
     * Elastic version of show_menu as we don't need e.g. menu positioning from core
     * TODO: keyboard navigation in menus
     */
    rcmail.show_menu = function(prop, show, event)
    {
        var name = typeof prop == 'object' ? prop.menu : prop,
            obj = $('#' + name);

        if (typeof prop == 'string') {
            prop = {menu: name};
        }

        // just delegate the action to rcube_elastic_ui
        return rcmail.triggerEvent(show === false ? 'menu-close' : 'menu-open', {name: name, obj: obj, props: prop, originalEvent: event});
    }

    /**
     * Elastic version of hide_menu as we don't need e.g. menus stack handling
     */
    rcmail.hide_menu = function(name, event)
    {
        // delegate to rcube_elastic_ui
        return rcmail.triggerEvent('menu-close', {name: name, props: {menu: name}, originalEvent: event});
    }
}
else {
    // rcmail does not exists e.g. on the error template inside a frame
    // we fake the engine a little
    var rcmail = parent.rcmail,
        rcube_webmail = parent.rcube_webmail,
        bw = {};
}

var UI = new rcube_elastic_ui();

// Improve non-inline datepickers
if ($ && $.datepicker) {
    var __newInst = $.datepicker._newInst;

    $.extend($.datepicker, {
        _newInst: function(target, inline) {
            var inst = __newInst.call(this, target, inline);

            if (!inst.inline) {
                UI.datepicker_init(inst.dpDiv);
            }

            return inst;
        }
    });
}<|MERGE_RESOLUTION|>--- conflicted
+++ resolved
@@ -477,22 +477,6 @@
             .addEventListener('setquota', update_quota)
             .addEventListener('enable-command', enable_command_handler)
             .addEventListener('init', init);
-<<<<<<< HEAD
-=======
-
-        // Add styling for TinyMCE editor popups
-        // We need to use MutationObserver, as TinyMCE does not provide any events for this
-        if (window.MutationObserver && window.tinymce) {
-            var callback = function(list) {
-                $.each(list, function() {
-                    $.each(this.addedNodes, function() {
-                        tinymce_style(this);
-                    });
-                });
-            };
-
-            (new MutationObserver(callback)).observe(document.body, {childList: true});
-        }
 
         // Initialize column resizers
         if (layout.sidebar.length) {
@@ -502,7 +486,6 @@
         if (layout.list.length) {
             splitter_init(layout.list);
         }
->>>>>>> 0e2d3789
     };
 
     /**
