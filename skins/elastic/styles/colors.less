/**
 * Roundcube Webmail styles for the Elastic skin
 *
 * Copyright (c) The Roundcube Dev Team
 *
 * The contents are subject to the Creative Commons Attribution-ShareAlike
 * License. It is allowed to copy, distribute, transmit and to adapt the work
 * by keeping credits to the original authors in the README.md file.
 * See http://creativecommons.org/licenses/by-sa/3.0/ for details.
 */

@color-main:                #37beff;
@color-main-dark:           darken(@color-main, 35%);
@color-black:               #161b1d;
@color-font:                lighten(@color-black, 10%);
@color-link:                #00acff;
@color-link-hover:          darken(@color-link, 10%);
@color-border:              #ddd;
@color-error:               #ff5552;
@color-success:             #41b849;
@color-warning:             #ffd452;

@color-black-shade-text:    tint(@color-black, 40%);
@color-black-shade-border:  lighten(@color-black, 75%);
@color-black-shade-bg:      lighten(@color-black, 85%);


// Layout elements
@color-layout-border:               @color-black-shade-border;
@color-layout-header:               @color-font;
@color-layout-sidebar-background:   #fff;
@color-layout-list-background:      #fff;
@color-layout-content-background:   #fff;
@color-layout-header-background:    #f4f4f4;
@color-layout-footer-background:    #fff;

@color-layout-mobile-header-background: @color-layout-header-background;
@color-layout-mobile-footer-background: @color-layout-header-background;

// Task menu
@color-taskmenu-background:                     #2f3a3f;
@color-taskmenu-button:                         #fff;
@color-taskmenu-button-selected:                @color-taskmenu-button;
@color-taskmenu-button-action:                  @color-main;

@color-taskmenu-button-selected-background:     lighten(@color-taskmenu-background, 10%);
@color-taskmenu-button-action-background:       transparent;

@color-taskmenu-button-hover:                   #fff;
@color-taskmenu-button-selected-hover:          #fff;
@color-taskmenu-button-action-hover:            @color-main;

@color-taskmenu-button-background-hover:        lighten(@color-taskmenu-background, 10%);
@color-taskmenu-button-action-background-hover: @color-taskmenu-button-background-hover;
@color-taskmenu-button-logout-hover:            @color-error;


// Toolbar
@color-toolbar-button:                  @color-font;
@color-toolbar-button-background-hover: darken(@color-layout-header-background, 3%);

@color-searchbar-background:            #fbfbfb;

// Toolbar menu
@color-menu-hover:               #fff;
@color-menu-hover-background:    @color-main;


// Listings
@color-list:                        @color-font;
@color-list-selected:               @color-font;
@color-list-selected-background:    tint(@color-main, 90%);
@color-list-flagged:                @color-error;
@color-list-deleted:                fadeout(@color-font, 50%);
@color-list-secondary:              @color-black-shade-text;
@color-list-droptarget-background:  #ffffcc;
@color-list-focus-indicator:        lighten(@color-main, 20%);

@color-list-border:                 @color-black-shade-bg;
@color-list-badge:                  #fff;
@color-list-badge-background:       @color-main;
@color-list-recent:                 darken(@color-main, 20%);
@color-list-recent-badge:           #fff;
@color-list-recent-badge-background: @color-main;

@color-list-pagenav:                @color-black-shade-text;
@color-list-icon:                   fadeout(@color-list-secondary, 25%);
@color-list-unread-status:          @color-warning;

@color-attachmentlist-border:       #f4f4f4;
@color-attachmentlist-background:   #fcfcfc;

// Drag-n-drop layer
@color-drag-layer:                  #fff;
@color-drag-layer-background:       @color-taskmenu-background;
@color-drag-layer-shadow:           @color-black-shade-bg;


// Messages
@color-message:                     @color-font;
@color-message-border:              transparent;
@color-message-background:          fadeout(@color-main, 95%);
@color-message-text:                #fff;
@color-message-link:                @color-main;
@color-message-link-font-weight:    normal;
@color-message-information:         @color-main;
@color-message-success:             @color-success;
@color-message-warning:             @color-warning;
@color-message-error:               @color-error;
@color-message-loading:             tint(@color-font, 30%);
@color-message-information-text:    @color-message-text;
@color-message-success-text:        @color-message-text;
@color-message-warning-text:        @color-message;
@color-message-error-text:          @color-message-text;
@color-message-loading-text:        @color-message-text;
@color-message-error-box:           @color-message;
@color-message-information-box:     @color-message;
@color-message-success-box:         @color-message;
@color-message-warning-box:         @color-message;
@color-message-error-box-background:        fadeout(@color-message-error, 80%);
@color-message-information-box-background:  fadeout(@color-message-information, 80%);
@color-message-success-box-background:      fadeout(@color-message-success, 80%);
@color-message-warning-box-background:      fadeout(@color-message-warning, 80%);


// Popovers (menus)
@color-popover-shadow:              @color-black-shade-bg;
@color-popover-separator:           @color-black-shade-text;
@color-popover-separator-background: @color-black-shade-bg;
@color-popover-mobile-header:               #fff;
@color-popover-mobile-header-background:    @color-main-dark;
@color-popover-mobile-dropbutton-background: #f6f6f6;

// Dialogs
@color-dialog-overlay-background:   fade(@color-font, 50%);
@color-dialog-header:               @color-layout-header;
@color-dialog-header-border:        @color-border;


@color-spinner-circle:              @color-black-shade-bg;
@color-spinner-item:                @color-black-shade-text;


// Forms
@color-input:                       @color-font;
@color-input-border:                #ced4da; // from Bootstrap's .form-control
@color-input-border-focus:          @color-main;
@color-input-border-focus-shadow:   fadeout(@color-main, 75);
@color-input-border-invalid:        @color-error;
@color-input-border-invalid-shadow: fadeout(@color-error, 75);
@color-input-addon-background:      @color-black-shade-bg;
@color-recipient-input-border:      @color-input-border;
@color-recipient-input-background:  @color-black-shade-bg;
@color-input-placeholder:           #bbb;

@color-checkbox:                    @color-main;
@color-checkbox-checked:            @color-main;
@color-checkbox-checked-disabled:   lighten(@color-main, 15%);
@color-checkbox-focus:              @color-input-border-focus;
@color-checkbox-focus-shadow:       @color-input-border-focus-shadow;

@color-form-hint:                   @color-black-shade-text;

@color-image-upload-background:     #f4f4f4;

@color-btn-secondary:               #fff;
@color-btn-secondary-background:    lighten(@color-black, 50%);
@color-btn-primary:                 #fff;
@color-btn-primary-background:      @color-main;
@color-btn-danger:                  #fff;
@color-btn-danger-background:       @color-error;

@color-quota-background:            #fff;
@color-quota-text:                  @color-black-shade-text;
@color-quota-value:                 @color-main;
@color-quota-value-warning:         @color-error;

@color-blockquote-background:       fadeout(@color-black-shade-bg, 50%);
@color-blockquote-0:                darken(@color-main, 30%);
@color-blockquote-1:                darken(@color-success, 25%);
@color-blockquote-2:                darken(@color-error, 20%);
@color-blockquote-0-border:         @color-blockquote-0;
@color-blockquote-1-border:         @color-blockquote-1;
@color-blockquote-2-border:         @color-blockquote-2;

@color-mail-signature:              @color-black-shade-text;
@color-mail-headers:                @color-black-shade-text;

@color-messagepart-border:          #f4f4f4;
@color-messagepart-background:      #fcfcfc;

@color-spellcheck-link:             @color-error;

@color-table-border:                @color-layout-border;
@color-table-selected:              @color-list-selected;
@color-table-selected-background:   @color-list-selected-background;


// Datepicker
@color-datepicker-border:               @color-layout-border;
@color-datepicker-font:                 @color-font;
@color-datepicker-highlight:            @color-main;
@color-datepicker-highlight-background: lighten(@color-main, 30%);
@color-datepicker-active:               #fff;
@color-datepicker-active-background:    @color-main;


// HTML editor
@color-editor-disabled-mask:            fadeout(lighten(@color-black, 85), 10);


// Image tools
@color-image-tools:                     #fff;
@color-image-tools-background:          fadeout(@color-main, 60%);
<<<<<<< HEAD
@color-image-tools-hover:               fadeout(@color-main, 50%);
=======
@color-image-tools-hover:               fadeout(@color-main, 50%);


// Dark mode colors
@color-dark-main:           darken(@color-main, 30%);
@color-dark-background:     #21292c;
@color-dark-font:           #c5d1d3;
@color-dark-border:         #4d6066;
@color-dark-hint:           darken(@color-dark-font, 20%);
@color-dark-information:    shade(@color-main, 40%);
@color-dark-success:        shade(@color-success, 40%);
@color-dark-warning:        shade(@color-warning, 40%);
@color-dark-error:          shade(@color-error, 40%);

@color-dark-list-selected:              @color-main;
@color-dark-list-selected-background:   #374549;
@color-dark-list-badge:                 lighten(@color-dark-font, 10%);
@color-dark-list-badge-background:      @color-dark-border;
@color-dark-list-deleted:               darken(@color-dark-hint, 15%);
@color-dark-list-droptarget-background: #4d4d00;
@color-dark-list-border:                #2c373a;

@color-dark-input:                      @color-dark-font;
@color-dark-input-border:               #7c949c;
@color-dark-input-background:           @color-dark-background;
@color-dark-input-focus:                #e2e7e9;
@color-dark-input-border-focus:         @color-main;
@color-dark-input-background-focus:     lighten(@color-dark-background, 5%);
@color-dark-input-addon-background:     #374549;
@color-dark-checkbox:                   @color-dark-border;
@color-dark-checkbox-checked:           @color-dark-main;

@color-dark-btn:                        lighten(@color-dark-font, 10%);
@color-dark-btn-primary-background:     @color-dark-main;
@color-dark-btn-secondary-background:   @color-dark-border;
@color-dark-btn-danger-background:      @color-dark-error;

@color-dark-dialog-overlay-background:  fade(black, 70%);

@color-dark-popover-background:         #161b1d;
@color-dark-popover-border:             lighten(#161b1d, 50%);

@color-dark-message-information:        @color-dark-information;
@color-dark-message-success:            @color-dark-success;
@color-dark-message-warning:            @color-dark-warning;
@color-dark-message-error:              @color-dark-error;
@color-dark-message-loading:            lighten(@color-dark-background, 10%);

@color-dark-scrollbar-thumb:            @color-dark-main;
@color-dark-scrollbar-track:            @color-dark-border;

@color-dark-blockquote-0:               lighten(@color-main, 10%);
@color-dark-blockquote-1:               lighten(@color-success, 10%);
@color-dark-blockquote-2:               lighten(@color-error, 10%);
@color-dark-blockquote-0-border:        @color-dark-blockquote-0;
@color-dark-blockquote-1-border:        @color-dark-blockquote-1;
@color-dark-blockquote-2-border:        @color-dark-blockquote-2;
>>>>>>> 36bf280a
<|MERGE_RESOLUTION|>--- conflicted
+++ resolved
@@ -212,9 +212,6 @@
 // Image tools
 @color-image-tools:                     #fff;
 @color-image-tools-background:          fadeout(@color-main, 60%);
-<<<<<<< HEAD
-@color-image-tools-hover:               fadeout(@color-main, 50%);
-=======
 @color-image-tools-hover:               fadeout(@color-main, 50%);
 
 
@@ -271,5 +268,4 @@
 @color-dark-blockquote-2:               lighten(@color-error, 10%);
 @color-dark-blockquote-0-border:        @color-dark-blockquote-0;
 @color-dark-blockquote-1-border:        @color-dark-blockquote-1;
-@color-dark-blockquote-2-border:        @color-dark-blockquote-2;
->>>>>>> 36bf280a
+@color-dark-blockquote-2-border:        @color-dark-blockquote-2;