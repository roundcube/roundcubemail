--- conflicted
+++ resolved
@@ -15,7 +15,6 @@
 // use of div.tox instead of just .tox is to have prio over TinyMCE styles
 div.tox {
     font-size: 1rem;
-<<<<<<< HEAD
 
     &, :not(.svg) {
         .font-family;
@@ -29,16 +28,6 @@
     &.focused {
         border-color: @color-input-border-focus !important;
         box-shadow: 0 0 0 .2rem @color-input-border-focus-shadow !important;
-=======
-
-    &, :not(.svg) {
-        .font-family;
-    }
-
-    &.tox-tinymce {
-        border-radius: .25rem;
-        border: 1px solid @color-input-border;
->>>>>>> 57a028b4
     }
 
     .tox-toolbar-overlord {
@@ -104,11 +93,7 @@
             right: 0;
             height: (@layout-header-height - .7rem);
             width: 2.25em;
-<<<<<<< HEAD
             margin-right: .4rem;
-=======
-            margin: .25rem;
->>>>>>> 57a028b4
 
             &:hover {
                 background: transparent;
@@ -248,7 +233,6 @@
         }
     }
 
-<<<<<<< HEAD
     .tox-color-input span {
         top: 5px;
     }
@@ -257,11 +241,6 @@
         position: relative;
         font-size: 1rem;
         margin-top: .15rem;
-=======
-    .custom-switch {
-        position: relative;
-        font-size: 1rem;
->>>>>>> 57a028b4
 
         .tox-checkbox__icons {
             display: none;
@@ -285,13 +264,10 @@
     .tox-form__controls-h-stack div:not(:last-child) {
         flex: 1;
     }
-<<<<<<< HEAD
 
     .tox-collection__item-label {
         white-space: nowrap; // fix TinyMCE bug
     }
-=======
->>>>>>> 57a028b4
 }
 
 @media screen and (max-width: @screen-width-xs) {
@@ -448,11 +424,7 @@
         .plaintext {
             display: block;
             margin: 2px 2px 2px 4px;
-<<<<<<< HEAD
             width: 34px;
-=======
-            width: 32px;
->>>>>>> 57a028b4
             height: 28px;
             border-radius: .25rem;
             color: #222f3e; // from TinyMCE
@@ -460,10 +432,7 @@
             &:focus,
             &:hover {
                 text-decoration: none;
-<<<<<<< HEAD
                 border-color: #e2e4e7;
-=======
->>>>>>> 57a028b4
                 background-color: #dee0e2; // from TinyMCE
             }
 
@@ -471,11 +440,7 @@
                 &:extend(.font-icon-class);
                 content: @fa-var-image;
                 margin: 0;
-<<<<<<< HEAD
                 width: 34px;
-=======
-                width: 32px;
->>>>>>> 57a028b4
                 line-height: 28px;
             }
         }
@@ -492,10 +457,7 @@
         font-family: monospace;
         width: 100% !important;
         padding-top: 48px;
-<<<<<<< HEAD
         resize: none;
-=======
->>>>>>> 57a028b4
     }
 
     & > iframe { // e.g. mailvelope frame
