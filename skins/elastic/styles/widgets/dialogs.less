/**
 * Roundcube Webmail styles for the Elastic skin
 *
 * Copyright (c) The Roundcube Dev Team
 *
 * The contents are subject to the Creative Commons Attribution-ShareAlike
 * License. It is allowed to copy, distribute, transmit and to adapt the work
 * by keeping credits to the original authors in the README.md file.
 * See http://creativecommons.org/licenses/by-sa/3.0/ for details.
 */

/*** Dialogs and popovers ***/

.popupmenu {
    display: none;
    padding: 0;
    min-width: 180px;
    height: 100%;

    li > a {
        width: 100%;
    }

    &.propform {
        overflow: hidden;
        padding: .25rem; // so overflow do not truncate focus outline on inputs
    }

    &.simplelist {
        min-width: 80px;
    }
}

.popup.justified {
    display: flex;
    justify-content: space-around;
}

.popover-body {
    padding: 0;
    overflow-x: hidden;

    & > .popupmenu {
        display: block !important;
    }
}

.popover {
    box-shadow: 3px 3px 5px @color-popover-shadow;
    border-color: @color-layout-border;
    padding: 0;

    .popover-header {
        // On mobile don't display popup arrows and titles
        display: none;
    }

    @media screen and (min-width: (@screen-width-small + 1px)) {
        .listing {
            li:first-child {
                border-radius: .25rem .25rem 0 0;
            }

            li:last-child {
                border-radius: 0 0 .25rem .25rem;
            }
        }
    }
}

html.layout-small,
html.layout-phone {
    .popover:not(.select-menu) {
        margin: 0 !important;
        padding: 0;
        right: 0;
        left: initial !important;
        bottom: 0;
        top: 0;
        width: @layout-mobile-menu-width;
        transform: none !important;
        border-radius: 0;
        border: 0;
        display: flex;
        flex-direction: column;
        box-shadow: none;

        div.arrow {
            display: none;
        }

        .listing li:last-child {
            border-bottom: 1px solid @color-list-border;
        }
    }

    .popover-overlay {
        z-index: 1000;
        background-color: @color-dialog-overlay-background;
        position: absolute;
        top: 0;
        bottom: 0;
        width: 100%;
    }

    .popover-header {
        display: block;
        border-radius: 0;
        border: 0;
        padding: 0 .5em;
        height: @layout-touch-header-height;
        min-height: @layout-touch-header-height; // for when it's a flex item
        line-height: @layout-touch-header-height;
        font-size: @layout-touch-header-font-size;
        color: @color-popover-mobile-header;
        background-color: @color-popover-mobile-header-background;

        &:before {
            display: none; // hide the Bootstrap's popover arrow element
        }

        a {
            display: inline-block;
            width: 100%;
        }
    }

    .popover-body > * {
        max-height: 100% !important;
    }
}

html.touch .popover {
    .listing {
        li a {
            line-height: @layout-touch-menu-record-height;
            font-size: @layout-touch-menu-record-font-size;
            padding: 0 .5em;

            &:before {
                float: left; // overwrite icon float to have unified element height
            }
        }
    }
}

.select-menu {
    max-width: initial;
    margin: 0;
<<<<<<< HEAD
    z-index: 1300; // above TinyMCE dialogs

    .listing li a {
        padding-left: .25rem;
        outline: 0; // for Android browser
    }
=======
    height: auto;
>>>>>>> 0e2d3789

    .popover-header {
        border-radius: .25rem .25rem 0 0 !important;
    }

    .listing li {
        a {
            padding-left: .25rem;
            outline: 0; // for Android browser
        }

        &:last-child {
            border-bottom-right-radius: .25rem;
            border-bottom-left-radius: .25rem;
        }
    }

    // Use 'inline' class for menus that have a list elements with no <a> inside
    // and no header
    &.inline {
        .listing li {
            padding-right: .5rem;

            &:first-child {
                border-top-left-radius: .25rem;
                border-top-right-radius: .25rem;
            }
        }
    }
}

/** PGP Key search/import dialog **/

.pgpkeyimport {
    div.key {
        position: relative;
        padding: .5rem 0;

        &.revoked,
        &.disabled {
            color: @color-list-secondary;
        }

        label {
            display: inline-block;
            margin-right: 0.5em;
            margin-bottom: 0;

            &:after {
                content: ":";
            }

            &.keyid {
                display: none;
            }
        }

        label + a,
        label + span {
            line-height: 2.6rem;
            margin-right: 1em;
            white-space: nowrap;
            text-decoration: none;
        }

        label.keyid + a {
            font-weight: bold;

            &:before {
                &:extend(.font-icon-class);
                content: @fa-var-key;
            }
        }
    }

    ul.uids {
        margin: 0;
        padding: 0;
    }

    li.uid {
        border: 0;
        padding: .25rem 0 0 1.5em;
        line-height: 1.5rem !important;
        list-style-type: none;

        &:before {
            &:extend(.font-icon-class);
            content: @fa-var-user;
            opacity: 0.25;
            font-size: 1em;
            line-height: 1.25;
        }
    }

    button.importkey {
        position: absolute;
        top: .5rem;
        right: 0;
    }

    button:disabled {
        display: none;
    }
}<|MERGE_RESOLUTION|>--- conflicted
+++ resolved
@@ -147,16 +147,8 @@
 .select-menu {
     max-width: initial;
     margin: 0;
-<<<<<<< HEAD
+    height: auto;
     z-index: 1300; // above TinyMCE dialogs
-
-    .listing li a {
-        padding-left: .25rem;
-        outline: 0; // for Android browser
-    }
-=======
-    height: auto;
->>>>>>> 0e2d3789
 
     .popover-header {
         border-radius: .25rem .25rem 0 0 !important;
