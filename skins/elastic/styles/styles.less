/**
 * Roundcube Webmail styles for the Elastic skin
 *
 * Copyright (c) The Roundcube Dev Team
 *
 * The contents are subject to the Creative Commons Attribution-ShareAlike
 * License. It is allowed to copy, distribute, transmit and to adapt the work
 * by keeping credits to the original authors in the README.md file.
 * See http://creativecommons.org/licenses/by-sa/3.0/ for details.
 */

@import "global";
@import "layout";
@import "widgets/common";
@import "widgets/buttons";
@import "widgets/jqueryui";
@import "widgets/dialogs";
@import "widgets/menu";
@import "widgets/messages";
@import "widgets/lists";
@import "widgets/forms";
@import "widgets/editor";


/*** Login form ***/

.task-login {
    #layout-content {
        text-align: center;
        width: 100%;
        display: block;
    }

    #logo {
        display: inline-block;
        position: relative;
        top: 16vh;
        max-height: 100px;
    }
}

#login-form {
    margin: 0 auto;
    top: 20vh;
    width: 95%;
    max-width: 320px;
    position: relative;

    // Fixes table width in IE11
    table, tbody {
        display: block;
    }

    // Fixes input width in IE11
    .row {
        margin-right: 0;
        margin-left: 0;
    }
}

#rcmloginsubmit {
    &:before {
        display: none !important;
    }
}

#login-footer {
    flex: 1;
    color: @color-black-shade-text;

    & > div {
        margin-top: 1rem;
        padding: 1rem;
        background: @color-black-shade-bg;
        border-radius: .3rem;
    }
}

#login-addon {
    position: absolute;
    bottom: 0;
    max-height: 30%;
    margin: 1rem !important;
    width: auto !important;
    overflow: auto;

    @media screen and (min-width: (@screen-width-small + 1px)) {
        max-width: @screen-width-small;
        margin: auto !important;
        bottom: 1rem;
        left: 0;
        right: 0;
    }
}

body.task-error-login #layout {
    #layout-menu,
    #layout-content > .header {
        display: none;
    }
}

/*** Addressbook UI ***/

#contactpic {
    min-width: @layout-contact-icon-width;
    min-height: @layout-contact-icon-width;
    border-radius: .5rem;
    overflow: hidden;
    display: flex;
    justify-content: center;
    align-items: center;

    img {
        max-width: @layout-contact-icon-width;
        max-height: @layout-contact-icon-height;
    }
}

#contacthead {
    .names {
        margin-bottom: .5rem;

        span.namefield {
            font-size: 1.5rem;
            font-weight: bold;
            line-height: 1.2;
        }
    }

    &.readonly {
        .source.row {
            color: @color-form-hint;
            font-size: 90%;
            margin-bottom: .25rem;
        }
    }
}

<<<<<<< HEAD
@import "dark";
=======
/*** Mail UI ***/

#message-header {
    margin-bottom: 1rem;

    .subject {
        font-size: 1.5rem;
        font-weight: bold;

        body.status-flagged &:before {
            &:extend(.font-icon-class);
            display: inline;
            float: none;
            content: @fa-var-flag;
            font-size: 1em;
            color: @color-error;
        }

        a.extwin {
            &:before {
                &:extend(.font-icon-class);
                float: none;
                display: inline-block;
                font-size: 75%;
                line-height: 1.5;
                margin: 0;
                content: @fa-var-external-link-square-alt;
            }
        }

        span.inner {
            display: none;
        }
    }

    .short-header {
        display: flex;

        img.contactphoto {
            margin: 0 1rem 0 0;
            border-radius: 50%;
            width: @mail-header-photo-height;
            height: @mail-header-photo-height;
        }

        div.header-content {
            min-height: @mail-header-photo-height;
            flex: 1;
        }

        div.header-subject {
            line-height: @mail-header-photo-height/2;

            & > span {
                line-height: 1.5;
                display: inline-block;
                vertical-align: middle;
            }
        }

        div.header-links {
            a {
                font-size: 90%;
                margin-right: .5rem;
                text-decoration: none;
                white-space: nowrap;
                display: inline-block;

                &:before {
                    &:extend(.font-icon-class);
                    height: 1.5rem;
                    line-height: 1.3;
                }

                &.envelope:before {
                    content: @fa-var-envelope;
                }

                &.html:before {
                    content: @fa-var-image;
                }

                &.plain:before {
                    content: @fa-var-align-justify;
                }

                &.zipdownload:before {
                    content: @fa-var-download;
                }
            }
        }

        .message-partheaders {
            margin: 0 !important;
            padding: .25rem 0 !important;
        }
    }

    a.extwin,
    a.headers {
        text-decoration: none;
    }
}

#message-content {
    .attachmentslist:not(:empty) {
        margin-bottom: 1rem;
    }
}

#messagebody {
    &.mailvelope {
        margin: 0;

        iframe {
            min-height: 75vh;
        }
    }
}

.message-part,
.message-htmlpart {
    padding-top: .5rem;
    // Fixes absolute positioned mail message content
    position: relative;

    &:not(:first-child) {
        border-top: 1px solid lighten(@color-mail-headers, 50%);
        margin-top: .5rem;
    }

    div.rcmBody {
        // Remove margins that can be set by the mail message styles
        margin: 0 !important;
    }

    blockquote {
        .overflow-ellipsis;
        color: @color-blockquote-0;
        border-left: 2px solid @color-blockquote-0-border;
        border-right: 2px solid @color-blockquote-0-border;
        background-color: @color-blockquote-background;
        margin: 2px 0;
        padding: 0 .4em;

        blockquote {
            color: @color-blockquote-1;
            border-left: 2px solid @color-blockquote-1-border;
            border-right: 2px solid @color-blockquote-1-border;

            blockquote {
                color: @color-blockquote-2;
                border-left: 2px solid @color-blockquote-2-border;
                border-right: 2px solid @color-blockquote-2-border;
            }
        }

        span.blockquote-link {
            top: 0;
            cursor: pointer;
            right: .5rem;
            min-width: 4rem;
            padding: .2rem .25rem .2rem .5rem;
            font-size: 90%;
            text-align: center;
            color: @color-black-shade-text;
            background: @color-black-shade-bg;
            border: 1px solid @color-black-shade-border;
            border-radius: .3rem;
            line-height: 1;
            .font-family; // don't inherit monospace font

            &:after {
                &:extend(.font-icon-class);
                content: @fa-var-angle-down;
                display: inline-block;
                float: none;
                margin: 0;
                font-size: 90%;
            }

            &.collapsed:after {
                content: @fa-var-angle-up;
            }
        }

        &.blockquote-header {
            text-overflow: ellipsis !important;
            padding-right: 5rem !important;
        }
    }
}

.message-part {
    span.sig {
        color: @color-mail-signature;
    }

    div.pre {
        font-family: monospace;
    }
}

.message-partheaders {
    padding: .5rem 0;
    margin: .5rem 0 0 0;
    font-size: 90%;
    border-top: 1px solid @color-list-border;
    border-bottom: 1px solid @color-list-border;
    color: @color-mail-headers;

    .header-title {
        .overflow-ellipsis;
        white-space: nowrap;
        max-width: 8em;
        font-weight: bold;
        padding-right: 1rem;
        vertical-align: top;
    }

    .subject {
        font-weight: bold;
    }

    & + .message-part,
    & + .message-htmlpart {
        border-top: 0;
        margin: 0;
    }
}

#compose-attachments {
    margin: .5rem .5rem 0 .5rem;
}

#composestatusbar {
    position: absolute;
    opacity: .3;

    @media screen and (min-width: (@screen-width-small + 1px)) {
        display: none;
    }

    a.button {
        display: inline-block;
        height: 2.5rem;
        margin-right: .25rem;

        &:before {
            line-height: 2.5rem;
        }
    }
}


>>>>>>> 4ef87fe8
@import "_styles";<|MERGE_RESOLUTION|>--- conflicted
+++ resolved
@@ -137,9 +137,6 @@
     }
 }
 
-<<<<<<< HEAD
-@import "dark";
-=======
 /*** Mail UI ***/
 
 #message-header {
@@ -394,6 +391,5 @@
     }
 }
 
-
->>>>>>> 4ef87fe8
+@import "dark";
 @import "_styles";