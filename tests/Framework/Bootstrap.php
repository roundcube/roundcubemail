--- conflicted
+++ resolved
@@ -58,11 +58,7 @@
 
         foreach ($data as $value => $expected) {
             $result = parse_bytes($value);
-<<<<<<< HEAD
             $this->assertSame($expected, $result, "Invalid parse_bytes() result for $value");
-=======
-            $this->{'assertEquals'}($expected, $result, "Invalid parse_bytes() result for $value");
->>>>>>> 8c82b29b
         }
 
         $this->assertSame(0, parse_bytes(null));
